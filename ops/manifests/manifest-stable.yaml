---
applications:
- name: getgov-stable
  buildpacks:
    - python_buildpack
  path: ../../src
  instances: 2
  memory: 512M
  stack: cflinuxfs4
  timeout: 180
  command: ./run.sh
  health-check-type: http
  health-check-http-endpoint: /health
  health-check-invocation-timeout: 40
  env:
    # Send stdout and stderr straight to the terminal without buffering
    PYTHONUNBUFFERED: yup
    # Tell Django where to find its configuration
    DJANGO_SETTINGS_MODULE: registrar.config.settings
    # Tell Django where it is being hosted
    DJANGO_BASE_URL: https://manage.get.gov
    # Tell Django how much stuff to log
    DJANGO_LOG_LEVEL: INFO
    # default public site location
    GETGOV_PUBLIC_SITE_URL: https://beta.get.gov
<<<<<<< HEAD
    # Flag to disable/enable features in prod environments
    IS_PRODUCTION: True
=======
    # Which OIDC provider to use
    OIDC_ACTIVE_PROVIDER: login.gov production
>>>>>>> ae555a7a
  routes:
    - route: getgov-stable.app.cloud.gov
  services:
  - getgov-credentials
  - getgov-stable-database<|MERGE_RESOLUTION|>--- conflicted
+++ resolved
@@ -23,13 +23,10 @@
     DJANGO_LOG_LEVEL: INFO
     # default public site location
     GETGOV_PUBLIC_SITE_URL: https://beta.get.gov
-<<<<<<< HEAD
+    # Which OIDC provider to use
+    OIDC_ACTIVE_PROVIDER: login.gov production
     # Flag to disable/enable features in prod environments
     IS_PRODUCTION: True
-=======
-    # Which OIDC provider to use
-    OIDC_ACTIVE_PROVIDER: login.gov production
->>>>>>> ae555a7a
   routes:
     - route: getgov-stable.app.cloud.gov
   services:
