# Django admin user roles

For our MVP, we create and maintain 2 admin roles:
Full access and CISA analyst. Both have the role `staff`.
Permissions on these roles are set through groups:
`full_access_group` and `cisa_analysts_group`. These
groups and the methods to create them are defined in
our `user_group` model and run in a migration.

For more details, refer to the [user group model](../../src/registrar/models/user_group.py).

## Editing group permissions through code

We can edit and deploy new group permissions by:

1. editing `user_group` then:
<<<<<<< HEAD
2. Duplicating migration `0036_create_groups`
and running migrations
=======
2. Duplicating migration `0036_create_groups_01`
and running migrations (append the name with a version number
to help django detect the migration eg 0037_create_groups_02)
>>>>>>> f1751b1e
<|MERGE_RESOLUTION|>--- conflicted
+++ resolved
@@ -14,11 +14,6 @@
 We can edit and deploy new group permissions by:
 
 1. editing `user_group` then:
-<<<<<<< HEAD
-2. Duplicating migration `0036_create_groups`
-and running migrations
-=======
 2. Duplicating migration `0036_create_groups_01`
 and running migrations (append the name with a version number
-to help django detect the migration eg 0037_create_groups_02)
->>>>>>> f1751b1e
+to help django detect the migration eg 0037_create_groups_02)