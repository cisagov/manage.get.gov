--- conflicted
+++ resolved
@@ -16,11 +16,8 @@
         options:
           - stable
           - staging
-<<<<<<< HEAD
           - nl
-=======
           - rh
->>>>>>> a3661243
           - za
           - gd
           - rb
