--- conflicted
+++ resolved
@@ -1390,19 +1390,11 @@
         },
         "botocore-stubs": {
             "hashes": [
-<<<<<<< HEAD
-                "sha256:937c9b787e4f784019f321fa1d88a505965c25f425e810bde45e23b7ca564282",
-                "sha256:bb9a9e7cd2f48ecb429a7d0df0387f63399db8fb363bdfa38eba285854d622a2"
-            ],
-            "markers": "python_version >= '3.8'",
-            "version": "==1.37.18"
-=======
                 "sha256:b9c3a1e8fb57fb70b49aa5380cabefab32ec028d8a1d8f5ac83dd836c5b429a8",
                 "sha256:c6cb18979a86db311a365448b67e4a492a530c3f4fb313432d41deaee6268b95"
             ],
             "markers": "python_version >= '3.8'",
             "version": "==1.37.17"
->>>>>>> d6465c5c
         },
         "click": {
             "hashes": [
