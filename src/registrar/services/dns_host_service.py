import logging

from registrar.models.domain import Domain
from registrar.services.cloudflare_service import CloudflareService
from registrar.utility.errors import APIError, RegistrySystemError
from registrar.models.dns.dns_account import DnsAccount
from registrar.models.dns.dns_zone import DnsZone
from registrar.models.dns.vendor_dns_account import VendorDnsAccount
from registrar.models.dns.vendor_dns_zone import VendorDnsZone
from registrar.models.dns.dns_account_vendor_dns_account import DnsAccount_VendorDnsAccount as AccountsJoin
from registrar.models.dns.dns_zone_vendor_dns_zone import DnsZone_VendorDnsZone as ZonesJoin
from registrar.models.dns.dns_vendor import DnsVendor


from django.db import transaction
from registrar.services.utility.dns_helper import make_dns_account_name


logger = logging.getLogger(__name__)


class DnsHostService:

    def __init__(self, client):
        self.dns_vendor_service = CloudflareService(client)

    def _find_by_pubname(self, items, name):
        """Find an item by name in a list of dictionaries."""
        return next((item.get("account_tag") for item in items if item.get("account_pubname") == name), None)

    def _find_by_name(self, items, name):
        """Find an item by name in a list of dictionaries."""
        return next((item.get("id") for item in items if item.get("name") == name), None)

    def _find_nameservers_by_zone_id(self, items, x_zone_id):
        """Find an item by name in a list of dictionaries."""
        return next((item.get("name_servers") for item in items if item.get("id") == x_zone_id), None)

    def dns_setup(self, domain_name):
        account_name = make_dns_account_name(domain_name)

        x_account_id = self._find_existing_account(account_name)
        has_account = bool(x_account_id)

        x_zone_id = None
        if has_account:
            logger.info("Already has an existing vendor account")
            x_zone_id, nameservers = self._find_existing_zone(domain_name, x_account_id)
        has_zone = bool(x_zone_id)

        if not has_account:
            x_account_id = self.create_and_save_account(account_name)
            x_zone_id, nameservers = self.create_and_save_zone(domain_name, x_account_id)

        elif has_account and not has_zone:
            x_zone_id, nameservers = self.create_and_save_zone(domain_name, x_account_id)

        return x_account_id, x_zone_id, nameservers

    def create_and_save_account(self, account_name):
        try:
            account_data = self.dns_vendor_service.create_cf_account(account_name)
            logger.info("Successfully created account at vendor")
            x_account_id = account_data["result"]["id"]
        except APIError as e:
            logger.error(f"Failed to create account: {str(e)}")
            raise

        try:
            self.save_db_account(account_data)
            logger.info("Successfully saved to database")
        except Exception as e:
            logger.error(f"Save to database failed: {str(e)}")
            raise

        return x_account_id

    def create_and_save_zone(self, domain_name, x_account_id):
        try:
            zone_data = self.dns_vendor_service.create_cf_zone(domain_name, x_account_id)
            zone_name = zone_data["result"].get("name")
            logger.info(f"Successfully created zone {domain_name}.")
            x_zone_id = zone_data["result"]["id"]
            nameservers = zone_data["result"].get("name_servers")

        except APIError as e:
            logger.error(f"DNS setup failed to create zone {zone_name}: {str(e)}")
            raise

        # Create zone object in registrar db
        try:
            self.save_db_zone(zone_data, domain_name)
            logger.info("Successfully saved to database.")
        except Exception as e:
            logger.error(f"Save to database failed: {str(e)}.")
            raise
        return x_zone_id, nameservers

    def create_record(self, x_zone_id, record_data):
        """Calls create method of vendor service to create a DNS record"""
        try:
            record = self.dns_vendor_service.create_dns_record(x_zone_id, record_data)
            logger.info(f"Created DNS record of type {record['result'].get('type')}")
        except APIError as e:
            logger.error(f"Error creating DNS record: {str(e)}")
            raise
        return record

    def _find_existing_account(self, account_name):
<<<<<<< HEAD
        cf_account_id = None

        dns_account = DnsAccount.objects.filter(name=account_name).first()
        db_account_id = (
            AccountsJoin.objects.filter(dns_account=dns_account, is_active=True)
            .values_list("vendor_dns_account__x_account_id", flat=True)
            .first()
        )

        if db_account_id:
            per_page = 50
            page = 0
            is_last_page = False
            while is_last_page is False:
                page += 1
                try:
                    page_accounts_data = self.dns_vendor_service.get_page_accounts(page, per_page)
                    accounts = page_accounts_data["result"]
                    cf_account_id = self._find_by_pubname(accounts, account_name)
                    if cf_account_id:
                        break
                    total_count = page_accounts_data["result_info"].get("total_count")
                    is_last_page = total_count <= page * per_page

                except APIError as e:
                    logger.error(f"Error fetching accounts: {str(e)}")
                    raise

        if cf_account_id and cf_account_id == db_account_id:
            return db_account_id

        elif cf_account_id and cf_account_id != db_account_id:
            logger.warning(
                "Cloudflare id mismatch for '%s': DB has %s, CF returned %s", account_name, db_account_id, cf_account_id
            )
            return db_account_id

        return None
=======
        per_page = 50
        page = 0
        is_last_page = False
        while is_last_page is False:
            page += 1
            try:
                page_accounts_data = self.dns_vendor_service.get_page_accounts(page, per_page)
                accounts = page_accounts_data["result"]
                x_account_id = self._find_by_pubname(accounts, account_name)
                if x_account_id:
                    break
                total_count = page_accounts_data["result_info"].get("total_count")
                is_last_page = total_count <= page * per_page

            except APIError as e:
                logger.error(f"Error fetching accounts: {str(e)}")
                raise

        return x_account_id
>>>>>>> 24d1d2db

    def _find_existing_zone(self, zone_name, x_account_id):
        try:
            all_zones_data = self.dns_vendor_service.get_account_zones(x_account_id)
            zones = all_zones_data["result"]
            x_zone_id = self._find_by_name(zones, zone_name)
            nameservers = self._find_nameservers_by_zone_id(zones, x_zone_id)
        except APIError as e:
            logger.error(f"Error fetching zones: {str(e)}")
            raise

        return x_zone_id, nameservers

    def register_nameservers(self, domain_name, nameservers):
        domain = Domain.objects.get(name=domain_name)
        # TODO: first check domain state? or status? to ensure it's in the registry?
        nameserver_tups = [tuple([n]) for n in nameservers]

        try:
            logger.info("Attempting to register nameservers. . .")
            domain.nameservers = nameserver_tups  # calls EPP service to post nameservers to registry
        except (RegistrySystemError, Exception):
            raise

    def save_db_account(self, vendor_account_data):
        result = vendor_account_data["result"]
        x_account_id = result["id"]
        dns_vendor = DnsVendor.objects.get(name=DnsVendor.CF)

        with transaction.atomic():
            vendor_acc = VendorDnsAccount.objects.create(
                x_account_id=x_account_id,
                dns_vendor=dns_vendor,
                x_created_at=result["created_on"],
                x_updated_at=result["created_on"],
            )

            dns_acc = DnsAccount.objects.create(name=result["name"])

            AccountsJoin.objects.create(
                dns_account=dns_acc,
                vendor_dns_account=vendor_acc,
            )

    def save_db_zone(self, vendor_zone_data, domain_name):
        zone_data = vendor_zone_data["result"]
        x_zone_id = zone_data["id"]
        zone_name = zone_data["name"]
        zone_account_name = zone_data["account"]["name"]

        with transaction.atomic():
            vendor_dns_zone = VendorDnsZone.objects.create(
                x_zone_id=x_zone_id,
                x_created_at=zone_data["created_on"],
                x_updated_at=zone_data["created_on"],
            )
            dns_account = DnsAccount.objects.get(name=zone_account_name)
            dns_domain = Domain.objects.get(name=domain_name)

            dns_zone, _ = DnsZone.objects.get_or_create(dns_account=dns_account, domain=dns_domain, name=zone_name)
            # Assign ManyToMany field vendor_dns_zone manually because we cannot directly assign forward
            # side of a many to many set in Django
            dns_zone.vendor_dns_zone.add(vendor_dns_zone)

            ZonesJoin.objects.get_or_create(
                dns_zone=dns_zone,
                vendor_dns_zone=vendor_dns_zone,
            )<|MERGE_RESOLUTION|>--- conflicted
+++ resolved
@@ -107,7 +107,6 @@
         return record
 
     def _find_existing_account(self, account_name):
-<<<<<<< HEAD
         cf_account_id = None
 
         dns_account = DnsAccount.objects.filter(name=account_name).first()
@@ -146,27 +145,6 @@
             return db_account_id
 
         return None
-=======
-        per_page = 50
-        page = 0
-        is_last_page = False
-        while is_last_page is False:
-            page += 1
-            try:
-                page_accounts_data = self.dns_vendor_service.get_page_accounts(page, per_page)
-                accounts = page_accounts_data["result"]
-                x_account_id = self._find_by_pubname(accounts, account_name)
-                if x_account_id:
-                    break
-                total_count = page_accounts_data["result_info"].get("total_count")
-                is_last_page = total_count <= page * per_page
-
-            except APIError as e:
-                logger.error(f"Error fetching accounts: {str(e)}")
-                raise
-
-        return x_account_id
->>>>>>> 24d1d2db
 
     def _find_existing_zone(self, zone_name, x_account_id):
         try:
