import logging

from registrar.models.domain import Domain
from registrar.services.cloudflare_service import CloudflareService
from registrar.utility.errors import APIError, RegistrySystemError
from registrar.models import (
    DnsVendor,
    DnsAccount,
    DnsZone,
    DnsRecord,
    VendorDnsAccount,
    VendorDnsZone,
    VendorDnsRecord,
    DnsAccount_VendorDnsAccount as AccountsJoin,
    DnsZone_VendorDnsZone as ZonesJoin,
    DnsRecord_VendorDnsRecord as RecordsJoin,
)
from registrar.utility.constants import CURRENT_DNS_VENDOR
from django.db import transaction
from registrar.services.utility.dns_helper import make_dns_account_name


logger = logging.getLogger(__name__)


class DnsHostService:

    def __init__(self, client):
        self.dns_vendor_service = CloudflareService(client)

    def _find_account_tag_by_pubname(self, items, name):
        """Find an item by name in a list of dictionaries."""
        return next((item.get("account_tag") for item in items if item.get("account_pubname") == name), None)

    def _find_account_json_by_pubname(self, items, name):
        return next((item for item in items if item.get("account_pubname" == name)), None)

    def _find_zone_json_by_name(self, items, name):
        return next((item for item in items if item.get("name") == name), None)

    def _find_id_by_name(self, items, name):
        """Find an item by name in a list of dictionaries."""
        return next((item.get("id") for item in items if item.get("name") == name), None)

    def _find_nameservers_by_zone_id(self, items, x_zone_id):
        """Find an item by name in a list of dictionaries."""
        return next((item.get("name_servers") for item in items if item.get("id") == x_zone_id), None)

    def dns_setup(self, domain_name):
        # Set up a vendor ACCOUNT
        account_name = make_dns_account_name(domain_name)

        x_account_id = self._find_existing_account_in_db(account_name)
        has_db_account = bool(x_account_id)

        if has_db_account:
            logger.info("Already has an existing vendor account")
        else:
            cf_account_data = self._find_existing_account_in_cf(account_name)
            has_cf_account = bool(cf_account_data)

            if has_cf_account:
                x_account_id = self.save_db_account({"result": cf_account_data})
            else:
                x_account_id = self.create_and_save_account(account_name)

        # Set up a vendor ZONE
        # For now, we only expect one zone per account
        has_zone = DnsZone.objects.filter(name=domain_name).exists()
        # Remove after we are getting nameservers from db
        _, nameservers = self.get_x_zone_id_if_zone_exists()

        if has_zone:
            logger.info("Already has an existing zone")
        else:
            try:
                nameservers, zone_data = self._find_existing_zone_in_cf(domain_name, x_account_id)
            except APIError as e:
                logger.error(e)
                raise

            if zone_data:
                self.save_db_zone({"result": zone_data}, domain_name)
            else:
                try:
                    nameservers = self.create_and_save_zone(domain_name, x_account_id)
                except Exception as e:
                    logger.error(f"dnsSetup for zone failed {e}")
                    raise

        return nameservers

    def create_and_save_account(self, account_name):
        try:
            account_data = self.dns_vendor_service.create_cf_account(account_name)
            logger.info("Successfully created account at vendor")
            x_account_id = account_data["result"]["id"]
        except APIError as e:
            logger.error(f"Failed to create account: {str(e)}")
            raise

        try:
            self.save_db_account(account_data)
            logger.info("Successfully saved to database")
        except Exception as e:
            logger.error(f"Failed to save {account_name} to database: {str(e)}")
            raise

        return x_account_id

    def create_and_save_zone(self, domain_name, x_account_id):
        # Create zone in vendor service
        try:
            zone_data = self.dns_vendor_service.create_cf_zone(domain_name, x_account_id)
            zone_name = zone_data["result"].get("name")
            logger.info(f"Successfully created zone {domain_name}.")
            nameservers = zone_data["result"].get("name_servers")

        except APIError as e:
            logger.error(f"DNS setup failed to create zone {zone_name}: {str(e)}")
            raise

        # Create and save zone in registrar db
        try:
            self.save_db_zone(zone_data, domain_name)
            logger.info("Successfully saved to database.")
        except Exception as e:
            logger.error(f"Failed to save zone for {domain_name} in database: {str(e)}.")
            raise
        return nameservers

    def create_and_save_record(self, x_zone_id, form_record_data):
        """Calls create method of vendor service to create a DNS record"""
        # Create record in vendor service
        try:
            vendor_record_data = self.dns_vendor_service.create_dns_record(x_zone_id, form_record_data)
            logger.info(f"Created DNS record of type {vendor_record_data['result'].get('type')}")
        except APIError as e:
            logger.error(f"Error creating DNS record: {str(e)}")
            raise

        # Create and save record in registrar db
        try:
            # Do we want to save record referencing returned CF data or user input data?
            self.save_db_record(x_zone_id, vendor_record_data)
        except Exception as e:
            logger.error(f"Failed to save record {form_record_data} in database: {str(e)}.")
            raise
        return vendor_record_data

    def _find_existing_account_in_cf(self, account_name):
        per_page = 50
        page = 0
        is_last_page = False
        while is_last_page is False:
            page += 1
            try:
                page_accounts_data = self.dns_vendor_service.get_page_accounts(page, per_page)
                accounts = page_accounts_data["result"]
                account_data = self._find_account_json_by_pubname(accounts, account_name)
                if account_data:
                    break
                total_count = page_accounts_data["result_info"].get("total_count")
                is_last_page = total_count <= page * per_page

            except APIError as e:
                logger.error(f"Error fetching accounts: {str(e)}")
                raise

        return account_data

    def _find_existing_account_in_db(self, account_name):
        try:
            dns_account = DnsAccount.objects.get(name=account_name)
        except DnsAccount.DoesNotExist:
            logger.debug(f"No db account found by name {account_name}")
            return None

        return dns_account.get_active_x_account_id()

    def _find_existing_zone_in_cf(self, zone_name, x_account_id):
        try:
            all_zones_data = self.dns_vendor_service.get_account_zones(x_account_id)
            zones = all_zones_data["result"]
            x_zone_id = self._find_id_by_name(zones, zone_name)
            nameservers = self._find_nameservers_by_zone_id(zones, x_zone_id)
            zone_data = self._find_zone_json_by_name(zones, zone_name)
        except APIError as e:
            logger.error(f"Error fetching zones: {str(e)}")
            raise

        return nameservers, zone_data

    def get_x_zone_id_if_zone_exists(self, domain_name):
        # returns x_zone_id (and temporarily returns nameservers)
        try:
            zone = DnsZone.objects.get(name=domain_name)
        except DnsZone.DoesNotExist:
            logger.debug(f"Zone for domain {domain_name} does not exist")
            return None, None

        x_zone_id = zone.get_active_x_zone_id()
        nameservers = zone.nameservers or []

        # temporarily returning nameservers until we retrieve nameservers directly
        return x_zone_id, nameservers

    def register_nameservers(self, domain_name, nameservers):
        domain = Domain.objects.get(name=domain_name)
        # TODO: first check domain state? or status? to ensure it's in the registry?
        nameserver_tups = [tuple([n]) for n in nameservers]

        try:
            logger.info("Attempting to register nameservers. . .")
            domain.nameservers = nameserver_tups  # calls EPP service to post nameservers to registry
        except (RegistrySystemError, Exception):
            raise

    def save_db_account(self, vendor_account_data):
        result = vendor_account_data["result"]
        x_account_id = result["id"]
        dns_vendor = DnsVendor.objects.get(name=CURRENT_DNS_VENDOR)

        # TODO: handle transaction failure
        try:
            with transaction.atomic():
                vendor_acc = VendorDnsAccount.objects.create(
                    x_account_id=x_account_id,
                    dns_vendor=dns_vendor,
                    x_created_at=result["created_on"],
                    x_updated_at=result["created_on"],
                )

                dns_acc = DnsAccount.objects.create(name=result["name"])

                AccountsJoin.objects.create(
                    dns_account=dns_acc,
                    vendor_dns_account=vendor_acc,
                )
        except Exception as e:
            logger.error(f"Failed to save account to database: {str(e)}.")
            raise

    def save_db_zone(self, vendor_zone_data, domain_name):
        zone_data = vendor_zone_data["result"]
        x_zone_id = zone_data["id"]
        zone_name = zone_data["name"]
        zone_account_name = zone_data["account"]["name"]
        nameservers = zone_data["name_servers"]

        # TODO: handle transaction failure
<<<<<<< HEAD
        with transaction.atomic():
            vendor_dns_zone = VendorDnsZone.objects.create(
                x_zone_id=x_zone_id,
                x_created_at=zone_data["created_on"],
                x_updated_at=zone_data["created_on"],
            )
            dns_account = DnsAccount.objects.get(name=zone_account_name)
            dns_domain = Domain.objects.get(name=domain_name)

            dns_zone, _ = DnsZone.objects.get_or_create(
                dns_account=dns_account, domain=dns_domain, name=zone_name, nameservers=nameservers
            )
            # Assign ManyToMany field vendor_dns_zone manually because we cannot directly assign forward
            # side of a many to many set in Django
            dns_zone.vendor_dns_zone.add(vendor_dns_zone)

            ZonesJoin.objects.get_or_create(
                dns_zone=dns_zone,
                vendor_dns_zone=vendor_dns_zone,
            )
=======
        try:
            with transaction.atomic():
                vendor_dns_zone = VendorDnsZone.objects.create(
                    x_zone_id=x_zone_id,
                    x_created_at=zone_data["created_on"],
                    x_updated_at=zone_data["created_on"],
                )
                dns_account = DnsAccount.objects.get(name=zone_account_name)
                dns_domain = Domain.objects.get(name=domain_name)

                dns_zone = DnsZone.objects.create(dns_account=dns_account, domain=dns_domain, name=zone_name)

                ZonesJoin.objects.create(
                    dns_zone=dns_zone,
                    vendor_dns_zone=vendor_dns_zone,
                )
        except Exception as e:
            logger.error(f"Failed to save zone to database: {str(e)}.")
            raise

    def save_db_record(self, x_zone_id, vendor_record_data):
        record_data = vendor_record_data["result"]
        x_record_id = record_data["id"]

        try:
            with transaction.atomic():
                vendor_dns_record = VendorDnsRecord.objects.create(
                    x_record_id=x_record_id,
                    x_created_at=record_data["created_on"],
                    x_updated_at=record_data["created_on"],
                )

                # Find record's zone
                vendor_dns_zone = VendorDnsZone.objects.filter(x_zone_id=x_zone_id).first()
                dns_zone = vendor_dns_zone.zone_link.get(is_active=True).dns_zone

                dns_record = DnsRecord.objects.create(
                    dns_zone=dns_zone,
                    type=record_data["type"],
                    name=record_data["name"],
                    ttl=record_data["ttl"],
                    content=record_data["content"],
                    comment=record_data["comment"],
                    tags=record_data["tags"],
                )

                RecordsJoin.objects.create(
                    dns_record=dns_record,
                    vendor_dns_record=vendor_dns_record,
                )
        except Exception as e:
            logger.error(f"Failed to save record to database: {str(e)}.")
            raise
>>>>>>> c9dce5d2
<|MERGE_RESOLUTION|>--- conflicted
+++ resolved
@@ -249,28 +249,6 @@
         nameservers = zone_data["name_servers"]
 
         # TODO: handle transaction failure
-<<<<<<< HEAD
-        with transaction.atomic():
-            vendor_dns_zone = VendorDnsZone.objects.create(
-                x_zone_id=x_zone_id,
-                x_created_at=zone_data["created_on"],
-                x_updated_at=zone_data["created_on"],
-            )
-            dns_account = DnsAccount.objects.get(name=zone_account_name)
-            dns_domain = Domain.objects.get(name=domain_name)
-
-            dns_zone, _ = DnsZone.objects.get_or_create(
-                dns_account=dns_account, domain=dns_domain, name=zone_name, nameservers=nameservers
-            )
-            # Assign ManyToMany field vendor_dns_zone manually because we cannot directly assign forward
-            # side of a many to many set in Django
-            dns_zone.vendor_dns_zone.add(vendor_dns_zone)
-
-            ZonesJoin.objects.get_or_create(
-                dns_zone=dns_zone,
-                vendor_dns_zone=vendor_dns_zone,
-            )
-=======
         try:
             with transaction.atomic():
                 vendor_dns_zone = VendorDnsZone.objects.create(
@@ -281,7 +259,7 @@
                 dns_account = DnsAccount.objects.get(name=zone_account_name)
                 dns_domain = Domain.objects.get(name=domain_name)
 
-                dns_zone = DnsZone.objects.create(dns_account=dns_account, domain=dns_domain, name=zone_name)
+                dns_zone = DnsZone.objects.create(dns_account=dns_account, domain=dns_domain, name=zone_name, nameservers=nameservers)
 
                 ZonesJoin.objects.create(
                     dns_zone=dns_zone,
@@ -323,5 +301,4 @@
                 )
         except Exception as e:
             logger.error(f"Failed to save record to database: {str(e)}.")
-            raise
->>>>>>> c9dce5d2
+            raise