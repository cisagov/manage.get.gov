--- conflicted
+++ resolved
@@ -1492,11 +1492,7 @@
         Uses self.app WebTest because we need to interact with forms.
         """
         # initial nameservers page has one server with two ips
-<<<<<<< HEAD
         nameservers_page = self.app.get(reverse("domain-dns-nameservers", kwargs={"pk": self.domain_no_nameserver.id}))
-=======
-        nameservers_page = self.app.get(reverse("domain-dns-nameservers", kwargs={"domain_pk": self.domain.id}))
->>>>>>> 30a4ef60
         session_id = self.app.cookies[settings.SESSION_COOKIE_NAME]
         self.app.set_cookie(settings.SESSION_COOKIE_NAME, session_id)
         # attempt to submit the form with only one nameserver, should error
@@ -1748,13 +1744,9 @@
         valid_ip = ""
         valid_ip_2 = "128.0.0.2"
         valid_ip_3 = "128.0.0.3"
-<<<<<<< HEAD
         nameservers_page = self.app.get(
             reverse("domain-dns-nameservers", kwargs={"pk": self.domain_with_three_nameservers.id})
         )
-=======
-        nameservers_page = self.app.get(reverse("domain-dns-nameservers", kwargs={"domain_pk": self.domain.id}))
->>>>>>> 30a4ef60
         session_id = self.app.cookies[settings.SESSION_COOKIE_NAME]
         self.app.set_cookie(settings.SESSION_COOKIE_NAME, session_id)
         print(nameservers_page.text)
@@ -1786,11 +1778,7 @@
         self.assertEqual(result.status_code, 302)
         self.assertEqual(
             result["Location"],
-<<<<<<< HEAD
             reverse("domain-dns-nameservers", kwargs={"pk": self.domain_with_three_nameservers.id}),
-=======
-            reverse("domain-dns-nameservers", kwargs={"domain_pk": self.domain.id}),
->>>>>>> 30a4ef60
         )
         self.app.set_cookie(settings.SESSION_COOKIE_NAME, session_id)
         nameservers_page = result.follow()
@@ -1816,11 +1804,7 @@
         self.assertEqual(result.status_code, 302)
         self.assertEqual(
             result["Location"],
-<<<<<<< HEAD
             reverse("domain-dns-nameservers", kwargs={"pk": self.domain_with_three_nameservers.id}),
-=======
-            reverse("domain-dns-nameservers", kwargs={"domain_pk": self.domain.id}),
->>>>>>> 30a4ef60
         )
         self.app.set_cookie(settings.SESSION_COOKIE_NAME, session_id)
         nameservers_page = result.follow()
