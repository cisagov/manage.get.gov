--- conflicted
+++ resolved
@@ -3247,7 +3247,6 @@
             self.assertContains(response, "Advanced settings")
             self.assertContains(response, "Delete domain")
             self.assertNotContains(response, "Renewal form")
-<<<<<<< HEAD
 
     @less_console_noise_decorator
     @override_flag("domain_deletion", active=True)
@@ -3284,9 +3283,6 @@
             self.assertContains(response, "Renewal form")
             self.assertNotContains(response, "Delete domain")
 
-=======
-    
->>>>>>> 51622277
     @override_flag("domain_deletion", active=True)
     def test_if_acknowledged_is_not_checked_error_resp(self):
         """
@@ -3294,7 +3290,7 @@
         * if acknowlege is not checked, it should throw an error
         """
         self.client.force_login(self.user)
-    
+
         message = self.client.post(
             reverse("domain-delete", kwargs={"domain_pk": self.domain_with_expiring_soon_date.id})
         )
@@ -3303,7 +3299,6 @@
             message,
             "Check the box if you understand that your domain will be deleted within 7 days of " "making this request.",
         )
-    
 
     @override_flag("domain_deletion", active=True)
     def test_domain_post_successful(self):
@@ -3314,11 +3309,16 @@
         """
         self.client.force_login(self.user)
         response = self.client.post(
-            reverse("domain-delete", kwargs={"domain_pk": self.domain_with_expiring_soon_date.id}), data={"is_policy_acknowledged": "True"}, follow=True)
+            reverse("domain-delete", kwargs={"domain_pk": self.domain_with_expiring_soon_date.id}),
+            data={"is_policy_acknowledged": "True"},
+            follow=True,
+        )
 
         self.assertRedirects(response, reverse("domain", kwargs={"domain_pk": self.domain_with_expiring_soon_date.id}))
-        self.assertContains(response, f"The domain &#x27;{self.domain_with_expiring_soon_date.name}&#x27; was deleted successfully.")
-        
+        self.assertContains(
+            response, f"The domain &#x27;{self.domain_with_expiring_soon_date.name}&#x27; was deleted successfully."
+        )
+
     @override_flag("domain_deletion", active=True)
     def test_domain_post_not_successful(self):
         """
@@ -3334,18 +3334,19 @@
             expiration_date=timezone.now().date() + timedelta(days=65),
         )
 
-        UserDomainRole.objects.get_or_create(
-            user=self.user, domain=domain, role=UserDomainRole.Roles.MANAGER
-        )
+        UserDomainRole.objects.get_or_create(user=self.user, domain=domain, role=UserDomainRole.Roles.MANAGER)
 
         DomainInformation.objects.get_or_create(requester=self.user, domain=domain)
 
         response = self.client.post(
-            reverse("domain-delete", kwargs={"domain_pk": domain.id}), data={"is_policy_acknowledged": "True"}, follow=True)
-        
+            reverse("domain-delete", kwargs={"domain_pk": domain.id}),
+            data={"is_policy_acknowledged": "True"},
+            follow=True,
+        )
+
         self.assertEqual(response.status_code, 200)
         self.assertContains(response, f"Cannot delete domain {domain.name} from current state {domain.state}.")
-        
+
     @override_flag("domain_deletion", active=True)
     def test_check_for_modal_trigger(self):
         """
@@ -3354,6 +3355,6 @@
         """
         self.client.force_login(self.user)
         response = self.client.get(
-                reverse("domain-delete", kwargs={"domain_pk": self.domain_not_expiring.id}),
+            reverse("domain-delete", kwargs={"domain_pk": self.domain_not_expiring.id}),
         )
         self.assertContains(response, "Request deletion")