--- conflicted
+++ resolved
@@ -1125,17 +1125,9 @@
         UserDomainRole.objects.get_or_create(
             user=self.user,
             domain=self.domain_multdsdata,
-            role=UserDomainRole.Roles.MANAGER,
+            role=UserDomainRole.Roles.ADMIN,
         )
         UserDomainRole.objects.get_or_create(
-<<<<<<< HEAD
-=======
-            user=self.user,
-            domain=self.domain_keydata,
-            role=UserDomainRole.Roles.MANAGER,
-        )
-        UserDomainRole.objects.get_or_create(
->>>>>>> 8b7d4d7a
             user=self.user,
             domain=self.domain_dnssec_none,
             role=UserDomainRole.Roles.MANAGER,
