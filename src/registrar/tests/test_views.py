--- conflicted
+++ resolved
@@ -5,12 +5,8 @@
 
 from django_webtest import WebTest  # type: ignore
 
-<<<<<<< HEAD
-from registrar.models import DomainApplication
+from registrar.models import DomainApplication, Website
 from registrar.forms.application_wizard import TITLES
-=======
-from registrar.models import DomainApplication, Website
->>>>>>> eca8da10
 
 
 class TestViews(TestCase):
