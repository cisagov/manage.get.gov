--- conflicted
+++ resolved
@@ -33,11 +33,8 @@
     PublicContact,
     Host,
     Website,
-<<<<<<< HEAD
     DraftDomain,
     Host,
-=======
->>>>>>> da297528
 )
 from registrar.models.user_domain_role import UserDomainRole
 from registrar.models.verified_by_staff import VerifiedByStaff
@@ -101,15 +98,6 @@
         super().setUp()
 
     @less_console_noise_decorator
-<<<<<<< HEAD
-    def test_helper_text(self):
-        """
-        Tests for the correct helper text on this page
-        """
-
-        # Create a ready domain with a preset expiration date
-        domain, _ = Domain.objects.get_or_create(name="fake.gov", state=Domain.State.READY)
-=======
     def test_contact_fields_on_domain_change_form_have_detail_table(self):
         """Tests if the contact fields in the inlined Domain information have the detail table
         which displays title, email, and phone"""
@@ -133,7 +121,6 @@
         domain_request.approve()
         _domain_info = DomainInformation.objects.filter(domain=domain_request.approved_domain).get()
         domain = Domain.objects.filter(domain_info=_domain_info).get()
->>>>>>> da297528
 
         p = "adminpass"
         self.client.login(username="superuser", password=p)
@@ -146,7 +133,62 @@
         self.assertEqual(response.status_code, 200)
         self.assertContains(response, domain.name)
 
-<<<<<<< HEAD
+        # Check that the fields have the right values.
+        # == Check for the creator == #
+
+        # Check for the right title, email, and phone number in the response.
+        # We only need to check for the end tag
+        # (Otherwise this test will fail if we change classes, etc)
+        self.assertContains(response, "Treat inspector")
+        self.assertContains(response, "meoward.jones@igorville.gov")
+        self.assertContains(response, "(555) 123 12345")
+
+        # Check for the field itself
+        self.assertContains(response, "Meoward Jones")
+
+        # == Check for the submitter == #
+        self.assertContains(response, "mayor@igorville.gov")
+
+        self.assertContains(response, "Admin Tester")
+        self.assertContains(response, "(555) 555 5556")
+        self.assertContains(response, "Testy2 Tester2")
+
+        # == Check for the authorizing_official == #
+        self.assertContains(response, "testy@town.com")
+        self.assertContains(response, "Chief Tester")
+        self.assertContains(response, "(555) 555 5555")
+
+        # Includes things like readonly fields
+        self.assertContains(response, "Testy Tester")
+
+        # == Test the other_employees field == #
+        self.assertContains(response, "testy2@town.com")
+        self.assertContains(response, "Another Tester")
+        self.assertContains(response, "(555) 555 5557")
+
+        # Test for the copy link
+        self.assertContains(response, "usa-button__clipboard")
+
+    @less_console_noise_decorator
+    def test_helper_text(self):
+        """
+        Tests for the correct helper text on this page
+        """
+
+        # Create a ready domain with a preset expiration date
+        domain, _ = Domain.objects.get_or_create(name="fake.gov", state=Domain.State.READY)
+
+        p = "adminpass"
+        self.client.login(username="superuser", password=p)
+        response = self.client.get(
+            "/admin/registrar/domain/{}/change/".format(domain.pk),
+            follow=True,
+        )
+
+        # Make sure the page loaded, and that we're on the right page
+        self.assertEqual(response.status_code, 200)
+        self.assertContains(response, domain.name)
+
         # These should exist in the response
         expected_values = [
             ("expiration_date", "Date the domain expires in the registry"),
@@ -188,43 +230,6 @@
 
                 # Check that the right help text exists
                 self.assertContains(response, message)
-=======
-        # Check that the fields have the right values.
-        # == Check for the creator == #
-
-        # Check for the right title, email, and phone number in the response.
-        # We only need to check for the end tag
-        # (Otherwise this test will fail if we change classes, etc)
-        self.assertContains(response, "Treat inspector")
-        self.assertContains(response, "meoward.jones@igorville.gov")
-        self.assertContains(response, "(555) 123 12345")
-
-        # Check for the field itself
-        self.assertContains(response, "Meoward Jones")
-
-        # == Check for the submitter == #
-        self.assertContains(response, "mayor@igorville.gov")
-
-        self.assertContains(response, "Admin Tester")
-        self.assertContains(response, "(555) 555 5556")
-        self.assertContains(response, "Testy2 Tester2")
-
-        # == Check for the authorizing_official == #
-        self.assertContains(response, "testy@town.com")
-        self.assertContains(response, "Chief Tester")
-        self.assertContains(response, "(555) 555 5555")
-
-        # Includes things like readonly fields
-        self.assertContains(response, "Testy Tester")
-
-        # == Test the other_employees field == #
-        self.assertContains(response, "testy2@town.com")
-        self.assertContains(response, "Another Tester")
-        self.assertContains(response, "(555) 555 5557")
-
-        # Test for the copy link
-        self.assertContains(response, "usa-button__clipboard")
->>>>>>> da297528
 
     @patch("registrar.admin.DomainAdmin._get_current_date", return_value=date(2024, 1, 1))
     def test_extend_expiration_date_button(self, mock_date_today):
