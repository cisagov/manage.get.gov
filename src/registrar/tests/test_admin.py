from datetime import datetime
from django.utils import timezone
from django.test import TestCase, RequestFactory, Client
from django.contrib.admin.sites import AdminSite
from api.tests.common import less_console_noise_decorator
from django.urls import reverse
from registrar.admin import (
    DomainAdmin,
    DomainInvitationAdmin,
    ListHeaderAdmin,
    MyUserAdmin,
    AuditedAdmin,
    ContactAdmin,
    DomainInformationAdmin,
    MyHostAdmin,
    PortfolioInvitationAdmin,
    UserDomainRoleAdmin,
    VerifiedByStaffAdmin,
    FsmModelResource,
    WebsiteAdmin,
    DraftDomainAdmin,
    FederalAgencyAdmin,
    PublicContactAdmin,
    TransitionDomainAdmin,
    UserGroupAdmin,
    PortfolioAdmin,
)
from registrar.models import (
    Domain,
    DomainRequest,
    DomainInformation,
    DraftDomain,
    User,
    DomainInvitation,
    Contact,
    PublicContact,
    Host,
    Website,
    FederalAgency,
    UserGroup,
    TransitionDomain,
    Portfolio,
    Suborganization,
)
from registrar.models.portfolio_invitation import PortfolioInvitation
from registrar.models.senior_official import SeniorOfficial
from registrar.models.user_domain_role import UserDomainRole
from registrar.models.utility.portfolio_helper import UserPortfolioPermissionChoices, UserPortfolioRoleChoices
from registrar.models.verified_by_staff import VerifiedByStaff
from .common import (
    MockDbForSharedTests,
    AuditedAdminMockData,
    completed_domain_request,
    generic_domain_object,
    less_console_noise,
    mock_user,
    create_superuser,
    create_user,
    multiple_unalphabetical_domain_objects,
    GenericTestHelper,
)
from django.contrib.sessions.backends.db import SessionStore
from django.contrib.auth import get_user_model
from unittest.mock import ANY, patch, Mock
from django_webtest import WebTest  # type: ignore

import logging

logger = logging.getLogger(__name__)


class TestFsmModelResource(TestCase):
    def setUp(self):
        self.resource = FsmModelResource()

    @less_console_noise_decorator
    def test_init_instance(self):
        """Test initializing an instance of a class with a FSM field"""

        # Mock a row with FSMField data
        row_data = {"state": "ready"}

        self.resource._meta.model = Domain

        instance = self.resource.init_instance(row=row_data)

        # Assert that the instance is initialized correctly
        self.assertIsInstance(instance, Domain)
        self.assertEqual(instance.state, "ready")

    @less_console_noise_decorator
    def test_import_field(self):
        """Test that importing a field does not import FSM field"""

        # Mock a FSMField and a non-FSM-field
        fsm_field_mock = Mock(attribute="state", column_name="state")
        field_mock = Mock(attribute="name", column_name="name")
        # Mock the data
        data_mock = {"state": "unknown", "name": "test"}
        # Define a mock Domain
        obj = Domain(state=Domain.State.UNKNOWN, name="test")

        # Mock the save() method of fields so that we can test if save is called
        # save() is only supposed to be called for non FSM fields
        field_mock.save = Mock()
        fsm_field_mock.save = Mock()

        # Call the method with FSMField and non-FSMField
        self.resource.import_field(fsm_field_mock, obj, data=data_mock, is_m2m=False)
        self.resource.import_field(field_mock, obj, data=data_mock, is_m2m=False)

        # Assert that field.save() in super().import_field() is called only for non-FSMField
        field_mock.save.assert_called_once()
        fsm_field_mock.save.assert_not_called()


class TestDomainInvitationAdmin(TestCase):
    """Tests for the DomainInvitationAdmin class as super user

    Notes:
      all tests share superuser; do not change this model in tests
      tests have available superuser, client, and admin
    """

    @classmethod
    def setUpClass(cls):
        cls.factory = RequestFactory()
        cls.admin = ListHeaderAdmin(model=DomainInvitationAdmin, admin_site=AdminSite())
        cls.superuser = create_superuser()

    def setUp(self):
        """Create a client object"""
        self.client = Client(HTTP_HOST="localhost:8080")

    def tearDown(self):
        """Delete all DomainInvitation objects"""
        DomainInvitation.objects.all().delete()
        Contact.objects.all().delete()

    @classmethod
    def tearDownClass(self):
        User.objects.all().delete()

    @less_console_noise_decorator
    def test_has_model_description(self):
        """Tests if this model has a model description on the table view"""
        self.client.force_login(self.superuser)
        response = self.client.get(
            "/admin/registrar/domaininvitation/",
            follow=True,
        )

        # Make sure that the page is loaded correctly
        self.assertEqual(response.status_code, 200)

        # Test for a description snippet
        self.assertContains(
            response, "Domain invitations contain all individuals who have been invited to manage a .gov domain."
        )
        self.assertContains(response, "Show more")

    def test_get_filters(self):
        """Ensures that our filters are displaying correctly"""
        with less_console_noise():
            self.client.force_login(self.superuser)

            response = self.client.get(
                "/admin/registrar/domaininvitation/",
                {},
                follow=True,
            )

            # Assert that the filters are added
            self.assertContains(response, "invited", count=5)
            self.assertContains(response, "Invited", count=2)
            self.assertContains(response, "retrieved", count=2)
            self.assertContains(response, "Retrieved", count=2)

            # Check for the HTML context specificially
            invited_html = '<a href="?status__exact=invited">Invited</a>'
            retrieved_html = '<a href="?status__exact=retrieved">Retrieved</a>'

            self.assertContains(response, invited_html, count=1)
            self.assertContains(response, retrieved_html, count=1)


class TestPortfolioInvitationAdmin(TestCase):
    """Tests for the PortfolioInvitationAdmin class as super user

    Notes:
      all tests share superuser; do not change this model in tests
      tests have available superuser, client, and admin
    """

    @classmethod
    def setUpClass(cls):
        cls.factory = RequestFactory()
        cls.admin = ListHeaderAdmin(model=PortfolioInvitationAdmin, admin_site=AdminSite())
        cls.superuser = create_superuser()

    def setUp(self):
        """Create a client object"""
        self.client = Client(HTTP_HOST="localhost:8080")

    def tearDown(self):
        """Delete all DomainInvitation objects"""
        PortfolioInvitation.objects.all().delete()
        Contact.objects.all().delete()

    @classmethod
    def tearDownClass(self):
        User.objects.all().delete()

    @less_console_noise_decorator
    def test_has_model_description(self):
        """Tests if this model has a model description on the table view"""
        self.client.force_login(self.superuser)
        response = self.client.get(
            "/admin/registrar/portfolioinvitation/",
            follow=True,
        )

        # Make sure that the page is loaded correctly
        self.assertEqual(response.status_code, 200)

        # Test for a description snippet
        self.assertContains(
            response,
            "Portfolio invitations contain all individuals who have been invited to become members of an organization.",
        )
        self.assertContains(response, "Show more")

    def test_get_filters(self):
        """Ensures that our filters are displaying correctly"""
        with less_console_noise():
            self.client.force_login(self.superuser)

            response = self.client.get(
                "/admin/registrar/portfolioinvitation/",
                {},
                follow=True,
            )

            # Assert that the filters are added
            self.assertContains(response, "invited", count=4)
            self.assertContains(response, "Invited", count=2)
            self.assertContains(response, "retrieved", count=2)
            self.assertContains(response, "Retrieved", count=2)

            # Check for the HTML context specificially
            invited_html = '<a href="?status__exact=invited">Invited</a>'
            retrieved_html = '<a href="?status__exact=retrieved">Retrieved</a>'

            self.assertContains(response, invited_html, count=1)
            self.assertContains(response, retrieved_html, count=1)


class TestHostAdmin(TestCase):
    """Tests for the HostAdmin class as super user

    Notes:
      all tests share superuser; do not change this model in tests
      tests have available superuser, client, and admin
    """

    @classmethod
    def setUpClass(cls):
        cls.site = AdminSite()
        cls.factory = RequestFactory()
        cls.admin = MyHostAdmin(model=Host, admin_site=cls.site)
        cls.superuser = create_superuser()

    def setUp(self):
        """Setup environment for a mock admin user"""
        super().setUp()
        self.client = Client(HTTP_HOST="localhost:8080")

    def tearDown(self):
        super().tearDown()
        Host.objects.all().delete()
        Domain.objects.all().delete()

    @classmethod
    def tearDownClass(cls):
        User.objects.all().delete()

    @less_console_noise_decorator
    def test_has_model_description(self):
        """Tests if this model has a model description on the table view"""
        self.client.force_login(self.superuser)
        response = self.client.get(
            "/admin/registrar/host/",
            follow=True,
        )

        # Make sure that the page is loaded correctly
        self.assertEqual(response.status_code, 200)

        # Test for a description snippet
        self.assertContains(response, "Entries in the Hosts table indicate the relationship between an approved domain")
        self.assertContains(response, "Show more")

    @less_console_noise_decorator
    def test_helper_text(self):
        """
        Tests for the correct helper text on this page
        """
        domain, _ = Domain.objects.get_or_create(name="fake.gov", state=Domain.State.READY)
        # Create a fake host
        host, _ = Host.objects.get_or_create(name="ns1.test.gov", domain=domain)

        self.client.force_login(self.superuser)
        response = self.client.get(
            "/admin/registrar/host/{}/change/".format(host.pk),
            follow=True,
        )

        # Make sure the page loaded
        self.assertEqual(response.status_code, 200)

        self.test_helper = GenericTestHelper(
            factory=self.factory,
            user=self.superuser,
            admin=self.admin,
            url="/admin/registrar/Host/",
            model=Host,
        )
        # These should exist in the response
        expected_values = [
            ("domain", "Domain associated with this host"),
        ]
        self.test_helper.assert_response_contains_distinct_values(response, expected_values)


class TestDomainInformationAdmin(TestCase):
    """Tests for the DomainInformationAdmin class as super or staff user

    Notes:
      all tests share superuser/staffuser; do not change these models in tests
      tests have available staffuser, superuser, client, test_helper and admin
    """

    @classmethod
    def setUpClass(cls):
        """Setup environment for a mock admin user"""
        cls.site = AdminSite()
        cls.factory = RequestFactory()
        cls.admin = DomainInformationAdmin(model=DomainInformation, admin_site=cls.site)
        cls.superuser = create_superuser()
        cls.staffuser = create_user()
        cls.mock_data_generator = AuditedAdminMockData()
        cls.test_helper = GenericTestHelper(
            factory=cls.factory,
            user=cls.superuser,
            admin=cls.admin,
            url="/admin/registrar/DomainInformation/",
            model=DomainInformation,
        )

    def setUp(self):
        self.client = Client(HTTP_HOST="localhost:8080")

    def tearDown(self):
        """Delete all Users, Domains, and UserDomainRoles"""
        DomainInformation.objects.all().delete()
        DomainRequest.objects.all().delete()
        Domain.objects.all().delete()
        Contact.objects.all().delete()

    @classmethod
    def tearDownClass(cls):
        User.objects.all().delete()
        SeniorOfficial.objects.all().delete()

    @less_console_noise_decorator
    def test_domain_information_senior_official_is_alphabetically_sorted(self):
        """Tests if the senior offical dropdown is alphanetically sorted in the django admin display"""

        SeniorOfficial.objects.get_or_create(first_name="mary", last_name="joe", title="some other guy")
        SeniorOfficial.objects.get_or_create(first_name="alex", last_name="smoe", title="some guy")
        SeniorOfficial.objects.get_or_create(first_name="Zoup", last_name="Soup", title="title")

        contact, _ = Contact.objects.get_or_create(first_name="Henry", last_name="McFakerson")
        domain_request = completed_domain_request(
            submitter=contact, name="city1244.gov", status=DomainRequest.DomainRequestStatus.IN_REVIEW
        )
        domain_request.approve()

        domain_info = DomainInformation.objects.get(domain_request=domain_request)
        request = self.factory.post("/admin/registrar/domaininformation/{}/change/".format(domain_info.pk))
        model_admin = AuditedAdmin(DomainInformation, self.site)

        # Get the queryset that would be returned for the list
        senior_offical_queryset = model_admin.formfield_for_foreignkey(
            DomainInformation.senior_official.field, request
        ).queryset

        # Make the list we're comparing on a bit prettier display-wise. Optional step.
        current_sort_order = []
        for official in senior_offical_queryset:
            current_sort_order.append(f"{official.first_name} {official.last_name}")

        expected_sort_order = ["alex smoe", "mary joe", "Zoup Soup"]

        self.assertEqual(current_sort_order, expected_sort_order)

    @less_console_noise_decorator
    def test_admin_can_see_cisa_region_federal(self):
        """Tests if admins can see CISA Region: N/A"""

        # Create a fake domain request
        _domain_request = completed_domain_request(status=DomainRequest.DomainRequestStatus.IN_REVIEW)
        _domain_request.approve()

        domain_information = DomainInformation.objects.filter(domain_request=_domain_request).get()

        self.client.force_login(self.superuser)
        response = self.client.get(
            "/admin/registrar/domaininformation/{}/change/".format(domain_information.pk),
            follow=True,
        )

        # Make sure the page loaded, and that we're on the right page
        self.assertEqual(response.status_code, 200)
        self.assertContains(response, domain_information.domain.name)

        # Test if the page has the right CISA region
        expected_html = '<div class="flex-container margin-top-2"><span>CISA region: N/A</span></div>'
        # Remove whitespace from expected_html
        expected_html = "".join(expected_html.split())

        # Remove whitespace from response content
        response_content = "".join(response.content.decode().split())

        # Check if response contains expected_html
        self.assertIn(expected_html, response_content)

    @less_console_noise_decorator
    def test_admin_can_see_cisa_region_non_federal(self):
        """Tests if admins can see the correct CISA region"""

        # Create a fake domain request. State will be NY (2).
        _domain_request = completed_domain_request(
            status=DomainRequest.DomainRequestStatus.IN_REVIEW, generic_org_type="interstate"
        )
        _domain_request.approve()

        domain_information = DomainInformation.objects.filter(domain_request=_domain_request).get()
        self.client.force_login(self.superuser)
        response = self.client.get(
            "/admin/registrar/domaininformation/{}/change/".format(domain_information.pk),
            follow=True,
        )

        # Make sure the page loaded, and that we're on the right page
        self.assertEqual(response.status_code, 200)
        self.assertContains(response, domain_information.domain.name)

        # Test if the page has the right CISA region
        expected_html = '<div class="flex-container margin-top-2"><span>CISA region: 2</span></div>'
        # Remove whitespace from expected_html
        expected_html = "".join(expected_html.split())

        # Remove whitespace from response content
        response_content = "".join(response.content.decode().split())

        # Check if response contains expected_html
        self.assertIn(expected_html, response_content)

    @less_console_noise_decorator
    def test_has_model_description(self):
        """Tests if this model has a model description on the table view"""
        self.client.force_login(self.superuser)
        response = self.client.get(
            "/admin/registrar/domaininformation/",
            follow=True,
        )

        # Make sure that the page is loaded correctly
        self.assertEqual(response.status_code, 200)

        # Test for a description snippet
        self.assertContains(response, "Domain information represents the basic metadata")
        self.assertContains(response, "Show more")

    @less_console_noise_decorator
    def test_helper_text(self):
        """
        Tests for the correct helper text on this page
        """

        # Create a fake domain request and domain
        domain_request = completed_domain_request(status=DomainRequest.DomainRequestStatus.IN_REVIEW)
        domain_request.approve()
        domain_info = DomainInformation.objects.filter(domain=domain_request.approved_domain).get()

        self.client.force_login(self.superuser)
        response = self.client.get(
            "/admin/registrar/domaininformation/{}/change/".format(domain_info.pk),
            follow=True,
        )

        # Make sure the page loaded, and that we're on the right page
        self.assertEqual(response.status_code, 200)
        self.assertContains(response, domain_info.domain.name)

        # These should exist in the response
        expected_values = [
            ("creator", "Person who submitted the domain request"),
            ("submitter", 'Person listed under "your contact information" in the request form'),
            ("domain_request", "Request associated with this domain"),
            ("no_other_contacts_rationale", "Required if creator does not list other employees"),
            ("urbanization", "Required for Puerto Rico only"),
        ]
        self.test_helper.assert_response_contains_distinct_values(response, expected_values)

    @less_console_noise_decorator
    def test_other_contacts_has_readonly_link(self):
        """Tests if the readonly other_contacts field has links"""

        # Create a fake domain request and domain
        domain_request = completed_domain_request(status=DomainRequest.DomainRequestStatus.IN_REVIEW)
        domain_request.approve()
        domain_info = DomainInformation.objects.filter(domain=domain_request.approved_domain).get()

        # Get the other contact
        other_contact = domain_info.other_contacts.all().first()

        self.client.force_login(self.superuser)

        response = self.client.get(
            "/admin/registrar/domaininformation/{}/change/".format(domain_info.pk),
            follow=True,
        )

        # Make sure the page loaded, and that we're on the right page
        self.assertEqual(response.status_code, 200)
        self.assertContains(response, domain_info.domain.name)

        # Check that the page contains the url we expect
        expected_href = reverse("admin:registrar_contact_change", args=[other_contact.id])
        self.assertContains(response, expected_href)

        # Check that the page contains the link we expect.
        # Since the url is dynamic (populated by JS), we can test for its existence
        # by checking for the end tag.
        expected_url = "Testy Tester</a>"
        self.assertContains(response, expected_url)

    @less_console_noise_decorator
    def test_analyst_cant_access_domain_information(self):
        """Ensures that analysts can't directly access the DomainInformation page through /admin"""
        # Create fake creator
        _creator = User.objects.create(
            username="MrMeoward",
            first_name="Meoward",
            last_name="Jones",
        )

        # Create a fake domain request
        domain_request = completed_domain_request(status=DomainRequest.DomainRequestStatus.IN_REVIEW, user=_creator)
        domain_request.approve()
        domain_info = DomainInformation.objects.filter(domain=domain_request.approved_domain).get()

        self.client.force_login(self.staffuser)
        response = self.client.get(
            "/admin/registrar/domaininformation/{}/change/".format(domain_info.pk),
            follow=True,
        )

        # Make sure that we're denied access
        self.assertEqual(response.status_code, 403)

        # To make sure that its not a fluke, swap to an admin user
        # and try to access the same page. This should succeed.
        self.client.force_login(self.superuser)
        response = self.client.get(
            "/admin/registrar/domaininformation/{}/change/".format(domain_info.pk),
            follow=True,
        )

        # Make sure the page loaded, and that we're on the right page
        self.assertEqual(response.status_code, 200)
        self.assertContains(response, domain_info.domain.name)

    @less_console_noise_decorator
    def test_contact_fields_have_detail_table(self):
        """Tests if the contact fields have the detail table which displays title, email, and phone"""

        # Create fake creator
        _creator = User.objects.create(
            username="MrMeoward",
            first_name="Meoward",
            last_name="Jones",
            email="meoward.jones@igorville.gov",
            phone="(555) 123 12345",
            title="Treat inspector",
        )

        # Create a fake domain request
        domain_request = completed_domain_request(status=DomainRequest.DomainRequestStatus.IN_REVIEW, user=_creator)
        domain_request.approve()
        domain_info = DomainInformation.objects.filter(domain=domain_request.approved_domain).get()

        self.client.force_login(self.superuser)
        response = self.client.get(
            "/admin/registrar/domaininformation/{}/change/".format(domain_info.pk),
            follow=True,
        )

        # Make sure the page loaded, and that we're on the right page
        self.assertEqual(response.status_code, 200)
        self.assertContains(response, domain_info.domain.name)

        # Check that the modal has the right content
        # Check for the header

        # == Check for the creator == #

        # Check for the right title and phone number in the response.
        # We only need to check for the end tag
        # (Otherwise this test will fail if we change classes, etc)
        expected_creator_fields = [
            # Field, expected value
            ("title", "Treat inspector"),
            ("phone", "(555) 123 12345"),
        ]
        self.test_helper.assert_response_contains_distinct_values(response, expected_creator_fields)
        self.assertContains(response, "meoward.jones@igorville.gov")

        # Check for the field itself
        self.assertContains(response, "Meoward Jones")

        # == Check for the submitter == #
        self.assertContains(response, "mayor@igorville.gov", count=2)
        expected_submitter_fields = [
            # Field, expected value
            ("title", "Admin Tester"),
            ("phone", "(555) 555 5556"),
        ]
        self.test_helper.assert_response_contains_distinct_values(response, expected_submitter_fields)
        self.assertContains(response, "Testy2 Tester2")

        # == Check for the senior_official == #
        self.assertContains(response, "testy@town.com", count=2)
        expected_so_fields = [
            # Field, expected value
            ("title", "Chief Tester"),
            ("phone", "(555) 555 5555"),
        ]
        self.test_helper.assert_response_contains_distinct_values(response, expected_so_fields)

        self.assertContains(response, "Testy Tester", count=10)

        # == Test the other_employees field == #
        self.assertContains(response, "testy2@town.com", count=2)
        expected_other_employees_fields = [
            # Field, expected value
            ("title", "Another Tester"),
            ("phone", "(555) 555 5557"),
        ]
        self.test_helper.assert_response_contains_distinct_values(response, expected_other_employees_fields)

        # Test for the copy link
        self.assertContains(response, "button--clipboard", count=4)

        # cleanup this test
        domain_info.delete()
        domain_request.delete()
        _creator.delete()

    def test_readonly_fields_for_analyst(self):
        """Ensures that analysts have their permissions setup correctly"""
        with less_console_noise():
            request = self.factory.get("/")
            request.user = self.staffuser

            readonly_fields = self.admin.get_readonly_fields(request)

            expected_fields = [
                "other_contacts",
                "is_election_board",
                "federal_agency",
                "creator",
                "type_of_work",
                "more_organization_information",
                "domain",
                "domain_request",
                "submitter",
                "no_other_contacts_rationale",
                "anything_else",
                "is_policy_acknowledged",
            ]

            self.assertEqual(readonly_fields, expected_fields)

    def test_domain_sortable(self):
        """Tests if DomainInformation sorts by domain correctly"""
        with less_console_noise():
            self.client.force_login(self.superuser)

            # Assert that our sort works correctly
            self.test_helper.assert_table_sorted("1", ("domain__name",))

            # Assert that sorting in reverse works correctly
            self.test_helper.assert_table_sorted("-1", ("-domain__name",))

    def test_submitter_sortable(self):
        """Tests if DomainInformation sorts by submitter correctly"""
        with less_console_noise():
            self.client.force_login(self.superuser)

            # Assert that our sort works correctly
            self.test_helper.assert_table_sorted(
                "4",
                ("submitter__first_name", "submitter__last_name"),
            )

            # Assert that sorting in reverse works correctly
            self.test_helper.assert_table_sorted("-4", ("-submitter__first_name", "-submitter__last_name"))


class TestUserDomainRoleAdmin(TestCase):
    """Tests for the UserDomainRoleAdmin class as super user

    Notes:
      all tests share superuser; do not change this model in tests
      tests have available superuser, client, test_helper and admin
    """

    @classmethod
    def setUpClass(cls):
        super().setUpClass()
        cls.site = AdminSite()
        cls.factory = RequestFactory()
        cls.admin = UserDomainRoleAdmin(model=UserDomainRole, admin_site=cls.site)
        cls.superuser = create_superuser()
        cls.test_helper = GenericTestHelper(
            factory=cls.factory,
            user=cls.superuser,
            admin=cls.admin,
            url="/admin/registrar/UserDomainRole/",
            model=UserDomainRole,
        )

    def setUp(self):
        """Setup environment for a mock admin user"""
        super().setUp()
        self.client = Client(HTTP_HOST="localhost:8080")

    def tearDown(self):
        """Delete all Users, Domains, and UserDomainRoles"""
        super().tearDown()
        UserDomainRole.objects.all().delete()
        Domain.objects.all().delete()
        User.objects.exclude(username="superuser").delete()

    @classmethod
    def tearDownClass(cls):
        super().tearDownClass()
        User.objects.all().delete()

    @less_console_noise_decorator
    def test_has_model_description(self):
        """Tests if this model has a model description on the table view"""
        self.client.force_login(self.superuser)
        response = self.client.get(
            "/admin/registrar/userdomainrole/",
            follow=True,
        )

        # Make sure that the page is loaded correctly
        self.assertEqual(response.status_code, 200)

        # Test for a description snippet
        self.assertContains(
            response, "This table represents the managers who are assigned to each domain in the registrar"
        )
        self.assertContains(response, "Show more")

    def test_domain_sortable(self):
        """Tests if the UserDomainrole sorts by domain correctly"""
        with less_console_noise():
            self.client.force_login(self.superuser)

            fake_user = User.objects.create(
                username="dummyuser", first_name="Stewart", last_name="Jones", email="AntarcticPolarBears@example.com"
            )

            # Create a list of UserDomainRoles that are in random order
            mocks_to_create = ["jkl.gov", "ghi.gov", "abc.gov", "def.gov"]
            for name in mocks_to_create:
                fake_domain = Domain.objects.create(name=name)
                UserDomainRole.objects.create(user=fake_user, domain=fake_domain, role="manager")

            # Assert that our sort works correctly
            self.test_helper.assert_table_sorted("2", ("domain__name",))

            # Assert that sorting in reverse works correctly
            self.test_helper.assert_table_sorted("-2", ("-domain__name",))

    def test_user_sortable(self):
        """Tests if the UserDomainrole sorts by user correctly"""
        with less_console_noise():
            self.client.force_login(self.superuser)

            mock_data_generator = AuditedAdminMockData()

            fake_domain = Domain.objects.create(name="igorville.gov")
            # Create a list of UserDomainRoles that are in random order
            mocks_to_create = ["jkl", "ghi", "abc", "def"]
            for name in mocks_to_create:
                # Creates a fake "User" object
                fake_user = mock_data_generator.dummy_user(name, "user")
                UserDomainRole.objects.create(user=fake_user, domain=fake_domain, role="manager")

            # Assert that our sort works correctly
            self.test_helper.assert_table_sorted("1", ("user__first_name", "user__last_name"))

            # Assert that sorting in reverse works correctly
            self.test_helper.assert_table_sorted("-1", ("-user__first_name", "-user__last_name"))

    def test_email_not_in_search(self):
        """Tests the search bar in Django Admin for UserDomainRoleAdmin.
        Should return no results for an invalid email."""
        with less_console_noise():
            # Have to get creative to get past linter
            self.client.force_login(self.superuser)

            fake_user = User.objects.create(
                username="dummyuser", first_name="Stewart", last_name="Jones", email="AntarcticPolarBears@example.com"
            )
            fake_domain = Domain.objects.create(name="test123")
            UserDomainRole.objects.create(user=fake_user, domain=fake_domain, role="manager")
            # Make the request using the Client class
            # which handles CSRF
            # Follow=True handles the redirect
            response = self.client.get(
                "/admin/registrar/userdomainrole/",
                {
                    "q": "testmail@igorville.com",
                },
                follow=True,
            )

            # Assert that the query is added to the extra_context
            self.assertIn("search_query", response.context)
            # Assert the content of filters and search_query
            search_query = response.context["search_query"]
            self.assertEqual(search_query, "testmail@igorville.com")

            # We only need to check for the end of the HTML string
            self.assertNotContains(response, "Stewart Jones AntarcticPolarBears@example.com</a></th>")

    def test_email_in_search(self):
        """Tests the search bar in Django Admin for UserDomainRoleAdmin.
        Should return results for an valid email."""
        with less_console_noise():
            # Have to get creative to get past linter
            self.client.force_login(self.superuser)

            fake_user = User.objects.create(
                username="dummyuser", first_name="Joe", last_name="Jones", email="AntarcticPolarBears@example.com"
            )
            fake_domain = Domain.objects.create(name="fake")
            UserDomainRole.objects.create(user=fake_user, domain=fake_domain, role="manager")
            # Make the request using the Client class
            # which handles CSRF
            # Follow=True handles the redirect
            response = self.client.get(
                "/admin/registrar/userdomainrole/",
                {
                    "q": "AntarcticPolarBears@example.com",
                },
                follow=True,
            )

            # Assert that the query is added to the extra_context
            self.assertIn("search_query", response.context)

            search_query = response.context["search_query"]
            self.assertEqual(search_query, "AntarcticPolarBears@example.com")

            # We only need to check for the end of the HTML string
            self.assertContains(response, "Joe Jones AntarcticPolarBears@example.com</a></th>", count=1)


class TestListHeaderAdmin(TestCase):
    """Tests for the ListHeaderAdmin class as super user

    Notes:
      all tests share superuser; do not change this model in tests
      tests have available superuser, client and admin
    """

    @classmethod
    def setUpClass(cls):
        super().setUpClass()
        cls.site = AdminSite()
        cls.factory = RequestFactory()
        cls.admin = ListHeaderAdmin(model=DomainRequest, admin_site=None)
        cls.superuser = create_superuser()

    def setUp(self):
        super().setUp()
        self.client = Client(HTTP_HOST="localhost:8080")

    def tearDown(self):
        # delete any domain requests too
        DomainInformation.objects.all().delete()
        DomainRequest.objects.all().delete()

    @classmethod
    def tearDownClass(cls):
        super().tearDownClass()
        User.objects.all().delete()

    def test_changelist_view(self):
        with less_console_noise():
            self.client.force_login(self.superuser)
            # Mock a user
            user = mock_user()
            # Make the request using the Client class
            # which handles CSRF
            # Follow=True handles the redirect
            response = self.client.get(
                "/admin/registrar/domainrequest/",
                {
                    "status__exact": "started",
                    "investigator__id__exact": user.id,
                    "q": "Hello",
                },
                follow=True,
            )
            # Assert that the filters and search_query are added to the extra_context
            self.assertIn("filters", response.context)
            self.assertIn("search_query", response.context)
            # Assert the content of filters and search_query
            filters = response.context["filters"]
            search_query = response.context["search_query"]
            self.assertEqual(search_query, "Hello")
            self.assertEqual(
                filters,
                [
                    {"parameter_name": "status", "parameter_value": "started"},
                    {
                        "parameter_name": "investigator",
                        "parameter_value": user.first_name + " " + user.last_name,
                    },
                ],
            )

    def test_get_filters(self):
        with less_console_noise():
            # Create a mock request object
            request = self.factory.get("/admin/yourmodel/")
            # Set the GET parameters for testing
            request.GET = {
                "status": "started",
                "investigator": "Jeff Lebowski",
                "q": "search_value",
            }
            # Call the get_filters method
            filters = self.admin.get_filters(request)
            # Assert the filters extracted from the request GET
            self.assertEqual(
                filters,
                [
                    {"parameter_name": "status", "parameter_value": "started"},
                    {"parameter_name": "investigator", "parameter_value": "Jeff Lebowski"},
                ],
            )


class TestMyUserAdmin(MockDbForSharedTests):
    """Tests for the MyUserAdmin class as super or staff user

    Notes:
      all tests share superuser/staffuser; do not change these models in tests
      all tests share MockDb; do not change models defined therein in tests
      tests have available staffuser, superuser, client, test_helper and admin
    """

    @classmethod
    def setUpClass(cls):
        super().setUpClass()
        admin_site = AdminSite()
        cls.admin = MyUserAdmin(model=get_user_model(), admin_site=admin_site)
        cls.superuser = create_superuser()
        cls.staffuser = create_user()
        cls.test_helper = GenericTestHelper(admin=cls.admin)

    def setUp(self):
        super().setUp()
        self.client = Client(HTTP_HOST="localhost:8080")

    def tearDown(self):
        super().tearDown()
        DomainRequest.objects.all().delete()

    @classmethod
    def tearDownClass(cls):
        super().tearDownClass()
        User.objects.all().delete()

    @less_console_noise_decorator
    def test_has_model_description(self):
        """Tests if this model has a model description on the table view"""
        self.client.force_login(self.superuser)
        response = self.client.get(
            "/admin/registrar/user/",
            follow=True,
        )

        # Make sure that the page is loaded correctly
        self.assertEqual(response.status_code, 200)

        # Test for a description snippet
        self.assertContains(response, "A user is anyone who has access to the registrar.")
        self.assertContains(response, "Show more")

    @less_console_noise_decorator
    def test_helper_text(self):
        """
        Tests for the correct helper text on this page
        """
        user = self.staffuser

        self.client.force_login(self.superuser)
        response = self.client.get(
            "/admin/registrar/user/{}/change/".format(user.pk),
            follow=True,
        )

        # Make sure the page loaded
        self.assertEqual(response.status_code, 200)

        # These should exist in the response
        expected_values = [
            ("password", "Raw passwords are not stored, so they will not display here."),
            ("status", 'Users in "restricted" status cannot make updates in the registrar or start a new request.'),
            ("is_staff", "Designates whether the user can log in to this admin site"),
            ("is_superuser", "For development purposes only; provides superuser access on the database level"),
        ]
        self.test_helper.assert_response_contains_distinct_values(response, expected_values)

    @less_console_noise_decorator
    def test_list_display_without_username(self):
        request = self.client.request().wsgi_request
        request.user = self.staffuser

        list_display = self.admin.get_list_display(request)
        expected_list_display = [
            "email",
            "first_name",
            "last_name",
            "group",
            "status",
        ]

        self.assertEqual(list_display, expected_list_display)
        self.assertNotIn("username", list_display)

    def test_get_fieldsets_superuser(self):
        with less_console_noise():
            request = self.client.request().wsgi_request
            request.user = self.superuser
            fieldsets = self.admin.get_fieldsets(request)

            expected_fieldsets = super(MyUserAdmin, self.admin).get_fieldsets(request)
            self.assertEqual(fieldsets, expected_fieldsets)

    def test_get_fieldsets_cisa_analyst(self):
        with less_console_noise():
            request = self.client.request().wsgi_request
            request.user = self.staffuser
            fieldsets = self.admin.get_fieldsets(request)
            expected_fieldsets = (
                (
                    None,
                    {
                        "fields": (
                            "status",
                            "verification_type",
                        )
                    },
                ),
                ("User profile", {"fields": ("first_name", "middle_name", "last_name", "title", "email", "phone")}),
                (
                    "Permissions",
                    {
                        "fields": (
                            "is_active",
                            "groups",
                        )
                    },
                ),
                ("Important dates", {"fields": ("last_login", "date_joined")}),
            )
            self.assertEqual(fieldsets, expected_fieldsets)

    @less_console_noise_decorator
    def test_analyst_can_see_related_domains_and_requests_in_user_form(self):
        """Tests if an analyst can see the related domains and domain requests for a user in that user's form"""

        # From MockDb, we have self.meoward_user which we'll use as creator
        # Create fake domain requests
        domain_request_started = completed_domain_request(
            status=DomainRequest.DomainRequestStatus.STARTED, user=self.meoward_user, name="started.gov"
        )
        domain_request_submitted = completed_domain_request(
            status=DomainRequest.DomainRequestStatus.SUBMITTED, user=self.meoward_user, name="submitted.gov"
        )
        domain_request_in_review = completed_domain_request(
            status=DomainRequest.DomainRequestStatus.IN_REVIEW, user=self.meoward_user, name="in-review.gov"
        )
        domain_request_withdrawn = completed_domain_request(
            status=DomainRequest.DomainRequestStatus.WITHDRAWN, user=self.meoward_user, name="withdrawn.gov"
        )
        domain_request_approved = completed_domain_request(
            status=DomainRequest.DomainRequestStatus.APPROVED, user=self.meoward_user, name="approved.gov"
        )
        domain_request_rejected = completed_domain_request(
            status=DomainRequest.DomainRequestStatus.REJECTED, user=self.meoward_user, name="rejected.gov"
        )
        domain_request_ineligible = completed_domain_request(
            status=DomainRequest.DomainRequestStatus.INELIGIBLE, user=self.meoward_user, name="ineligible.gov"
        )

        # From MockDb, we have sel.meoward_user who's admin on
        # self.domain_1 - READY
        # self.domain_2 - DNS_NEEDED
        # self.domain_11 - READY
        # self.domain_12 - READY
        # DELETED:
        domain_deleted, _ = Domain.objects.get_or_create(
            name="domain_deleted.gov", state=Domain.State.DELETED, deleted=timezone.make_aware(datetime(2024, 4, 2))
        )
        role, _ = UserDomainRole.objects.get_or_create(
            user=self.meoward_user, domain=domain_deleted, role=UserDomainRole.Roles.MANAGER
        )

        self.client.force_login(self.staffuser)
        response = self.client.get(
            "/admin/registrar/user/{}/change/".format(self.meoward_user.id),
            follow=True,
        )

        # Make sure the page loaded and contains the expected domain request names and links to the domain requests
        self.assertEqual(response.status_code, 200)

        self.assertContains(response, domain_request_submitted.requested_domain.name)
        expected_href = reverse("admin:registrar_domainrequest_change", args=[domain_request_submitted.pk])
        self.assertContains(response, expected_href)

        self.assertContains(response, domain_request_in_review.requested_domain.name)
        expected_href = reverse("admin:registrar_domainrequest_change", args=[domain_request_in_review.pk])
        self.assertContains(response, expected_href)

        self.assertContains(response, domain_request_approved.requested_domain.name)
        expected_href = reverse("admin:registrar_domainrequest_change", args=[domain_request_approved.pk])
        self.assertContains(response, expected_href)

        self.assertContains(response, domain_request_rejected.requested_domain.name)
        expected_href = reverse("admin:registrar_domainrequest_change", args=[domain_request_rejected.pk])
        self.assertContains(response, expected_href)

        self.assertContains(response, domain_request_ineligible.requested_domain.name)
        expected_href = reverse("admin:registrar_domainrequest_change", args=[domain_request_ineligible.pk])
        self.assertContains(response, expected_href)

        # We filter out those requests
        # STARTED
        self.assertNotContains(response, domain_request_started.requested_domain.name)
        expected_href = reverse("admin:registrar_domainrequest_change", args=[domain_request_started.pk])
        self.assertNotContains(response, expected_href)

        # WITHDRAWN
        self.assertNotContains(response, domain_request_withdrawn.requested_domain.name)
        expected_href = reverse("admin:registrar_domainrequest_change", args=[domain_request_withdrawn.pk])
        self.assertNotContains(response, expected_href)

        # Make sure the page contains the expected domain names and links to the domains
        self.assertContains(response, self.domain_1.name)
        expected_href = reverse("admin:registrar_domain_change", args=[self.domain_1.pk])
        self.assertContains(response, expected_href)

        # We filter out DELETED
        self.assertNotContains(response, domain_deleted.name)
        expected_href = reverse("admin:registrar_domain_change", args=[domain_deleted.pk])
        self.assertNotContains(response, expected_href)

        # Must clean up within test since MockDB is shared across tests for performance reasons
        domain_request_started_id = domain_request_started.id
        domain_request_submitted_id = domain_request_submitted.id
        domain_request_in_review_id = domain_request_in_review.id
        domain_request_withdrawn_id = domain_request_withdrawn.id
        domain_request_approved_id = domain_request_approved.id
        domain_request_rejected_id = domain_request_rejected.id
        domain_request_ineligible_id = domain_request_ineligible.id
        domain_request_ids = [
            domain_request_started_id,
            domain_request_submitted_id,
            domain_request_in_review_id,
            domain_request_withdrawn_id,
            domain_request_approved_id,
            domain_request_rejected_id,
            domain_request_ineligible_id,
        ]
        DomainRequest.objects.filter(id__in=domain_request_ids).delete()
        domain_deleted.delete()
        role.delete()

    def test_analyst_cannot_see_selects_for_portfolio_role_and_permissions_in_user_form(self):
        """Can only test for the presence of a base element. The multiselects and the h2->h3 conversion are all
        dynamically generated."""

        self.client.force_login(self.staffuser)
        response = self.client.get(
            "/admin/registrar/user/{}/change/".format(self.meoward_user.id),
            follow=True,
        )

        self.assertEqual(response.status_code, 200)

        self.assertNotContains(response, "Portfolio roles:")
        self.assertNotContains(response, "Portfolio additional permissions:")


class AuditedAdminTest(TestCase):

    @classmethod
    def setUpClass(cls):
        super().setUpClass()
        cls.site = AdminSite()
        cls.factory = RequestFactory()

    def setUp(self):
        super().setUp()
        self.client = Client(HTTP_HOST="localhost:8080")
        self.staffuser = create_user()

    def tearDown(self):
        super().tearDown()
        DomainInformation.objects.all().delete()
        DomainRequest.objects.all().delete()
        DomainInvitation.objects.all().delete()

    def order_by_desired_field_helper(self, obj_to_sort: AuditedAdmin, request, field_name, *obj_names):
        with less_console_noise():
            formatted_sort_fields = []
            for obj in obj_names:
                formatted_sort_fields.append("{}__{}".format(field_name, obj))

            ordered_list = list(
                obj_to_sort.get_queryset(request).order_by(*formatted_sort_fields).values_list(*formatted_sort_fields)
            )

            return ordered_list

    @less_console_noise_decorator
    def test_alphabetically_sorted_domain_request_investigator(self):
        """Tests if the investigator field is alphabetically sorted by mimicking
        the call event flow"""
        # Creates multiple domain requests - review status does not matter
        domain_requests = multiple_unalphabetical_domain_objects("domain_request")

        # Create a mock request
        domain_request_request = self.factory.post(
            "/admin/registrar/domainrequest/{}/change/".format(domain_requests[0].pk)
        )

        # Get the formfield data from the domain request page
        domain_request_admin = AuditedAdmin(DomainRequest, self.site)
        field = DomainRequest.investigator.field
        domain_request_queryset = domain_request_admin.formfield_for_foreignkey(field, domain_request_request).queryset

        request = self.factory.post(
            "/admin/autocomplete/?app_label=registrar&model_name=domainrequest&field_name=investigator"
        )

        sorted_fields = ["first_name", "last_name", "email"]
        desired_sort_order = list(User.objects.filter(is_staff=True).order_by(*sorted_fields))

        # Grab the data returned from get search results
        admin = MyUserAdmin(User, self.site)
        search_queryset = admin.get_search_results(request, domain_request_queryset, None)[0]
        current_sort_order = list(search_queryset)

        self.assertEqual(
            desired_sort_order,
            current_sort_order,
            "Investigator is not ordered alphabetically",
        )

    # This test case should be refactored in general, as it is too overly specific and engineered
    def test_alphabetically_sorted_fk_fields_domain_request(self):
        with less_console_noise():
            tested_fields = [
                # Senior offical is commented out for now - this is alphabetized
                # and this test does not accurately reflect that.
                # DomainRequest.senior_official.field,
                DomainRequest.submitter.field,
                # DomainRequest.investigator.field,
                DomainRequest.creator.field,
                DomainRequest.requested_domain.field,
            ]

            # Creates multiple domain requests - review status does not matter
            domain_requests = multiple_unalphabetical_domain_objects("domain_request")

            # Create a mock request
            request = self.factory.post("/admin/registrar/domainrequest/{}/change/".format(domain_requests[0].pk))

            model_admin = AuditedAdmin(DomainRequest, self.site)

            sorted_fields = []
            # Typically we wouldn't want two nested for fields,
            # but both fields are of a fixed length.
            # For test case purposes, this should be performant.
            for field in tested_fields:
                with self.subTest(field=field):
                    isNamefield: bool = field == DomainRequest.requested_domain.field
                    if isNamefield:
                        sorted_fields = ["name"]
                    else:
                        sorted_fields = ["first_name", "last_name"]
                    # We want both of these to be lists, as it is richer test wise.

                    desired_order = self.order_by_desired_field_helper(model_admin, request, field.name, *sorted_fields)
                    current_sort_order = list(model_admin.formfield_for_foreignkey(field, request).queryset)

                    # Conforms to the same object structure as desired_order
                    current_sort_order_coerced_type = []

                    # This is necessary as .queryset and get_queryset
                    # return lists of different types/structures.
                    # We need to parse this data and coerce them into the same type.
                    for contact in current_sort_order:
                        if not isNamefield:
                            first = contact.first_name
                            last = contact.last_name
                        else:
                            first = contact.name
                            last = None

                        name_tuple = self.coerced_fk_field_helper(first, last, field.name, ":")
                        if name_tuple is not None:
                            current_sort_order_coerced_type.append(name_tuple)

                    self.assertEqual(
                        desired_order,
                        current_sort_order_coerced_type,
                        "{} is not ordered alphabetically".format(field.name),
                    )

    def test_alphabetically_sorted_fk_fields_domain_information(self):
        with less_console_noise():
            tested_fields = [
                # Senior offical is commented out for now - this is alphabetized
                # and this test does not accurately reflect that.
                # DomainInformation.senior_official.field,
                DomainInformation.submitter.field,
                # DomainInformation.creator.field,
                (DomainInformation.domain.field, ["name"]),
                (DomainInformation.domain_request.field, ["requested_domain__name"]),
            ]
            # Creates multiple domain requests - review status does not matter
            domain_requests = multiple_unalphabetical_domain_objects("information")

            # Create a mock request
            request = self.factory.post("/admin/registrar/domaininformation/{}/change/".format(domain_requests[0].pk))

            model_admin = AuditedAdmin(DomainInformation, self.site)

            sorted_fields = []
            # Typically we wouldn't want two nested for fields,
            # but both fields are of a fixed length.
            # For test case purposes, this should be performant.
            for field in tested_fields:
                isOtherOrderfield: bool = isinstance(field, tuple)
                field_obj = None
                if isOtherOrderfield:
                    sorted_fields = field[1]
                    field_obj = field[0]
                else:
                    sorted_fields = ["first_name", "last_name"]
                    field_obj = field
                # We want both of these to be lists, as it is richer test wise.
                desired_order = self.order_by_desired_field_helper(model_admin, request, field_obj.name, *sorted_fields)
                current_sort_order = list(model_admin.formfield_for_foreignkey(field_obj, request).queryset)

                # Conforms to the same object structure as desired_order
                current_sort_order_coerced_type = []
                # This is necessary as .queryset and get_queryset
                # return lists of different types/structures.
                # We need to parse this data and coerce them into the same type.
                for obj in current_sort_order:
                    last = None
                    if not isOtherOrderfield:
                        first = obj.first_name
                        last = obj.last_name
                    elif field_obj == DomainInformation.domain.field:
                        first = obj.name
                    elif field_obj == DomainInformation.domain_request.field:
                        first = obj.requested_domain.name

                    name_tuple = self.coerced_fk_field_helper(first, last, field_obj.name, ":")
                    if name_tuple is not None:
                        current_sort_order_coerced_type.append(name_tuple)

                self.assertEqual(
                    desired_order,
                    current_sort_order_coerced_type,
                    "{} is not ordered alphabetically".format(field_obj.name),
                )

    def test_alphabetically_sorted_fk_fields_domain_invitation(self):
        with less_console_noise():
            tested_fields = [DomainInvitation.domain.field]

            # Creates multiple domain requests - review status does not matter
            domain_requests = multiple_unalphabetical_domain_objects("invitation")

            # Create a mock request
            request = self.factory.post("/admin/registrar/domaininvitation/{}/change/".format(domain_requests[0].pk))

            model_admin = AuditedAdmin(DomainInvitation, self.site)

            sorted_fields = []
            # Typically we wouldn't want two nested for fields,
            # but both fields are of a fixed length.
            # For test case purposes, this should be performant.
            for field in tested_fields:
                sorted_fields = ["name"]
                # We want both of these to be lists, as it is richer test wise.

                desired_order = self.order_by_desired_field_helper(model_admin, request, field.name, *sorted_fields)
                current_sort_order = list(model_admin.formfield_for_foreignkey(field, request).queryset)

                # Conforms to the same object structure as desired_order
                current_sort_order_coerced_type = []

                # This is necessary as .queryset and get_queryset
                # return lists of different types/structures.
                # We need to parse this data and coerce them into the same type.
                for contact in current_sort_order:
                    first = contact.name
                    last = None

                    name_tuple = self.coerced_fk_field_helper(first, last, field.name, ":")
                    if name_tuple is not None:
                        current_sort_order_coerced_type.append(name_tuple)

                self.assertEqual(
                    desired_order,
                    current_sort_order_coerced_type,
                    "{} is not ordered alphabetically".format(field.name),
                )

    def coerced_fk_field_helper(self, first_name, last_name, field_name, queryset_shorthand):
        """Handles edge cases for test cases"""
        if first_name is None:
            raise ValueError("Invalid value for first_name, must be defined")

        returned_tuple = (first_name, last_name)
        # Handles edge case for names - structured strangely
        if last_name is None:
            return (first_name,)

        split_name = first_name.split(queryset_shorthand)
        if len(split_name) == 2 and split_name[1] == field_name:
            return returned_tuple
        else:
            return None


class DomainSessionVariableTest(TestCase):
    """Test cases for session variables in Django Admin"""

    @classmethod
    def setUpClass(cls):
        super().setUpClass()
        cls.factory = RequestFactory()
        cls.admin = DomainAdmin(Domain, None)
        cls.superuser = create_superuser()

    def setUp(self):
        super().setUp()
        self.client = Client(HTTP_HOST="localhost:8080")

    @classmethod
    def tearDownClass(cls):
        super().tearDownClass()
        User.objects.all().delete()

    def test_session_vars_set_correctly(self):
        """Checks if session variables are being set correctly"""

        with less_console_noise():
            self.client.force_login(self.superuser)

            dummy_domain_information = generic_domain_object("information", "session")
            request = self.get_factory_post_edit_domain(dummy_domain_information.domain.pk)
            self.populate_session_values(request, dummy_domain_information.domain)
            self.assertEqual(request.session["analyst_action"], "edit")
            self.assertEqual(
                request.session["analyst_action_location"],
                dummy_domain_information.domain.pk,
            )

    def test_session_vars_set_correctly_hardcoded_domain(self):
        """Checks if session variables are being set correctly"""

        with less_console_noise():
            self.client.force_login(self.superuser)

            dummy_domain_information: Domain = generic_domain_object("information", "session")
            dummy_domain_information.domain.pk = 1

            request = self.get_factory_post_edit_domain(dummy_domain_information.domain.pk)
            self.populate_session_values(request, dummy_domain_information.domain)
            self.assertEqual(request.session["analyst_action"], "edit")
            self.assertEqual(request.session["analyst_action_location"], 1)

    def test_session_variables_reset_correctly(self):
        """Checks if incorrect session variables get overridden"""

        with less_console_noise():
            self.client.force_login(self.superuser)

            dummy_domain_information = generic_domain_object("information", "session")
            request = self.get_factory_post_edit_domain(dummy_domain_information.domain.pk)

            self.populate_session_values(request, dummy_domain_information.domain, preload_bad_data=True)

            self.assertEqual(request.session["analyst_action"], "edit")
            self.assertEqual(
                request.session["analyst_action_location"],
                dummy_domain_information.domain.pk,
            )

    def test_session_variables_retain_information(self):
        """Checks to see if session variables retain old information"""

        with less_console_noise():
            self.client.force_login(self.superuser)

            dummy_domain_information_list = multiple_unalphabetical_domain_objects("information")
            for item in dummy_domain_information_list:
                request = self.get_factory_post_edit_domain(item.domain.pk)
                self.populate_session_values(request, item.domain)

                self.assertEqual(request.session["analyst_action"], "edit")
                self.assertEqual(request.session["analyst_action_location"], item.domain.pk)

    def test_session_variables_concurrent_requests(self):
        """Simulates two requests at once"""

        with less_console_noise():
            self.client.force_login(self.superuser)

            info_first = generic_domain_object("information", "session")
            info_second = generic_domain_object("information", "session2")

            request_first = self.get_factory_post_edit_domain(info_first.domain.pk)
            request_second = self.get_factory_post_edit_domain(info_second.domain.pk)

            self.populate_session_values(request_first, info_first.domain, True)
            self.populate_session_values(request_second, info_second.domain, True)

            # Check if anything got nulled out
            self.assertNotEqual(request_first.session["analyst_action"], None)
            self.assertNotEqual(request_second.session["analyst_action"], None)
            self.assertNotEqual(request_first.session["analyst_action_location"], None)
            self.assertNotEqual(request_second.session["analyst_action_location"], None)

            # Check if they are both the same action 'type'
            self.assertEqual(request_first.session["analyst_action"], "edit")
            self.assertEqual(request_second.session["analyst_action"], "edit")

            # Check their locations, and ensure they aren't the same across both
            self.assertNotEqual(
                request_first.session["analyst_action_location"],
                request_second.session["analyst_action_location"],
            )

    def populate_session_values(self, request, domain_object, preload_bad_data=False):
        """Boilerplate for creating mock sessions"""
        request.user = self.client
        request.session = SessionStore()
        request.session.create()
        if preload_bad_data:
            request.session["analyst_action"] = "invalid"
            request.session["analyst_action_location"] = "bad location"
        self.admin.response_change(request, domain_object)

    def get_factory_post_edit_domain(self, primary_key):
        """Posts to registrar domain change
        with the edit domain button 'clicked',
        then returns the factory object"""
        return self.factory.post(
            reverse("admin:registrar_domain_change", args=(primary_key,)),
            {"_edit_domain": "true"},
            follow=True,
        )


class TestContactAdmin(TestCase):

    @classmethod
    def setUpClass(cls):
        super().setUpClass()
        cls.site = AdminSite()
        cls.factory = RequestFactory()
        cls.admin = ContactAdmin(model=Contact, admin_site=None)
        cls.superuser = create_superuser()
        cls.staffuser = create_user()

    def setUp(self):
        super().setUp()
        self.client = Client(HTTP_HOST="localhost:8080")

    def tearDown(self):
        super().tearDown()
        DomainRequest.objects.all().delete()
        Contact.objects.all().delete()

    @classmethod
    def tearDownClass(cls):
        super().tearDownClass()
        User.objects.all().delete()

    @less_console_noise_decorator
    def test_has_model_description(self):
        """Tests if this model has a model description on the table view"""
        self.client.force_login(self.superuser)
        response = self.client.get(
            "/admin/registrar/contact/",
            follow=True,
        )

        # Make sure that the page is loaded correctly
        self.assertEqual(response.status_code, 200)

        # Test for a description snippet
        self.assertContains(response, "Contacts include anyone who has access to the registrar (known as “users”)")
        self.assertContains(response, "Show more")

    def test_readonly_when_restricted_staffuser(self):
        with less_console_noise():
            request = self.factory.get("/")
            request.user = self.staffuser

            readonly_fields = self.admin.get_readonly_fields(request)

            expected_fields = ["email"]

            self.assertEqual(readonly_fields, expected_fields)

    def test_readonly_when_restricted_superuser(self):
        with less_console_noise():
            request = self.factory.get("/")
            request.user = self.superuser

            readonly_fields = self.admin.get_readonly_fields(request)

            expected_fields = []

            self.assertEqual(readonly_fields, expected_fields)

    def test_change_view_for_joined_contact_five_or_less(self):
        """Create a contact, join it to 4 domain requests.
        Assert that the warning on the contact form lists 4 joins."""
        with less_console_noise():
            self.client.force_login(self.superuser)

            # Create an instance of the model
            contact, _ = Contact.objects.get_or_create(
                first_name="Henry",
                last_name="McFakerson",
            )

            # join it to 4 domain requests.
            domain_request1 = completed_domain_request(submitter=contact, name="city1.gov")
            domain_request2 = completed_domain_request(submitter=contact, name="city2.gov")
            domain_request3 = completed_domain_request(submitter=contact, name="city3.gov")
            domain_request4 = completed_domain_request(submitter=contact, name="city4.gov")

            with patch("django.contrib.messages.warning") as mock_warning:
                # Use the test client to simulate the request
                response = self.client.get(reverse("admin:registrar_contact_change", args=[contact.pk]))

                # Assert that the error message was called with the correct argument
                # Note: The 5th join will be a user.
                mock_warning.assert_called_once_with(
                    response.wsgi_request,
                    "<ul class='messagelist_content-list--unstyled'>"
                    "<li>Joined to DomainRequest: <a href='/admin/registrar/"
                    f"domainrequest/{domain_request1.pk}/change/'>city1.gov</a></li>"
                    "<li>Joined to DomainRequest: <a href='/admin/registrar/"
                    f"domainrequest/{domain_request2.pk}/change/'>city2.gov</a></li>"
                    "<li>Joined to DomainRequest: <a href='/admin/registrar/"
                    f"domainrequest/{domain_request3.pk}/change/'>city3.gov</a></li>"
                    "<li>Joined to DomainRequest: <a href='/admin/registrar/"
                    f"domainrequest/{domain_request4.pk}/change/'>city4.gov</a></li>"
                    "</ul>",
                )

            # cleanup this test
            DomainRequest.objects.all().delete()
            contact.delete()

    def test_change_view_for_joined_contact_five_or_more(self):
        """Create a contact, join it to 6 domain requests.
        Assert that the warning on the contact form lists 5 joins and a '1 more' ellispsis."""
        with less_console_noise():
            self.client.force_login(self.superuser)
            # Create an instance of the model
            # join it to 6 domain requests.
            contact, _ = Contact.objects.get_or_create(
                first_name="Henry",
                last_name="McFakerson",
            )
            domain_request1 = completed_domain_request(submitter=contact, name="city1.gov")
            domain_request2 = completed_domain_request(submitter=contact, name="city2.gov")
            domain_request3 = completed_domain_request(submitter=contact, name="city3.gov")
            domain_request4 = completed_domain_request(submitter=contact, name="city4.gov")
            domain_request5 = completed_domain_request(submitter=contact, name="city5.gov")
            completed_domain_request(submitter=contact, name="city6.gov")
            with patch("django.contrib.messages.warning") as mock_warning:
                # Use the test client to simulate the request
                response = self.client.get(reverse("admin:registrar_contact_change", args=[contact.pk]))
                logger.debug(mock_warning)
                # Assert that the error message was called with the correct argument
                # Note: The 6th join will be a user.
                mock_warning.assert_called_once_with(
                    response.wsgi_request,
                    "<ul class='messagelist_content-list--unstyled'>"
                    "<li>Joined to DomainRequest: <a href='/admin/registrar/"
                    f"domainrequest/{domain_request1.pk}/change/'>city1.gov</a></li>"
                    "<li>Joined to DomainRequest: <a href='/admin/registrar/"
                    f"domainrequest/{domain_request2.pk}/change/'>city2.gov</a></li>"
                    "<li>Joined to DomainRequest: <a href='/admin/registrar/"
                    f"domainrequest/{domain_request3.pk}/change/'>city3.gov</a></li>"
                    "<li>Joined to DomainRequest: <a href='/admin/registrar/"
                    f"domainrequest/{domain_request4.pk}/change/'>city4.gov</a></li>"
                    "<li>Joined to DomainRequest: <a href='/admin/registrar/"
                    f"domainrequest/{domain_request5.pk}/change/'>city5.gov</a></li>"
                    "</ul>"
                    "<p class='font-sans-3xs'>And 1 more...</p>",
                )
            # cleanup this test
            DomainRequest.objects.all().delete()
            contact.delete()


class TestVerifiedByStaffAdmin(TestCase):

    @classmethod
    def setUpClass(cls):
        super().setUpClass()
        cls.site = AdminSite()
        cls.superuser = create_superuser()
        cls.admin = VerifiedByStaffAdmin(model=VerifiedByStaff, admin_site=cls.site)
        cls.factory = RequestFactory()
        cls.test_helper = GenericTestHelper(admin=cls.admin)

    def setUp(self):
        super().setUp()
        self.client = Client(HTTP_HOST="localhost:8080")

    def tearDown(self):
        super().tearDown()
        VerifiedByStaff.objects.all().delete()

    @classmethod
    def tearDownClass(cls):
        super().tearDownClass()
        User.objects.all().delete()

    @less_console_noise_decorator
    def test_has_model_description(self):
        """Tests if this model has a model description on the table view"""
        self.client.force_login(self.superuser)
        response = self.client.get(
            "/admin/registrar/verifiedbystaff/",
            follow=True,
        )

        # Make sure that the page is loaded correctly
        self.assertEqual(response.status_code, 200)

        # Test for a description snippet
        self.assertContains(
            response, "This table contains users who have been allowed to bypass " "identity proofing through Login.gov"
        )
        self.assertContains(response, "Show more")

    @less_console_noise_decorator
    def test_helper_text(self):
        """
        Tests for the correct helper text on this page
        """
        vip_instance, _ = VerifiedByStaff.objects.get_or_create(email="test@example.com", notes="Test Notes")

        self.client.force_login(self.superuser)
        response = self.client.get(
            "/admin/registrar/verifiedbystaff/{}/change/".format(vip_instance.pk),
            follow=True,
        )

        # Make sure the page loaded
        self.assertEqual(response.status_code, 200)

        # These should exist in the response
        expected_values = [
            ("requestor", "Person who verified this user"),
        ]
        self.test_helper.assert_response_contains_distinct_values(response, expected_values)

    def test_save_model_sets_user_field(self):
        with less_console_noise():
            self.client.force_login(self.superuser)

            # Create an instance of the admin class
            admin_instance = VerifiedByStaffAdmin(model=VerifiedByStaff, admin_site=None)

            # Create a VerifiedByStaff instance
            vip_instance = VerifiedByStaff(email="test@example.com", notes="Test Notes")

            # Create a request object
            request = self.factory.post("/admin/yourapp/VerifiedByStaff/add/")
            request.user = self.superuser

            # Call the save_model method
            admin_instance.save_model(request, vip_instance, None, None)

            # Check that the user field is set to the request.user
            self.assertEqual(vip_instance.requestor, self.superuser)


class TestWebsiteAdmin(TestCase):
    def setUp(self):
        super().setUp()
        self.site = AdminSite()
        self.superuser = create_superuser()
        self.admin = WebsiteAdmin(model=Website, admin_site=self.site)
        self.factory = RequestFactory()
        self.client = Client(HTTP_HOST="localhost:8080")
        self.test_helper = GenericTestHelper(admin=self.admin)

    def tearDown(self):
        super().tearDown()
        Website.objects.all().delete()
        User.objects.all().delete()

    @less_console_noise_decorator
    def test_has_model_description(self):
        """Tests if this model has a model description on the table view"""
        self.client.force_login(self.superuser)
        response = self.client.get(
            "/admin/registrar/website/",
            follow=True,
        )

        # Make sure that the page is loaded correctly
        self.assertEqual(response.status_code, 200)

        # Test for a description snippet
        self.assertContains(response, "This table lists all the “current websites” and “alternative domains”")
        self.assertContains(response, "Show more")


class TestDraftDomain(TestCase):

    @classmethod
    def setUpClass(cls):
        super().setUpClass()
        cls.site = AdminSite()
        cls.superuser = create_superuser()
        cls.admin = DraftDomainAdmin(model=DraftDomain, admin_site=cls.site)
        cls.factory = RequestFactory()
        cls.test_helper = GenericTestHelper(admin=cls.admin)

    def setUp(self):
        super().setUp()
        self.client = Client(HTTP_HOST="localhost:8080")

    def tearDown(self):
        super().tearDown()
        DraftDomain.objects.all().delete()

    @classmethod
    def tearDownClass(cls):
        super().tearDownClass()
        User.objects.all().delete()

    @less_console_noise_decorator
    def test_has_model_description(self):
        """Tests if this model has a model description on the table view"""
        self.client.force_login(self.superuser)
        response = self.client.get(
            "/admin/registrar/draftdomain/",
            follow=True,
        )

        # Make sure that the page is loaded correctly
        self.assertEqual(response.status_code, 200)

        # Test for a description snippet
        self.assertContains(
            response, "This table represents all “requested domains” that have been saved within a domain"
        )
        self.assertContains(response, "Show more")


class TestFederalAgency(TestCase):

    @classmethod
    def setUpClass(cls):
        super().setUpClass()
        cls.site = AdminSite()
        cls.superuser = create_superuser()
        cls.admin = FederalAgencyAdmin(model=FederalAgency, admin_site=cls.site)
        cls.factory = RequestFactory()
        cls.test_helper = GenericTestHelper(admin=cls.admin)

    def setUp(self):
        self.client = Client(HTTP_HOST="localhost:8080")

    @classmethod
    def tearDownClass(cls):
        super().tearDownClass()
        User.objects.all().delete()

    @less_console_noise_decorator
    def test_has_model_description(self):
        """Tests if this model has a model description on the table view"""
        self.client.force_login(self.superuser)
        response = self.client.get(
            "/admin/registrar/federalagency/",
            follow=True,
        )

        # Make sure that the page is loaded correctly
        self.assertEqual(response.status_code, 200)

        # Test for a description snippet
        self.assertContains(response, "This table does not have a description yet.")
        self.assertContains(response, "Show more")


class TestPublicContact(TestCase):
    def setUp(self):
        super().setUp()
        self.site = AdminSite()
        self.superuser = create_superuser()
        self.admin = PublicContactAdmin(model=PublicContact, admin_site=self.site)
        self.factory = RequestFactory()
        self.client = Client(HTTP_HOST="localhost:8080")
        self.test_helper = GenericTestHelper(admin=self.admin)

    def tearDown(self):
        super().tearDown()
        PublicContact.objects.all().delete()
        User.objects.all().delete()

    @less_console_noise_decorator
    def test_has_model_description(self):
        """Tests if this model has a model description on the table view"""
        p = "adminpass"
        self.client.login(username="superuser", password=p)
        response = self.client.get(
            "/admin/registrar/publiccontact/",
            follow=True,
        )

        # Make sure that the page is loaded correctly
        self.assertEqual(response.status_code, 200)

        # Test for a description snippet
        self.assertContains(response, "Public contacts represent the three registry contact types")
        self.assertContains(response, "Show more")


class TestTransitionDomain(TestCase):
    def setUp(self):
        super().setUp()
        self.site = AdminSite()
        self.superuser = create_superuser()
        self.admin = TransitionDomainAdmin(model=TransitionDomain, admin_site=self.site)
        self.factory = RequestFactory()
        self.client = Client(HTTP_HOST="localhost:8080")
        self.test_helper = GenericTestHelper(admin=self.admin)

    def tearDown(self):
        super().tearDown()
        PublicContact.objects.all().delete()
        User.objects.all().delete()

    @less_console_noise_decorator
    def test_has_model_description(self):
        """Tests if this model has a model description on the table view"""
        self.client.force_login(self.superuser)
        response = self.client.get(
            "/admin/registrar/transitiondomain/",
            follow=True,
        )

        # Make sure that the page is loaded correctly
        self.assertEqual(response.status_code, 200)

        # Test for a description snippet
        self.assertContains(response, "This table represents the domains that were transitioned from the old registry")
        self.assertContains(response, "Show more")


class TestUserGroup(TestCase):
    def setUp(self):
        super().setUp()
        self.site = AdminSite()
        self.superuser = create_superuser()
        self.admin = UserGroupAdmin(model=UserGroup, admin_site=self.site)
        self.factory = RequestFactory()
        self.client = Client(HTTP_HOST="localhost:8080")
        self.test_helper = GenericTestHelper(admin=self.admin)

    def tearDown(self):
        super().tearDown()
        User.objects.all().delete()

    @less_console_noise_decorator
    def test_has_model_description(self):
        """Tests if this model has a model description on the table view"""
        self.client.force_login(self.superuser)
        response = self.client.get(
            "/admin/registrar/usergroup/",
            follow=True,
        )

        # Make sure that the page is loaded correctly
        self.assertEqual(response.status_code, 200)

        # Test for a description snippet
        self.assertContains(
            response, "Groups are a way to bundle admin permissions so they can be easily assigned to multiple users."
        )
        self.assertContains(response, "Show more")


class TestPortfolioAdmin(TestCase):
    @classmethod
    def setUpClass(cls):
        super().setUpClass()
        cls.site = AdminSite()
        cls.superuser = create_superuser()
        cls.admin = PortfolioAdmin(model=Portfolio, admin_site=cls.site)
        cls.factory = RequestFactory()

    def setUp(self):
        self.client = Client(HTTP_HOST="localhost:8080")
        self.portfolio = Portfolio.objects.create(organization_name="Test Portfolio", creator=self.superuser)

    def tearDown(self):
        Suborganization.objects.all().delete()
        DomainInformation.objects.all().delete()
        DomainRequest.objects.all().delete()
        Domain.objects.all().delete()
        Portfolio.objects.all().delete()

    @less_console_noise_decorator
    def test_created_on_display(self):
        """Tests the custom created on which is a reskin of the created_at field"""
        created_on = self.admin.created_on(self.portfolio)
        expected_date = self.portfolio.created_at.strftime("%b %d, %Y")
        self.assertEqual(created_on, expected_date)

    @less_console_noise_decorator
    def test_suborganizations_display(self):
        """Tests the custom suborg field which displays all related suborgs"""
        Suborganization.objects.create(name="Sub1", portfolio=self.portfolio)
        Suborganization.objects.create(name="Sub2", portfolio=self.portfolio)

        suborganizations = self.admin.suborganizations(self.portfolio)
        self.assertIn("Sub1", suborganizations)
        self.assertIn("Sub2", suborganizations)
        self.assertIn('<ul class="add-list-reset">', suborganizations)

    @less_console_noise_decorator
    def test_domains_display(self):
        """Tests the custom domains field which displays all related domains"""
        request_1 = completed_domain_request(
            name="request1.gov", portfolio=self.portfolio, status=DomainRequest.DomainRequestStatus.IN_REVIEW
        )
        request_2 = completed_domain_request(
            name="request2.gov", portfolio=self.portfolio, status=DomainRequest.DomainRequestStatus.IN_REVIEW
        )

        # Create some domain objects
        request_1.approve()
        request_2.approve()

        domain_1 = DomainInformation.objects.get(domain_request=request_1).domain
        domain_1.name = "domain1.gov"
        domain_1.save()
        domain_2 = DomainInformation.objects.get(domain_request=request_2).domain
        domain_2.name = "domain2.gov"
        domain_2.save()

        domains = self.admin.domains(self.portfolio)
        self.assertIn("2 domains", domains)

    @less_console_noise_decorator
    def test_domain_requests_display(self):
        """Tests the custom domains requests field which displays all related requests"""
        completed_domain_request(name="request1.gov", portfolio=self.portfolio)
        completed_domain_request(name="request2.gov", portfolio=self.portfolio)

        domain_requests = self.admin.domain_requests(self.portfolio)
<<<<<<< HEAD
        self.assertIn("request1.gov", domain_requests)
        self.assertIn("request2.gov", domain_requests)
        self.assertIn('<ul class="add-list-reset">', domain_requests)


class TestTransferUser(WebTest):
    """User transfer custom admin page"""

    # csrf checks do not work well with WebTest.
    # We disable them here.
    csrf_checks = False

    @classmethod
    def setUpClass(cls):
        super().setUpClass()
        cls.site = AdminSite()
        cls.superuser = create_superuser()
        cls.admin = PortfolioAdmin(model=Portfolio, admin_site=cls.site)
        cls.factory = RequestFactory()

    def setUp(self):
        self.app.set_user(self.superuser)
        self.user1, _ = User.objects.get_or_create(
            username="madmax", first_name="Max", last_name="Rokatanski", title="Road warrior"
        )
        self.user2, _ = User.objects.get_or_create(
            username="furiosa", first_name="Furiosa", last_name="Jabassa", title="Imperator"
        )

    def tearDown(self):
        Suborganization.objects.all().delete()
        DomainInformation.objects.all().delete()
        DomainRequest.objects.all().delete()
        Domain.objects.all().delete()
        Portfolio.objects.all().delete()
        UserDomainRole.objects.all().delete()

    @less_console_noise_decorator
    def test_transfer_user_shows_current_and_selected_user_information(self):
        """Assert we pull the current user info and display it on the transfer page"""
        completed_domain_request(user=self.user1, name="wasteland.gov")
        domain_request = completed_domain_request(
            user=self.user1, name="citadel.gov", status=DomainRequest.DomainRequestStatus.SUBMITTED
        )
        domain_request.status = DomainRequest.DomainRequestStatus.APPROVED
        domain_request.save()

        user_transfer_page = self.app.get(reverse("transfer_user", args=[self.user1.pk]))

        self.assertContains(user_transfer_page, "madmax")
        self.assertContains(user_transfer_page, "Max")
        self.assertContains(user_transfer_page, "Rokatanski")
        self.assertContains(user_transfer_page, "Road warrior")
        self.assertContains(user_transfer_page, "wasteland.gov")
        self.assertContains(user_transfer_page, "citadel.gov")

        select_form = user_transfer_page.forms[0]
        select_form["selected_user"] = str(self.user2.id)
        preview_result = select_form.submit()

        self.assertContains(preview_result, "furiosa")
        self.assertContains(preview_result, "Furiosa")
        self.assertContains(preview_result, "Jabassa")
        self.assertContains(preview_result, "Imperator")

    @less_console_noise_decorator
    def test_transfer_user_transfers_portfolio_roles_and_permissions_and_portfolio_creator(self):
        """Assert that a portfolio gets copied over
        NOTE: Should be revised for #2644"""
        portfolio = Portfolio.objects.create(organization_name="Citadel", creator=self.user2)
        self.user2.portfolio = portfolio
        self.user2.portfolio_roles = [UserPortfolioRoleChoices.ORGANIZATION_ADMIN]
        self.user2.portfolio_additional_permissions = [
            UserPortfolioPermissionChoices.VIEW_PORTFOLIO,
            UserPortfolioPermissionChoices.EDIT_PORTFOLIO,
        ]
        self.user2.save()

        user_transfer_page = self.app.get(reverse("transfer_user", args=[self.user1.pk]))

        submit_form = user_transfer_page.forms[1]
        submit_form["selected_user"] = self.user2.pk
        submit_form.submit()

        self.user1.refresh_from_db()
        portfolio.refresh_from_db()

        self.assertEquals(portfolio.creator, self.user1)
        self.assertEquals(self.user1.portfolio, portfolio)
        self.assertEquals(self.user1.portfolio_roles, [UserPortfolioRoleChoices.ORGANIZATION_ADMIN])
        self.assertEquals(
            self.user1.portfolio_additional_permissions,
            [UserPortfolioPermissionChoices.VIEW_PORTFOLIO, UserPortfolioPermissionChoices.EDIT_PORTFOLIO],
        )

    @less_console_noise_decorator
    def test_transfer_user_transfers_domain_request_creator_and_investigator(self):
        """Assert that domain request fields get transferred"""
        domain_request = completed_domain_request(user=self.user2, name="wasteland.gov", investigator=self.user2)

        self.assertEquals(domain_request.creator, self.user2)
        self.assertEquals(domain_request.investigator, self.user2)

        user_transfer_page = self.app.get(reverse("transfer_user", args=[self.user1.pk]))
        submit_form = user_transfer_page.forms[1]
        submit_form["selected_user"] = self.user2.pk
        submit_form.submit()
        domain_request.refresh_from_db()

        self.assertEquals(domain_request.creator, self.user1)
        self.assertEquals(domain_request.investigator, self.user1)

    @less_console_noise_decorator
    def test_transfer_user_transfers_domain_information_creator(self):
        """Assert that domain fields get transferred"""
        domain_information, _ = DomainInformation.objects.get_or_create(creator=self.user2)

        self.assertEquals(domain_information.creator, self.user2)

        user_transfer_page = self.app.get(reverse("transfer_user", args=[self.user1.pk]))
        submit_form = user_transfer_page.forms[1]
        submit_form["selected_user"] = self.user2.pk
        submit_form.submit()
        domain_information.refresh_from_db()

        self.assertEquals(domain_information.creator, self.user1)

    @less_console_noise_decorator
    def test_transfer_user_transfers_domain_role(self):
        """Assert that user domain role get transferred"""
        domain_1, _ = Domain.objects.get_or_create(name="chrome.gov", state=Domain.State.READY)
        domain_2, _ = Domain.objects.get_or_create(name="v8.gov", state=Domain.State.READY)
        user_domain_role1, _ = UserDomainRole.objects.get_or_create(
            user=self.user2, domain=domain_1, role=UserDomainRole.Roles.MANAGER
        )
        user_domain_role2, _ = UserDomainRole.objects.get_or_create(
            user=self.user2, domain=domain_2, role=UserDomainRole.Roles.MANAGER
        )

        user_transfer_page = self.app.get(reverse("transfer_user", args=[self.user1.pk]))
        submit_form = user_transfer_page.forms[1]
        submit_form["selected_user"] = self.user2.pk
        submit_form.submit()
        user_domain_role1.refresh_from_db()
        user_domain_role2.refresh_from_db()

        self.assertEquals(user_domain_role1.user, self.user1)
        self.assertEquals(user_domain_role2.user, self.user1)

    @less_console_noise_decorator
    def test_transfer_user_transfers_verified_by_staff_requestor(self):
        """Assert that verified by staff creator gets transferred"""
        vip, _ = VerifiedByStaff.objects.get_or_create(requestor=self.user2, email="immortan.joe@citadel.com")

        user_transfer_page = self.app.get(reverse("transfer_user", args=[self.user1.pk]))
        submit_form = user_transfer_page.forms[1]
        submit_form["selected_user"] = self.user2.pk
        submit_form.submit()
        vip.refresh_from_db()

        self.assertEquals(vip.requestor, self.user1)

    @less_console_noise_decorator
    def test_transfer_user_deletes_old_user(self):
        """Assert that the slected user gets deleted"""
        user_transfer_page = self.app.get(reverse("transfer_user", args=[self.user1.pk]))
        submit_form = user_transfer_page.forms[1]
        submit_form["selected_user"] = self.user2.pk
        submit_form.submit()
        # Refresh user2 from the database and check if it still exists
        with self.assertRaises(User.DoesNotExist):
            self.user2.refresh_from_db()

    @less_console_noise_decorator
    def test_transfer_user_throws_transfer_and_delete_success_messages(self):
        """Test that success messages for data transfer and user deletion are displayed."""
        # Ensure the setup for VerifiedByStaff
        VerifiedByStaff.objects.get_or_create(requestor=self.user2, email="immortan.joe@citadel.com")

        # Access the transfer user page
        user_transfer_page = self.app.get(reverse("transfer_user", args=[self.user1.pk]))

        with patch("django.contrib.messages.success") as mock_success_message:

            # Fill the form with the selected user and submit
            submit_form = user_transfer_page.forms[1]
            submit_form["selected_user"] = self.user2.pk
            after_submit = submit_form.submit().follow()

            self.assertContains(after_submit, "<h1>Change user</h1>")

            mock_success_message.assert_any_call(
                ANY,
                (
                    "Data transferred successfully for the following objects: ['Changed requestor "
                    + 'from "Furiosa Jabassa " to "Max Rokatanski " on immortan.joe@citadel.com\']'
                ),
            )

            mock_success_message.assert_any_call(ANY, f"Deleted {self.user2} {self.user2.username}")

    @less_console_noise_decorator
    def test_transfer_user_throws_error_message(self):
        """Test that an error message is thrown if the transfer fails."""
        with patch(
            "registrar.views.TransferUserView.transfer_user_fields_and_log", side_effect=Exception("Simulated Error")
        ):
            with patch("django.contrib.messages.error") as mock_error:
                # Access the transfer user page
                user_transfer_page = self.app.get(reverse("transfer_user", args=[self.user1.pk]))

                # Fill the form with the selected user and submit
                submit_form = user_transfer_page.forms[1]
                submit_form["selected_user"] = self.user2.pk
                submit_form.submit().follow()

                # Assert that the error message was called with the correct argument
                mock_error.assert_called_once_with(ANY, "An error occurred during the transfer: Simulated Error")

    @less_console_noise_decorator
    def test_transfer_user_modal(self):
        """Assert modal on page"""
        user_transfer_page = self.app.get(reverse("transfer_user", args=[self.user1.pk]))
        self.assertContains(user_transfer_page, "This action cannot be undone.")
=======
        self.assertIn("2 domain requests", domain_requests)
>>>>>>> ecfd4d14
<|MERGE_RESOLUTION|>--- conflicted
+++ resolved
@@ -2118,7 +2118,7 @@
         completed_domain_request(name="request2.gov", portfolio=self.portfolio)
 
         domain_requests = self.admin.domain_requests(self.portfolio)
-<<<<<<< HEAD
+        self.assertIn("2 domain requests", domain_requests)
         self.assertIn("request1.gov", domain_requests)
         self.assertIn("request2.gov", domain_requests)
         self.assertIn('<ul class="add-list-reset">', domain_requests)
@@ -2342,7 +2342,4 @@
     def test_transfer_user_modal(self):
         """Assert modal on page"""
         user_transfer_page = self.app.get(reverse("transfer_user", args=[self.user1.pk]))
-        self.assertContains(user_transfer_page, "This action cannot be undone.")
-=======
-        self.assertIn("2 domain requests", domain_requests)
->>>>>>> ecfd4d14
+        self.assertContains(user_transfer_page, "This action cannot be undone.")