--- conflicted
+++ resolved
@@ -1,9 +1,5 @@
-<<<<<<< HEAD
+from datetime import date
 from django.test import TestCase, RequestFactory, Client, override_settings
-=======
-from datetime import date
-from django.test import TestCase, RequestFactory, Client
->>>>>>> 2817a3ed
 from django.contrib.admin.sites import AdminSite
 from contextlib import ExitStack
 from django_webtest import WebTest  # type: ignore
@@ -605,7 +601,9 @@
                 # Use the model admin's save_model method
                 self.admin.save_model(request, application, form=None, change=True)
 
-    def assert_email_is_accurate(self, expected_string, email_index, email_address, test_that_no_bcc=False, bcc_email_address=''):
+    def assert_email_is_accurate(
+        self, expected_string, email_index, email_address, test_that_no_bcc=False, bcc_email_address=""
+    ):
         """Helper method for the email test cases.
         email_index is the index of the email in mock_client."""
 
@@ -625,11 +623,11 @@
         self.assertIn(expected_string, email_body)
 
         if test_that_no_bcc:
-            _ = ''
+            _ = ""
             with self.assertRaises(KeyError):
                 with less_console_noise():
                     _ = kwargs["Destination"]["BccAddresses"][0]
-            self.assertEqual(_, '')
+            self.assertEqual(_, "")
 
         if bcc_email_address:
             bcc_email = kwargs["Destination"]["BccAddresses"][0]
@@ -641,7 +639,7 @@
 
         When transitioning to submitted from dns needed or in review on a domain request,
         no email is sent out.
-        
+
         Also test that the default email set in settings is NOT BCCd on non-prod whenever
         an email does go out."""
 
@@ -695,7 +693,7 @@
 
         When transitioning to submitted from dns needed or in review on a domain request,
         no email is sent out.
-        
+
         Also test that the default email set in settings IS BCCd on prod whenever
         an email does go out."""
 
