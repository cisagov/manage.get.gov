--- conflicted
+++ resolved
@@ -68,7 +68,7 @@
     def setUp(self):
         self.resource = FsmModelResource()
 
-<<<<<<< HEAD
+
     def test_init_instance(self):
         """Test initializing an instance of a class with a FSM field"""
 
@@ -2508,11 +2508,10 @@
                 list(queryset),
                 list(expected_order),
             )
-=======
+            
     @less_console_noise_decorator
     def test_init_instance(self):
         """Test initializing an instance of a class with a FSM field"""
->>>>>>> e573b238
 
         # Mock a row with FSMField data
         row_data = {"state": "ready"}
