--- conflicted
+++ resolved
@@ -1,24 +1,17 @@
 from django.urls import reverse
 
-<<<<<<< HEAD
 from api.tests.common import less_console_noise_decorator
-=======
 from registrar.models.domain import Domain
 from registrar.models.domain_information import DomainInformation
 from registrar.models.domain_invitation import DomainInvitation
->>>>>>> fd9eb0da
 from registrar.models.portfolio import Portfolio
 from registrar.models.portfolio_invitation import PortfolioInvitation
 from registrar.models.user import User
 from registrar.models.user_domain_role import UserDomainRole
 from registrar.models.user_portfolio_permission import UserPortfolioPermission
 from registrar.models.utility.portfolio_helper import UserPortfolioPermissionChoices, UserPortfolioRoleChoices
-<<<<<<< HEAD
 from waffle.testutils import override_flag
-from .test_views import TestWithUser
-=======
 from registrar.tests.common import MockEppLib, create_test_user
->>>>>>> fd9eb0da
 from django_webtest import WebTest  # type: ignore
 
 
@@ -79,6 +72,9 @@
         User.objects.all().delete()
         super().tearDown()
 
+    @less_console_noise_decorator
+    @override_flag("organization_feature", active=True)
+    @override_flag("organization_members", active=True)
     def test_get_portfolio_members_json_authenticated(self):
         """Test that portfolio members are returned properly for an authenticated user."""
         """Also tests that reposnse is 200 when no domains"""
@@ -112,26 +108,6 @@
             roles=[UserPortfolioRoleChoices.ORGANIZATION_ADMIN],
         )
 
-<<<<<<< HEAD
-    @classmethod
-    def tearDownClass(cls):
-        PortfolioInvitation.objects.all().delete()
-        UserPortfolioPermission.objects.all().delete()
-        Portfolio.objects.all().delete()
-        User.objects.all().delete()
-        super().tearDownClass()
-
-    def setUp(self):
-        super().setUp()
-        self.app.set_user(self.user.username)
-
-    @less_console_noise_decorator
-    @override_flag("organization_feature", active=True)
-    @override_flag("organization_members", active=True)
-    def test_get_portfolio_members_json_authenticated(self):
-        """Test that portfolio members are returned properly for an authenticated user."""
-=======
->>>>>>> fd9eb0da
         response = self.app.get(reverse("get_portfolio_members_json"), params={"portfolio": self.portfolio.id})
         self.assertEqual(response.status_code, 200)
         data = response.json
@@ -176,9 +152,22 @@
         actual_permissions = {permission for member in data["members"] for permission in member["permissions"]}
         self.assertTrue(expected_additional_permissions.issubset(actual_permissions))
 
+    @less_console_noise_decorator
+    @override_flag("organization_feature", active=True)
+    @override_flag("organization_members", active=True)
     def test_get_portfolio_invited_json_authenticated(self):
         """Test that portfolio invitees are returned properly for an authenticated user."""
         """Also tests that reposnse is 200 when no domains"""
+        UserPortfolioPermission.objects.create(
+            user=self.user,
+            portfolio=self.portfolio,
+            roles=[UserPortfolioRoleChoices.ORGANIZATION_ADMIN],
+            additional_permissions=[
+                UserPortfolioPermissionChoices.VIEW_MEMBERS,
+                UserPortfolioPermissionChoices.EDIT_MEMBERS,
+            ],
+        )
+
         PortfolioInvitation.objects.create(
             email=self.email6,
             portfolio=self.portfolio,
@@ -196,39 +185,17 @@
         # Check pagination info
         self.assertEqual(data["page"], 1)
         self.assertEqual(data["num_pages"], 1)
-        self.assertEqual(data["total"], 1)
-        self.assertEqual(data["unfiltered_total"], 1)
+        self.assertEqual(data["total"], 2)
+        self.assertEqual(data["unfiltered_total"], 2)
 
         # Check the number of members
-        self.assertEqual(len(data["members"]), 1)
+        self.assertEqual(len(data["members"]), 2)
 
         # Check member fields
-        expected_emails = {self.email6}
+        expected_emails = {self.user.email, self.email6}
         actual_emails = {member["email"] for member in data["members"]}
         self.assertEqual(expected_emails, actual_emails)
 
-<<<<<<< HEAD
-    @less_console_noise_decorator
-    @override_flag("organization_feature", active=True)
-    @override_flag("organization_members", active=True)
-    def test_get_portfolio_members_json_unauthenticated(self):
-        """Test that an unauthenticated user is redirected or denied access."""
-        # Log out the user by setting the user to None
-        self.app.set_user(None)
-
-        # Try to access the portfolio members without being authenticated
-        response = self.app.get(
-            reverse("get_portfolio_members_json"), params={"portfolio": self.portfolio.id}, expect_errors=True
-        )
-
-        # Assert that the response is a redirect to the login page
-        self.assertEqual(response.status_code, 302)  # Redirect to openid login
-        self.assertIn("/openid/login", response.location)
-
-    @less_console_noise_decorator
-    @override_flag("organization_feature", active=True)
-    @override_flag("organization_members", active=True)
-=======
         expected_roles = {
             UserPortfolioRoleChoices.ORGANIZATION_ADMIN,
         }
@@ -245,6 +212,9 @@
         }
         self.assertTrue(expected_additional_permissions.issubset(actual_additional_permissions))
 
+    @less_console_noise_decorator
+    @override_flag("organization_feature", active=True)
+    @override_flag("organization_members", active=True)
     def test_get_portfolio_members_json_with_domains(self):
         """Test that portfolio members are returned properly for an authenticated user and the response includes
         the domains that the member manages.."""
@@ -311,9 +281,19 @@
         self.assertIn("somedomain1.com", domain_names)
         self.assertNotIn("somedomain2.com", domain_names)
 
+    @less_console_noise_decorator
+    @override_flag("organization_feature", active=True)
+    @override_flag("organization_members", active=True)
     def test_get_portfolio_invited_json_with_domains(self):
         """Test that portfolio invited members are returned properly for an authenticated user and the response includes
         the domains that the member manages.."""
+        UserPortfolioPermission.objects.create(
+            user=self.user,
+            portfolio=self.portfolio,
+            roles=[UserPortfolioRoleChoices.ORGANIZATION_ADMIN],
+            additional_permissions=[UserPortfolioPermissionChoices.EDIT_MEMBERS],
+        )
+
         PortfolioInvitation.objects.create(
             email=self.email6,
             portfolio=self.portfolio,
@@ -360,7 +340,9 @@
         self.assertIn("somedomain1.com", domain_names)
         self.assertNotIn("somedomain2.com", domain_names)
 
->>>>>>> fd9eb0da
+    @less_console_noise_decorator
+    @override_flag("organization_feature", active=True)
+    @override_flag("organization_members", active=True)
     def test_pagination(self):
         """Test that pagination works properly when there are more members than page size."""
         UserPortfolioPermission.objects.create(
