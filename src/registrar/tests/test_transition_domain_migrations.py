--- conflicted
+++ resolved
@@ -146,17 +146,8 @@
         )
         self.assertEqual(total_missing_domains, expected_missing_domains)
         self.assertEqual(total_duplicate_domains, expected_duplicate_domains)
-<<<<<<< HEAD
-        self.assertEqual(
-            total_missing_domain_informations, expected_missing_domain_informations
-        )
-        self.assertEqual(
-            total_missing_domain_invitations, expected_missing_domain_invitations
-        )
-=======
         self.assertEqual(total_missing_domain_informations, expected_missing_domain_informations)
         self.assertEqual(total_missing_domain_invitations, expected_missing_domain_invitations)
->>>>>>> 7baf205d
 
         self.assertEqual(total_transition_domains, expected_total_transition_domains)
         self.assertEqual(total_domains, expected_total_domains)
