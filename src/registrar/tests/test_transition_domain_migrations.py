import datetime

from io import StringIO

from django.test import TestCase

from registrar.models import (
    User,
    Domain,
    DomainInvitation,
    TransitionDomain,
    DomainInformation,
    UserDomainRole,
)

from django.core.management import call_command
from unittest.mock import patch

from registrar.models.contact import Contact

from .common import MockEppLib, less_console_noise


class TestExtendExpirationDates(MockEppLib):
    def setUp(self):
        """Defines the file name of migration_json and the folder its contained in"""
        super().setUp()
        # Create a valid domain that is updatable
        Domain.objects.get_or_create(
            name="waterbutpurple.gov", state=Domain.State.READY, expiration_date=datetime.date(2023, 11, 15)
        )
        TransitionDomain.objects.get_or_create(
            username="testytester@mail.com",
            domain_name="waterbutpurple.gov",
            epp_expiration_date=datetime.date(2023, 11, 15),
        )
        # Create a domain with an invalid expiration date
        Domain.objects.get_or_create(
            name="fake.gov", state=Domain.State.READY, expiration_date=datetime.date(2022, 5, 25)
        )
        TransitionDomain.objects.get_or_create(
            username="themoonisactuallycheese@mail.com",
            domain_name="fake.gov",
            epp_expiration_date=datetime.date(2022, 5, 25),
        )
        # Create a domain with an invalid state
        Domain.objects.get_or_create(
            name="fakeneeded.gov", state=Domain.State.DNS_NEEDED, expiration_date=datetime.date(2023, 11, 15)
        )
        TransitionDomain.objects.get_or_create(
            username="fakeneeded@mail.com",
            domain_name="fakeneeded.gov",
            epp_expiration_date=datetime.date(2023, 11, 15),
        )
<<<<<<< HEAD
=======
        # Create a domain with a date greater than the maximum
        Domain.objects.get_or_create(
            name="fakemaximum.gov", state=Domain.State.READY, expiration_date=datetime.date(2024, 12, 31)
        )
        TransitionDomain.objects.get_or_create(
            username="fakemaximum@mail.com",
            domain_name="fakemaximum.gov",
            epp_expiration_date=datetime.date(2024, 12, 31),
        )
>>>>>>> 18e27aba

    def tearDown(self):
        """Deletes all DB objects related to migrations"""
        super().tearDown()
        # Delete domain information
        Domain.objects.all().delete()
        DomainInformation.objects.all().delete()
        DomainInvitation.objects.all().delete()
        TransitionDomain.objects.all().delete()

        # Delete users
        User.objects.all().delete()
        UserDomainRole.objects.all().delete()

    def run_extend_expiration_dates(self):
        """
        This method executes the transfer_transition_domains_to_domains command.

        The 'call_command' function from Django's management framework is then used to
        execute the load_transition_domain command with the specified arguments.
        """
        with patch(
            "registrar.management.commands.utility.terminal_helper.TerminalHelper.query_yes_no_exit",  # noqa
            return_value=True,
        ):
            call_command("extend_expiration_dates")

    def test_extends_expiration_date_correctly(self):
        """
        Tests that the extend_expiration_dates method extends dates as expected
        """
        desired_domain = Domain.objects.filter(name="waterbutpurple.gov").get()
        desired_domain.expiration_date = datetime.date(2024, 11, 15)

        # Run the expiration date script
        self.run_extend_expiration_dates()

        current_domain = Domain.objects.filter(name="waterbutpurple.gov").get()

        self.assertEqual(desired_domain, current_domain)
        # Explicitly test the expiration date
        self.assertEqual(current_domain.expiration_date, datetime.date(2024, 11, 15))

    def test_extends_expiration_date_skips_non_current(self):
        """
        Tests that the extend_expiration_dates method correctly skips domains
        with an expiration date less than a certain threshold.
        """
        desired_domain = Domain.objects.filter(name="fake.gov").get()
        desired_domain.expiration_date = datetime.date(2022, 5, 25)

        # Run the expiration date script
        self.run_extend_expiration_dates()

        current_domain = Domain.objects.filter(name="fake.gov").get()
        self.assertEqual(desired_domain, current_domain)

        # Explicitly test the expiration date. The extend_expiration_dates script
        # will skip all dates less than date(2023, 11, 15), meaning that this domain
        # should not be affected by the change.
        self.assertEqual(current_domain.expiration_date, datetime.date(2022, 5, 25))

<<<<<<< HEAD
=======
    def test_extends_expiration_date_skips_maximum_date(self):
        """
        Tests that the extend_expiration_dates method correctly skips domains
        with an expiration date more than a certain threshold.
        """
        desired_domain = Domain.objects.filter(name="fakemaximum.gov").get()
        desired_domain.expiration_date = datetime.date(2024, 12, 31)

        # Run the expiration date script
        self.run_extend_expiration_dates()

        current_domain = Domain.objects.filter(name="fakemaximum.gov").get()
        self.assertEqual(desired_domain, current_domain)

        # Explicitly test the expiration date. The extend_expiration_dates script
        # will skip all dates less than date(2023, 11, 15), meaning that this domain
        # should not be affected by the change.
        self.assertEqual(current_domain.expiration_date, datetime.date(2024, 12, 31))

>>>>>>> 18e27aba
    def test_extends_expiration_date_skips_non_ready(self):
        """
        Tests that the extend_expiration_dates method correctly skips domains not in the state "ready"
        """
        desired_domain = Domain.objects.filter(name="fakeneeded.gov").get()
        desired_domain.expiration_date = datetime.date(2023, 11, 15)

        # Run the expiration date script
        self.run_extend_expiration_dates()

        current_domain = Domain.objects.filter(name="fakeneeded.gov").get()
        self.assertEqual(desired_domain, current_domain)

        # Explicitly test the expiration date. The extend_expiration_dates script
        # will skip all dates less than date(2023, 11, 15), meaning that this domain
        # should not be affected by the change.
        self.assertEqual(current_domain.expiration_date, datetime.date(2023, 11, 15))

    def test_extends_expiration_date_idempotent(self):
        """
        Tests the idempotency of the extend_expiration_dates command.

        Verifies that running the method multiple times does not change the expiration date
        of a domain beyond the initial extension.
        """
        desired_domain = Domain.objects.filter(name="waterbutpurple.gov").get()
        desired_domain.expiration_date = datetime.date(2024, 11, 15)

        # Run the expiration date script
        self.run_extend_expiration_dates()

        current_domain = Domain.objects.filter(name="waterbutpurple.gov").get()
        self.assertEqual(desired_domain, current_domain)

        # Explicitly test the expiration date
        self.assertEqual(desired_domain.expiration_date, datetime.date(2024, 11, 15))

        # Run the expiration date script again
        self.run_extend_expiration_dates()

        # The old domain shouldn't have changed
        self.assertEqual(desired_domain, current_domain)

        # Explicitly test the expiration date - should be the same
        self.assertEqual(desired_domain.expiration_date, datetime.date(2024, 11, 15))


class TestProcessedMigrations(TestCase):
    """This test case class is designed to verify the idempotency of migrations
    related to domain transitions in the application."""

    def setUp(self):
        """Defines the file name of migration_json and the folder its contained in"""
        self.test_data_file_location = "registrar/tests/data"
        self.migration_json_filename = "test_migrationFilepaths.json"
        self.user, _ = User.objects.get_or_create(username="igorvillian")

    def tearDown(self):
        """Deletes all DB objects related to migrations"""
        # Delete domain information
        Domain.objects.all().delete()
        DomainInformation.objects.all().delete()
        DomainInvitation.objects.all().delete()
        TransitionDomain.objects.all().delete()

        # Delete users
        User.objects.all().delete()
        UserDomainRole.objects.all().delete()

    def run_load_domains(self):
        """
        This method executes the load_transition_domain command.

        It uses 'unittest.mock.patch' to mock the TerminalHelper.query_yes_no_exit method,
        which is a user prompt in the terminal. The mock function always returns True,
        allowing the test to proceed without manual user input.

        The 'call_command' function from Django's management framework is then used to
        execute the load_transition_domain command with the specified arguments.
        """
        # noqa here because splitting this up makes it confusing.
        # ES501
        with patch(
            "registrar.management.commands.utility.terminal_helper.TerminalHelper.query_yes_no_exit",  # noqa
            return_value=True,
        ):
            call_command(
                "load_transition_domain",
                self.migration_json_filename,
                directory=self.test_data_file_location,
            )

    def run_transfer_domains(self):
        """
        This method executes the transfer_transition_domains_to_domains command.

        The 'call_command' function from Django's management framework is then used to
        execute the load_transition_domain command with the specified arguments.
        """
        call_command("transfer_transition_domains_to_domains")

    def test_domain_idempotent(self):
        """
        This test ensures that the domain transfer process
        is idempotent on Domain and DomainInformation.
        """
        unchanged_domain, _ = Domain.objects.get_or_create(
            name="testdomain.gov",
            state=Domain.State.READY,
            expiration_date=datetime.date(2000, 1, 1),
        )
        unchanged_domain_information, _ = DomainInformation.objects.get_or_create(
            domain=unchanged_domain, organization_name="test org name", creator=self.user
        )
        self.run_load_domains()

        # Test that a given TransitionDomain isn't set to "processed"
        transition_domain_object = TransitionDomain.objects.get(domain_name="fakewebsite3.gov")
        self.assertFalse(transition_domain_object.processed)

        self.run_transfer_domains()

        # Test that old data isn't corrupted
        actual_unchanged = Domain.objects.filter(name="testdomain.gov").get()
        actual_unchanged_information = DomainInformation.objects.filter(domain=actual_unchanged).get()
        self.assertEqual(unchanged_domain, actual_unchanged)
        self.assertEqual(unchanged_domain_information, actual_unchanged_information)

        # Test that a given TransitionDomain is set to "processed" after we transfer domains
        transition_domain_object = TransitionDomain.objects.get(domain_name="fakewebsite3.gov")
        self.assertTrue(transition_domain_object.processed)

        # Manually change Domain/DomainInformation objects
        changed_domain = Domain.objects.filter(name="fakewebsite3.gov").get()
        changed_domain.expiration_date = datetime.date(1999, 1, 1)

        changed_domain.save()

        changed_domain_information = DomainInformation.objects.filter(domain=changed_domain).get()
        changed_domain_information.organization_name = "changed"

        changed_domain_information.save()

        # Rerun transfer domains
        self.run_transfer_domains()

        # Test that old data isn't corrupted after running this twice
        actual_unchanged = Domain.objects.filter(name="testdomain.gov").get()
        actual_unchanged_information = DomainInformation.objects.filter(domain=actual_unchanged).get()
        self.assertEqual(unchanged_domain, actual_unchanged)
        self.assertEqual(unchanged_domain_information, actual_unchanged_information)

        # Ensure that domain hasn't changed
        actual_domain = Domain.objects.filter(name="fakewebsite3.gov").get()
        self.assertEqual(changed_domain, actual_domain)

        # Ensure that DomainInformation hasn't changed
        actual_domain_information = DomainInformation.objects.filter(domain=changed_domain).get()
        self.assertEqual(changed_domain_information, actual_domain_information)

    def test_transition_domain_is_processed(self):
        """
        This test checks if a domain is correctly marked as processed in the transition.
        """
        old_transition_domain, _ = TransitionDomain.objects.get_or_create(domain_name="testdomain.gov")
        # Asser that old records default to 'True'
        self.assertTrue(old_transition_domain.processed)

        unchanged_domain, _ = Domain.objects.get_or_create(
            name="testdomain.gov",
            state=Domain.State.READY,
            expiration_date=datetime.date(2000, 1, 1),
        )
        unchanged_domain_information, _ = DomainInformation.objects.get_or_create(
            domain=unchanged_domain, organization_name="test org name", creator=self.user
        )
        self.run_load_domains()

        # Test that a given TransitionDomain isn't set to "processed"
        transition_domain_object = TransitionDomain.objects.get(domain_name="fakewebsite3.gov")
        self.assertFalse(transition_domain_object.processed)

        self.run_transfer_domains()

        # Test that old data isn't corrupted
        actual_unchanged = Domain.objects.filter(name="testdomain.gov").get()
        actual_unchanged_information = DomainInformation.objects.filter(domain=actual_unchanged).get()
        self.assertEqual(unchanged_domain, actual_unchanged)
        self.assertTrue(old_transition_domain.processed)
        self.assertEqual(unchanged_domain_information, actual_unchanged_information)

        # Test that a given TransitionDomain is set to "processed" after we transfer domains
        transition_domain_object = TransitionDomain.objects.get(domain_name="fakewebsite3.gov")
        self.assertTrue(transition_domain_object.processed)


class TestOrganizationMigration(TestCase):
    def setUp(self):
        """Defines the file name of migration_json and the folder its contained in"""
        self.test_data_file_location = "registrar/tests/data"
        self.migration_json_filename = "test_migrationFilepaths.json"

    def tearDown(self):
        """Deletes all DB objects related to migrations"""
        # Delete domain information
        Domain.objects.all().delete()
        DomainInformation.objects.all().delete()
        DomainInvitation.objects.all().delete()
        TransitionDomain.objects.all().delete()

        # Delete users
        User.objects.all().delete()
        UserDomainRole.objects.all().delete()

    def run_load_domains(self):
        """
        This method executes the load_transition_domain command.

        It uses 'unittest.mock.patch' to mock the TerminalHelper.query_yes_no_exit method,
        which is a user prompt in the terminal. The mock function always returns True,
        allowing the test to proceed without manual user input.

        The 'call_command' function from Django's management framework is then used to
        execute the load_transition_domain command with the specified arguments.
        """
        # noqa here because splitting this up makes it confusing.
        # ES501
        with patch(
            "registrar.management.commands.utility.terminal_helper.TerminalHelper.query_yes_no_exit",  # noqa
            return_value=True,
        ):
            call_command(
                "load_transition_domain",
                self.migration_json_filename,
                directory=self.test_data_file_location,
            )

    def run_transfer_domains(self):
        """
        This method executes the transfer_transition_domains_to_domains command.

        The 'call_command' function from Django's management framework is then used to
        execute the load_transition_domain command with the specified arguments.
        """
        call_command("transfer_transition_domains_to_domains")

    def run_load_organization_data(self):
        """
        This method executes the load_organization_data command.

        It uses 'unittest.mock.patch' to mock the TerminalHelper.query_yes_no_exit method,
        which is a user prompt in the terminal. The mock function always returns True,
        allowing the test to proceed without manual user input.

        The 'call_command' function from Django's management framework is then used to
        execute the load_organization_data command with the specified arguments.
        """
        # noqa here (E501) because splitting this up makes it
        # confusing to read.
        with patch(
            "registrar.management.commands.utility.terminal_helper.TerminalHelper.query_yes_no_exit",  # noqa
            return_value=True,
        ):
            call_command(
                "load_organization_data",
                self.migration_json_filename,
                directory=self.test_data_file_location,
            )

    def compare_tables(
        self,
        expected_total_transition_domains,
        expected_total_domains,
        expected_total_domain_informations,
        expected_missing_domains,
        expected_duplicate_domains,
        expected_missing_domain_informations,
    ):
        """Does a diff between the transition_domain and the following tables:
        domain, domain_information and the domain_invitation.
        Verifies that the data loaded correctly."""

        missing_domains = []
        duplicate_domains = []
        missing_domain_informations = []
        for transition_domain in TransitionDomain.objects.all():
            transition_domain_name = transition_domain.domain_name
            # Check Domain table
            matching_domains = Domain.objects.filter(name=transition_domain_name)
            # Check Domain Information table
            matching_domain_informations = DomainInformation.objects.filter(domain__name=transition_domain_name)

            if len(matching_domains) == 0:
                missing_domains.append(transition_domain_name)
            elif len(matching_domains) > 1:
                duplicate_domains.append(transition_domain_name)
            if len(matching_domain_informations) == 0:
                missing_domain_informations.append(transition_domain_name)

        total_missing_domains = len(missing_domains)
        total_duplicate_domains = len(duplicate_domains)
        total_missing_domain_informations = len(missing_domain_informations)

        total_transition_domains = len(TransitionDomain.objects.all())
        total_domains = len(Domain.objects.all())
        total_domain_informations = len(DomainInformation.objects.all())

        self.assertEqual(total_missing_domains, expected_missing_domains)
        self.assertEqual(total_duplicate_domains, expected_duplicate_domains)
        self.assertEqual(total_missing_domain_informations, expected_missing_domain_informations)

        self.assertEqual(total_transition_domains, expected_total_transition_domains)
        self.assertEqual(total_domains, expected_total_domains)
        self.assertEqual(total_domain_informations, expected_total_domain_informations)

    def test_load_organization_data_transition_domain(self):
        """
        This test verifies the functionality of the load_organization_data method for TransitionDomain objects.

        The test follows these steps:
        1. Parses all existing data by running the load_domains and transfer_domains methods.
        2. Attempts to add organization data to the parsed data by running the load_organization_data method.
        3. Checks that the data has been loaded as expected.

        The expected result is a set of TransitionDomain objects with specific attributes.
        The test fetches the actual TransitionDomain objects from the database and compares them with the expected objects.
        """  # noqa - E501 (harder to read)
        # == First, parse all existing data == #
        self.run_load_domains()
        self.run_transfer_domains()

        # == Second, try adding org data to it == #
        self.run_load_organization_data()

        # == Third, test that we've loaded data as we expect == #
        transition_domains = TransitionDomain.objects.filter(domain_name="fakewebsite2.gov")

        # Should return three objects (three unique emails)
        self.assertEqual(transition_domains.count(), 3)

        # Lets test the first one
        transition = transition_domains.first()
        expected_transition_domain = TransitionDomain(
            username="alexandra.bobbitt5@test.com",
            domain_name="fakewebsite2.gov",
            status="on hold",
            email_sent=True,
            organization_type="Federal",
            organization_name="Fanoodle",
            federal_type="Executive",
            federal_agency="Department of Commerce",
            epp_creation_date=datetime.date(2004, 5, 7),
            epp_expiration_date=datetime.date(2023, 9, 30),
            first_name="Seline",
            middle_name="testmiddle2",
            last_name="Tower",
            title=None,
            email="stower3@answers.com",
            phone="151-539-6028",
            address_line="93001 Arizona Drive",
            city="Columbus",
            state_territory="Oh",
            zipcode="43268",
        )
        expected_transition_domain.id = transition.id

        self.assertEqual(transition, expected_transition_domain)

    def test_transition_domain_status_unknown(self):
        """
        Test that a domain in unknown status can be loaded
        """  # noqa - E501 (harder to read)
        # == First, parse all existing data == #
        self.run_load_domains()
        self.run_transfer_domains()

        domain_object = Domain.objects.get(name="fakewebsite3.gov")
        self.assertEqual(domain_object.state, Domain.State.UNKNOWN)

    def test_load_organization_data_domain_information(self):
        """
        This test verifies the functionality of the load_organization_data method.

        The test follows these steps:
        1. Parses all existing data by running the load_domains and transfer_domains methods.
        2. Attempts to add organization data to the parsed data by running the load_organization_data method.
        3. Checks that the data has been loaded as expected.

        The expected result is a DomainInformation object with specific attributes.
        The test fetches the actual DomainInformation object from the database
        and compares it with the expected object.
        """
        # == First, parse all existing data == #
        self.run_load_domains()
        self.run_transfer_domains()

        # == Second, try adding org data to it == #
        self.run_load_organization_data()

        # == Third, test that we've loaded data as we expect == #
        _domain = Domain.objects.filter(name="fakewebsite2.gov").get()
        domain_information = DomainInformation.objects.filter(domain=_domain).get()

        expected_creator = User.objects.filter(username="System").get()
        expected_ao = Contact.objects.filter(first_name="Seline", middle_name="testmiddle2", last_name="Tower").get()
        expected_domain_information = DomainInformation(
            creator=expected_creator,
            organization_type="federal",
            federal_agency="Department of Commerce",
            federal_type="executive",
            organization_name="Fanoodle",
            address_line1="93001 Arizona Drive",
            city="Columbus",
            state_territory="Oh",
            zipcode="43268",
            authorizing_official=expected_ao,
            domain=_domain,
        )
        # Given that these are different objects, this needs to be set
        expected_domain_information.id = domain_information.id
        self.assertEqual(domain_information, expected_domain_information)

    def test_load_organization_data_preserves_existing_data(self):
        """
        This test verifies that the load_organization_data method does not overwrite existing data.

        The test follows these steps:
        1. Parses all existing data by running the load_domains and transfer_domains methods.
        2. Adds pre-existing fake data to a DomainInformation object and saves it to the database.
        3. Runs the load_organization_data method.
        4. Checks that the pre-existing data in the DomainInformation object has not been overwritten.

        The expected result is that the DomainInformation object retains its pre-existing data
        after the load_organization_data method is run.
        """
        # == First, parse all existing data == #
        self.run_load_domains()
        self.run_transfer_domains()

        # == Second, try add prexisting fake data == #
        _domain_old = Domain.objects.filter(name="fakewebsite2.gov").get()
        domain_information_old = DomainInformation.objects.filter(domain=_domain_old).get()
        domain_information_old.address_line1 = "93001 Galactic Way"
        domain_information_old.city = "Olympus"
        domain_information_old.state_territory = "MA"
        domain_information_old.zipcode = "12345"
        domain_information_old.save()

        # == Third, try running the script == #
        self.run_load_organization_data()

        # == Fourth, test that no data is overwritten as we expect == #
        _domain = Domain.objects.filter(name="fakewebsite2.gov").get()
        domain_information = DomainInformation.objects.filter(domain=_domain).get()

        expected_creator = User.objects.filter(username="System").get()
        expected_ao = Contact.objects.filter(first_name="Seline", middle_name="testmiddle2", last_name="Tower").get()
        expected_domain_information = DomainInformation(
            creator=expected_creator,
            organization_type="federal",
            federal_agency="Department of Commerce",
            federal_type="executive",
            organization_name="Fanoodle",
            address_line1="93001 Galactic Way",
            city="Olympus",
            state_territory="MA",
            zipcode="12345",
            authorizing_official=expected_ao,
            domain=_domain,
        )
        # Given that these are different objects, this needs to be set
        expected_domain_information.id = domain_information.id
        self.assertEqual(domain_information, expected_domain_information)

    def test_load_organization_data_integrity(self):
        """
        This test verifies the data integrity after running the load_organization_data method.

        The test follows these steps:
        1. Parses all existing data by running the load_domains and transfer_domains methods.
        2. Attempts to add organization data to the parsed data by running the load_organization_data method.
        3. Checks that the data has not been corrupted by comparing the actual counts of objects in the database
        with the expected counts.

        The expected result is that the counts of objects in the database
        match the expected counts, indicating that the data has not been corrupted.
        """
        # First, parse all existing data
        self.run_load_domains()
        self.run_transfer_domains()

        # Second, try adding org data to it
        self.run_load_organization_data()

        # Third, test that we didn't corrupt any data
        expected_total_transition_domains = 9
        expected_total_domains = 5
        expected_total_domain_informations = 5

        expected_missing_domains = 0
        expected_duplicate_domains = 0
        expected_missing_domain_informations = 0
        self.compare_tables(
            expected_total_transition_domains,
            expected_total_domains,
            expected_total_domain_informations,
            expected_missing_domains,
            expected_duplicate_domains,
            expected_missing_domain_informations,
        )


class TestMigrations(TestCase):
    def setUp(self):
        """ """
        # self.load_transition_domain_script = "load_transition_domain",
        # self.transfer_script = "transfer_transition_domains_to_domains",
        # self.master_script = "load_transition_domain",

        self.test_data_file_location = "registrar/tests/data"
        self.test_domain_contact_filename = "test_domain_contacts.txt"
        self.test_contact_filename = "test_contacts.txt"
        self.test_domain_status_filename = "test_domain_statuses.txt"

        # Files for parsing additional TransitionDomain data
        self.test_agency_adhoc_filename = "test_agency_adhoc.txt"
        self.test_authority_adhoc_filename = "test_authority_adhoc.txt"
        self.test_domain_additional = "test_domain_additional.txt"
        self.test_domain_types_adhoc = "test_domain_types_adhoc.txt"
        self.test_escrow_domains_daily = "test_escrow_domains_daily"
        self.test_organization_adhoc = "test_organization_adhoc.txt"
        self.migration_json_filename = "test_migrationFilepaths.json"

    def tearDown(self):
        super().tearDown()
        # Delete domain information
        TransitionDomain.objects.all().delete()
        Domain.objects.all().delete()
        DomainInformation.objects.all().delete()
        DomainInvitation.objects.all().delete()

        # Delete users
        User.objects.all().delete()
        UserDomainRole.objects.all().delete()

    def run_load_domains(self):
        # noqa here because splitting this up makes it confusing.
        # ES501
        with patch(
            "registrar.management.commands.utility.terminal_helper.TerminalHelper.query_yes_no_exit",  # noqa
            return_value=True,
        ):
            call_command(
                "load_transition_domain",
                self.migration_json_filename,
                directory=self.test_data_file_location,
            )

    def run_transfer_domains(self):
        call_command("transfer_transition_domains_to_domains")

    def run_master_script(self):
        # noqa here (E501) because splitting this up makes it
        # confusing to read.
        with patch(
            "registrar.management.commands.utility.terminal_helper.TerminalHelper.query_yes_no_exit",  # noqa
            return_value=True,
        ):
            call_command(
                "master_domain_migrations",
                runMigrations=True,
                migrationDirectory=self.test_data_file_location,
                migrationJSON=self.migration_json_filename,
                disablePrompts=True,
            )

    def compare_tables(
        self,
        expected_total_transition_domains,
        expected_total_domains,
        expected_total_domain_informations,
        expected_total_domain_invitations,
        expected_missing_domains,
        expected_duplicate_domains,
        expected_missing_domain_informations,
        expected_missing_domain_invitations,
    ):
        """Does a diff between the transition_domain and the following tables:
        domain, domain_information and the domain_invitation.
        Verifies that the data loaded correctly."""

        missing_domains = []
        duplicate_domains = []
        missing_domain_informations = []
        missing_domain_invites = []
        for transition_domain in TransitionDomain.objects.all():  # DEBUG:
            transition_domain_name = transition_domain.domain_name
            transition_domain_email = transition_domain.username

            # Check Domain table
            matching_domains = Domain.objects.filter(name=transition_domain_name)
            # Check Domain Information table
            matching_domain_informations = DomainInformation.objects.filter(domain__name=transition_domain_name)
            # Check Domain Invitation table
            matching_domain_invitations = DomainInvitation.objects.filter(
                email=transition_domain_email.lower(),
                domain__name=transition_domain_name,
            )

            if len(matching_domains) == 0:
                missing_domains.append(transition_domain_name)
            elif len(matching_domains) > 1:
                duplicate_domains.append(transition_domain_name)
            if len(matching_domain_informations) == 0:
                missing_domain_informations.append(transition_domain_name)
            if len(matching_domain_invitations) == 0:
                missing_domain_invites.append(transition_domain_name)

        total_missing_domains = len(missing_domains)
        total_duplicate_domains = len(duplicate_domains)
        total_missing_domain_informations = len(missing_domain_informations)
        total_missing_domain_invitations = len(missing_domain_invites)

        total_transition_domains = len(TransitionDomain.objects.all())
        total_domains = len(Domain.objects.all())
        total_domain_informations = len(DomainInformation.objects.all())
        total_domain_invitations = len(DomainInvitation.objects.all())

        print(
            f"""
        total_missing_domains = {len(missing_domains)}
        total_duplicate_domains = {len(duplicate_domains)}
        total_missing_domain_informations = {len(missing_domain_informations)}
        total_missing_domain_invitations = {total_missing_domain_invitations}

        total_transition_domains = {len(TransitionDomain.objects.all())}
        total_domains = {len(Domain.objects.all())}
        total_domain_informations = {len(DomainInformation.objects.all())}
        total_domain_invitations = {len(DomainInvitation.objects.all())}
        """
        )
        self.assertEqual(total_missing_domains, expected_missing_domains)
        self.assertEqual(total_duplicate_domains, expected_duplicate_domains)
        self.assertEqual(total_missing_domain_informations, expected_missing_domain_informations)
        self.assertEqual(total_missing_domain_invitations, expected_missing_domain_invitations)

        self.assertEqual(total_transition_domains, expected_total_transition_domains)
        self.assertEqual(total_domains, expected_total_domains)
        self.assertEqual(total_domain_informations, expected_total_domain_informations)
        self.assertEqual(total_domain_invitations, expected_total_domain_invitations)

    def test_master_migration_functions(self):
        """Run the full master migration script using local test data.
        NOTE: This is more of an integration test and so far does not
        follow best practice of limiting the number of assertions per test.
        But for now, this will double-check that the script
        works as intended."""

        self.run_master_script()

        # STEP 2: (analyze the tables just like the
        # migration script does, but add assert statements)
        expected_total_transition_domains = 9
        expected_total_domains = 5
        expected_total_domain_informations = 5
        expected_total_domain_invitations = 8

        expected_missing_domains = 0
        expected_duplicate_domains = 0
        expected_missing_domain_informations = 0
        # we expect 1 missing invite from anomaly.gov (an injected error)
        expected_missing_domain_invitations = 1
        self.compare_tables(
            expected_total_transition_domains,
            expected_total_domains,
            expected_total_domain_informations,
            expected_total_domain_invitations,
            expected_missing_domains,
            expected_duplicate_domains,
            expected_missing_domain_informations,
            expected_missing_domain_invitations,
        )

    def test_load_empty_transition_domain(self):
        """Loads TransitionDomains without additional data"""
        self.run_load_domains()

        # STEP 2: (analyze the tables just like the migration
        # script does, but add assert statements)
        expected_total_transition_domains = 9
        expected_total_domains = 0
        expected_total_domain_informations = 0
        expected_total_domain_invitations = 0

        expected_missing_domains = 9
        expected_duplicate_domains = 0
        expected_missing_domain_informations = 9
        expected_missing_domain_invitations = 9
        self.compare_tables(
            expected_total_transition_domains,
            expected_total_domains,
            expected_total_domain_informations,
            expected_total_domain_invitations,
            expected_missing_domains,
            expected_duplicate_domains,
            expected_missing_domain_informations,
            expected_missing_domain_invitations,
        )

    def test_load_full_domain(self):
        self.run_load_domains()
        self.run_transfer_domains()

        # Analyze the tables
        expected_total_transition_domains = 9
        expected_total_domains = 5
        expected_total_domain_informations = 5
        expected_total_domain_invitations = 8

        expected_missing_domains = 0
        expected_duplicate_domains = 0
        expected_missing_domain_informations = 0
        expected_missing_domain_invitations = 1
        self.compare_tables(
            expected_total_transition_domains,
            expected_total_domains,
            expected_total_domain_informations,
            expected_total_domain_invitations,
            expected_missing_domains,
            expected_duplicate_domains,
            expected_missing_domain_informations,
            expected_missing_domain_invitations,
        )

        # Test created domains
        anomaly_domains = Domain.objects.filter(name="anomaly.gov")
        self.assertEqual(anomaly_domains.count(), 1)
        anomaly = anomaly_domains.get()

        self.assertEqual(anomaly.expiration_date, datetime.date(2023, 3, 9))

        self.assertEqual(anomaly.name, "anomaly.gov")
        self.assertEqual(anomaly.state, "ready")

        testdomain_domains = Domain.objects.filter(name="fakewebsite2.gov")
        self.assertEqual(testdomain_domains.count(), 1)

        testdomain = testdomain_domains.get()

        self.assertEqual(testdomain.expiration_date, datetime.date(2023, 9, 30))
        self.assertEqual(testdomain.name, "fakewebsite2.gov")
        self.assertEqual(testdomain.state, "on hold")

    def test_load_full_domain_information(self):
        self.run_load_domains()
        self.run_transfer_domains()

        # Analyze the tables
        expected_total_transition_domains = 9
        expected_total_domains = 5
        expected_total_domain_informations = 5
        expected_total_domain_invitations = 8

        expected_missing_domains = 0
        expected_duplicate_domains = 0
        expected_missing_domain_informations = 0
        expected_missing_domain_invitations = 1
        self.compare_tables(
            expected_total_transition_domains,
            expected_total_domains,
            expected_total_domain_informations,
            expected_total_domain_invitations,
            expected_missing_domains,
            expected_duplicate_domains,
            expected_missing_domain_informations,
            expected_missing_domain_invitations,
        )

        # Test created Domain Information objects
        domain = Domain.objects.filter(name="anomaly.gov").get()
        anomaly_domain_infos = DomainInformation.objects.filter(domain=domain)

        self.assertEqual(anomaly_domain_infos.count(), 1)

        # This domain should be pretty barebones. Something isnt
        # parsing right if we get a lot of data.
        anomaly = anomaly_domain_infos.get()
        self.assertEqual(anomaly.organization_name, "Flashdog")
        self.assertEqual(anomaly.organization_type, None)
        self.assertEqual(anomaly.federal_agency, None)
        self.assertEqual(anomaly.federal_type, None)

        # Check for the "system" creator user
        Users = User.objects.filter(username="System")
        self.assertEqual(Users.count(), 1)
        self.assertEqual(anomaly.creator, Users.get())

        domain = Domain.objects.filter(name="fakewebsite2.gov").get()
        fakewebsite_domain_infos = DomainInformation.objects.filter(domain=domain)
        self.assertEqual(fakewebsite_domain_infos.count(), 1)

        fakewebsite = fakewebsite_domain_infos.get()
        self.assertEqual(fakewebsite.organization_name, "Fanoodle")
        self.assertEqual(fakewebsite.organization_type, "federal")
        self.assertEqual(fakewebsite.federal_agency, "Department of Commerce")
        self.assertEqual(fakewebsite.federal_type, "executive")

        ao = fakewebsite.authorizing_official

        self.assertEqual(ao.first_name, "Seline")
        self.assertEqual(ao.middle_name, "testmiddle2")
        self.assertEqual(ao.last_name, "Tower")
        self.assertEqual(ao.email, "stower3@answers.com")
        self.assertEqual(ao.phone, "151-539-6028")

        # Check for the "system" creator user
        Users = User.objects.filter(username="System")
        self.assertEqual(Users.count(), 1)
        self.assertEqual(anomaly.creator, Users.get())

    def test_transfer_transition_domains_to_domains(self):
        self.run_load_domains()
        self.run_transfer_domains()

        # Analyze the tables
        expected_total_transition_domains = 9
        expected_total_domains = 5
        expected_total_domain_informations = 5
        expected_total_domain_invitations = 8

        expected_missing_domains = 0
        expected_duplicate_domains = 0
        expected_missing_domain_informations = 0
        expected_missing_domain_invitations = 1
        self.compare_tables(
            expected_total_transition_domains,
            expected_total_domains,
            expected_total_domain_informations,
            expected_total_domain_invitations,
            expected_missing_domains,
            expected_duplicate_domains,
            expected_missing_domain_informations,
            expected_missing_domain_invitations,
        )

    def test_logins(self):
        # TODO: setup manually instead of calling other scripts
        self.run_load_domains()
        self.run_transfer_domains()

        # Simluate Logins
        for invite in DomainInvitation.objects.all():
            # get a user with this email address
            user, user_created = User.objects.get_or_create(email=invite.email, username=invite.email)
            user.on_each_login()

        # Analyze the tables
        expected_total_transition_domains = 9
        expected_total_domains = 5
        expected_total_domain_informations = 5
        expected_total_domain_invitations = 8

        expected_missing_domains = 0
        expected_duplicate_domains = 0
        expected_missing_domain_informations = 0
        expected_missing_domain_invitations = 1
        self.compare_tables(
            expected_total_transition_domains,
            expected_total_domains,
            expected_total_domain_informations,
            expected_total_domain_invitations,
            expected_missing_domains,
            expected_duplicate_domains,
            expected_missing_domain_informations,
            expected_missing_domain_invitations,
        )

    def test_send_domain_invitations_email(self):
        """Can send only a single domain invitation email."""
        with less_console_noise():
            self.run_load_domains()
            self.run_transfer_domains()

        # this is one of the email addresses in data/test_contacts.txt
        output_stream = StringIO()
        # also have to re-point the logging handlers to output_stream
        with less_console_noise(output_stream):
            call_command("send_domain_invitations", "testuser@gmail.com", stdout=output_stream)

        # Check that we had the right numbers in our output
        output = output_stream.getvalue()
        # should only be one domain we send email for
        self.assertIn("Found 1 transition domains", output)
        self.assertTrue("would send email to testuser@gmail.com", output)

    def test_send_domain_invitations_two_emails(self):
        """Can send only a single domain invitation email."""
        with less_console_noise():
            self.run_load_domains()
            self.run_transfer_domains()

        # these are two email addresses in data/test_contacts.txt
        output_stream = StringIO()
        # also have to re-point the logging handlers to output_stream
        with less_console_noise(output_stream):
            call_command(
                "send_domain_invitations", "testuser@gmail.com", "agustina.wyman7@test.com", stdout=output_stream
            )

        # Check that we had the right numbers in our output
        output = output_stream.getvalue()
        # should only be one domain we send email for
        self.assertIn("Found 2 transition domains", output)
        self.assertTrue("would send email to testuser@gmail.com", output)
        self.assertTrue("would send email to agustina.wyman7@test.com", output)<|MERGE_RESOLUTION|>--- conflicted
+++ resolved
@@ -52,8 +52,6 @@
             domain_name="fakeneeded.gov",
             epp_expiration_date=datetime.date(2023, 11, 15),
         )
-<<<<<<< HEAD
-=======
         # Create a domain with a date greater than the maximum
         Domain.objects.get_or_create(
             name="fakemaximum.gov", state=Domain.State.READY, expiration_date=datetime.date(2024, 12, 31)
@@ -63,7 +61,6 @@
             domain_name="fakemaximum.gov",
             epp_expiration_date=datetime.date(2024, 12, 31),
         )
->>>>>>> 18e27aba
 
     def tearDown(self):
         """Deletes all DB objects related to migrations"""
@@ -126,8 +123,6 @@
         # should not be affected by the change.
         self.assertEqual(current_domain.expiration_date, datetime.date(2022, 5, 25))
 
-<<<<<<< HEAD
-=======
     def test_extends_expiration_date_skips_maximum_date(self):
         """
         Tests that the extend_expiration_dates method correctly skips domains
@@ -147,7 +142,6 @@
         # should not be affected by the change.
         self.assertEqual(current_domain.expiration_date, datetime.date(2024, 12, 31))
 
->>>>>>> 18e27aba
     def test_extends_expiration_date_skips_non_ready(self):
         """
         Tests that the extend_expiration_dates method correctly skips domains not in the state "ready"
