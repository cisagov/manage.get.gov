--- conflicted
+++ resolved
@@ -5,20 +5,14 @@
 from registrar.config.settings import JsonFormatter
 from django.contrib.auth import get_user_model
 import registrar.registrar_middleware
-<<<<<<< HEAD
-=======
 from ..logging_context import clear_user_log_context
->>>>>>> 9ea77d26
 
 
 class RegisterLoggingMiddlewareTest(TestCase):
     """Test 'our' middleware logging."""
 
     def setUp(self):
-<<<<<<< HEAD
-=======
         clear_user_log_context()
->>>>>>> 9ea77d26
         self.stream = io.StringIO()
         self.handler = logging.StreamHandler(self.stream)
         self.logger = logging.getLogger(registrar.registrar_middleware.__name__)
@@ -28,10 +22,7 @@
         self.logger.propagate = False
 
     def tearDown(self):
-<<<<<<< HEAD
-=======
         clear_user_log_context()
->>>>>>> 9ea77d26
         self.handler.close()
 
     @override_settings(IS_PRODUCTION=True)  # Scopes change to this test only
