"""
Feature being tested: Registry Integration

This file tests the various ways in which the registrar interacts with the registry.
"""

from django.test import TestCase
from django.db.utils import IntegrityError
from unittest.mock import MagicMock, patch, call
from datetime import datetime, date, timedelta
from django.utils.timezone import make_aware
from api.tests.common import less_console_noise_decorator
from registrar.models import Domain, Host, HostIP

from unittest import skip
from registrar.models.domain_request import DomainRequest
from registrar.models.domain_information import DomainInformation
from registrar.models.draft_domain import DraftDomain
from registrar.models.public_contact import PublicContact
from registrar.models.user import User
from registrar.utility.errors import ActionNotAllowed, NameserverError

from registrar.models.utility.contact_error import ContactError, ContactErrorCodes
from registrar.utility import errors

from django_fsm import TransitionNotAllowed  # type: ignore
from epplibwrapper import (
    commands,
    common,
    extensions,
    responses,
    RegistryError,
    ErrorCode,
)
from .common import MockEppLib, MockSESClient, less_console_noise
import logging
import boto3_mocking  # type: ignore
import copy

logger = logging.getLogger(__name__)


class TestDomainCache(MockEppLib):
    def tearDown(self):
        PublicContact.objects.all().delete()
        HostIP.objects.all().delete()
        Host.objects.all().delete()
        Domain.objects.all().delete()
        super().tearDown()

    def test_cache_sets_resets(self):
        """Cache should be set on getter and reset on setter calls"""
        with less_console_noise():
            domain, _ = Domain.objects.get_or_create(name="igorville.gov")
            # trigger getter
            _ = domain.creation_date
            domain._get_property("contacts")
            # getter should set the domain cache with a InfoDomain object
            # (see InfoDomainResult)
            self.assertEquals(domain._cache["auth_info"], self.mockDataInfoDomain.auth_info)
            self.assertEquals(domain._cache["cr_date"], self.mockDataInfoDomain.cr_date)
            status_list = [status.state for status in self.mockDataInfoDomain.statuses]
            self.assertEquals(domain._cache["statuses"], status_list)
            self.assertFalse("avail" in domain._cache.keys())

            # using a setter should clear the cache
            domain.dnssecdata = []
            self.assertEquals(domain._cache, {})

            # send should have been called only once
            self.mockedSendFunction.assert_has_calls(
                [
                    call(
                        commands.InfoDomain(name="igorville.gov", auth_info=None),
                        cleaned=True,
                    ),
                ],
                any_order=False,  # Ensure calls are in the specified order
            )

    def test_cache_used_when_avail(self):
        """Cache is pulled from if the object has already been accessed"""
        with less_console_noise():
            domain, _ = Domain.objects.get_or_create(name="igorville.gov")
            cr_date = domain.creation_date

            # repeat the getter call
            cr_date = domain.creation_date

            # value should still be set correctly
            self.assertEqual(cr_date, self.mockDataInfoDomain.cr_date)
            self.assertEqual(domain._cache["cr_date"], self.mockDataInfoDomain.cr_date)

            # send was only called once & not on the second getter call
            expectedCalls = [
                call(commands.InfoDomain(name="igorville.gov", auth_info=None), cleaned=True),
            ]

            self.mockedSendFunction.assert_has_calls(expectedCalls)

    # @less_console_noise_decorator
    def test_cache_nested_elements_not_subdomain(self):
        """Cache works correctly with the nested objects cache and hosts"""

        domain, _ = Domain.objects.get_or_create(name="igorville.gov")
        # The contact list will initially contain objects of type 'DomainContact'
        # this is then transformed into PublicContact, and cache should NOT
        # hold onto the DomainContact object
        expectedUnfurledContactsList = [
            common.DomainContact(contact="123", type="security"),
        ]
        expectedContactsDict = {
            PublicContact.ContactTypeChoices.ADMINISTRATIVE: "adminContact",
            PublicContact.ContactTypeChoices.SECURITY: "securityContact",
            PublicContact.ContactTypeChoices.TECHNICAL: "technicalContact",
        }
        expectedHostsDict = {
            "name": self.mockDataInfoDomain.hosts[0],
            "addrs": [],  # should return empty bc fake.host.com is not a subdomain of igorville.gov
            "cr_date": self.mockDataInfoHosts.cr_date,
        }

        # this can be changed when the getter for contacts is implemented
        domain._get_property("contacts")

        # check domain info is still correct and not overridden
        self.assertEqual(domain._cache["auth_info"], self.mockDataInfoDomain.auth_info)
        self.assertEqual(domain._cache["cr_date"], self.mockDataInfoDomain.cr_date)

        # check contacts
        self.assertEqual(domain._cache["_contacts"], self.mockDataInfoDomain.contacts)
        # The contact list should not contain what is sent by the registry by default,
        # as _fetch_cache will transform the type to PublicContact
        self.assertNotEqual(domain._cache["contacts"], expectedUnfurledContactsList)

        self.assertEqual(domain._cache["contacts"], expectedContactsDict)

        # get and check hosts is set correctly
        domain._get_property("hosts")
        self.assertEqual(domain._cache["hosts"], [expectedHostsDict])
        self.assertEqual(domain._cache["contacts"], expectedContactsDict)
        # invalidate cache
        domain._cache = {}

        # get host
        domain._get_property("hosts")
        # Should return empty bc fake.host.com is not a subdomain of igorville.gov
        self.assertEqual(domain._cache["hosts"], [expectedHostsDict])

        # get contacts
        domain._get_property("contacts")
        self.assertEqual(domain._cache["hosts"], [expectedHostsDict])
        self.assertEqual(domain._cache["contacts"], expectedContactsDict)

    def test_cache_nested_elements_is_subdomain(self):
        """Cache works correctly with the nested objects cache and hosts"""
        with less_console_noise():
            domain, _ = Domain.objects.get_or_create(name="meoward.gov")

            # The contact list will initially contain objects of type 'DomainContact'
            # this is then transformed into PublicContact, and cache should NOT
            # hold onto the DomainContact object
            expectedUnfurledContactsList = [
                common.DomainContact(contact="123", type="security"),
            ]
            expectedContactsDict = {
                PublicContact.ContactTypeChoices.ADMINISTRATIVE: None,
                PublicContact.ContactTypeChoices.SECURITY: "123",
                PublicContact.ContactTypeChoices.TECHNICAL: None,
            }
            expectedHostsDict = {
                "name": self.mockDataInfoDomainSubdomain.hosts[0],
                "addrs": [item.addr for item in self.mockDataInfoHosts.addrs],
                "cr_date": self.mockDataInfoHosts.cr_date,
            }

            # this can be changed when the getter for contacts is implemented
            domain._get_property("contacts")

            # check domain info is still correct and not overridden
            self.assertEqual(domain._cache["auth_info"], self.mockDataInfoDomainSubdomain.auth_info)
            self.assertEqual(domain._cache["cr_date"], self.mockDataInfoDomainSubdomain.cr_date)

            # check contacts
            self.assertEqual(domain._cache["_contacts"], self.mockDataInfoDomainSubdomain.contacts)
            # The contact list should not contain what is sent by the registry by default,
            # as _fetch_cache will transform the type to PublicContact
            self.assertNotEqual(domain._cache["contacts"], expectedUnfurledContactsList)
            self.assertEqual(domain._cache["contacts"], expectedContactsDict)

            # get and check hosts is set correctly
            domain._get_property("hosts")
            self.assertEqual(domain._cache["hosts"], [expectedHostsDict])
            self.assertEqual(domain._cache["contacts"], expectedContactsDict)
            # invalidate cache
            domain._cache = {}

            # get host
            domain._get_property("hosts")
            self.assertEqual(domain._cache["hosts"], [expectedHostsDict])

            # get contacts
            domain._get_property("contacts")
            self.assertEqual(domain._cache["hosts"], [expectedHostsDict])
            self.assertEqual(domain._cache["contacts"], expectedContactsDict)

    def test_map_epp_contact_to_public_contact(self):
        # Tests that the mapper is working how we expect
        with less_console_noise():
            domain, _ = Domain.objects.get_or_create(name="registry.gov", state=Domain.State.DNS_NEEDED)
            security = PublicContact.ContactTypeChoices.SECURITY
            mapped = domain.map_epp_contact_to_public_contact(
                self.mockDataSecurityContact,
                self.mockDataSecurityContact.id,
                security,
            )

            # id, registry_id, and contact are the same thing
            expected_contact = PublicContact(
                domain=domain,
                contact_type=security,
                registry_id="securityContact",
                email="security@mail.gov",
                voice="+1.8882820870",
                fax="+1-212-9876543",
                pw="lastPw",
                name="Registry Customer Service",
                org="Cybersecurity and Infrastructure Security Agency",
                city="Arlington",
                pc="22201",
                cc="US",
                sp="VA",
                street1="4200 Wilson Blvd.",
            )

            # Test purposes only, since we're comparing
            # two duplicate objects. We would expect
            # these not to have the same state.
            expected_contact._state = mapped._state
            # Mapped object is what we expect
            self.assertEqual(mapped.__dict__, expected_contact.__dict__)

            # The mapped object should correctly translate to a DB
            # object. If not, something else went wrong.
            db_object = domain._get_or_create_public_contact(mapped)
            in_db = PublicContact.objects.filter(
                registry_id=domain.security_contact.registry_id,
                contact_type=security,
            ).get()

            # DB Object is the same as the mapped object
            self.assertEqual(db_object, in_db)
            domain.security_contact = in_db
            # Trigger the getter
            _ = domain.security_contact
            # Check to see that changes made
            # to DB objects persist in cache correctly
            in_db.email = "123test@mail.gov"
            in_db.save()

            cached_contact = domain._cache["contacts"].get(security)
            self.assertEqual(cached_contact, in_db.registry_id)
            self.assertEqual(domain.security_contact.email, "123test@mail.gov")

    def test_errors_map_epp_contact_to_public_contact(self):
        """
        Scenario: Registrant gets invalid data from EPPLib
            When the `map_epp_contact_to_public_contact` function
                gets invalid data from EPPLib
            Then the function throws the expected ContactErrors
        """
        with less_console_noise():
            domain, _ = Domain.objects.get_or_create(name="registry.gov")
            fakedEpp = self.fakedEppObject()
            invalid_length = fakedEpp.dummyInfoContactResultData(
                "Cymaticsisasubsetofmodalvibrationalphenomena", "lengthInvalid@mail.gov"
            )
            valid_object = fakedEpp.dummyInfoContactResultData("valid", "valid@mail.gov")

            desired_error = ContactErrorCodes.CONTACT_ID_INVALID_LENGTH
            with self.assertRaises(ContactError) as context:
                domain.map_epp_contact_to_public_contact(
                    invalid_length,
                    invalid_length.id,
                    PublicContact.ContactTypeChoices.SECURITY,
                )
            self.assertEqual(context.exception.code, desired_error)

            desired_error = ContactErrorCodes.CONTACT_ID_NONE
            with self.assertRaises(ContactError) as context:
                domain.map_epp_contact_to_public_contact(
                    valid_object,
                    None,
                    PublicContact.ContactTypeChoices.SECURITY,
                )
            self.assertEqual(context.exception.code, desired_error)

            desired_error = ContactErrorCodes.CONTACT_INVALID_TYPE
            with self.assertRaises(ContactError) as context:
                domain.map_epp_contact_to_public_contact(
                    "bad_object",
                    valid_object.id,
                    PublicContact.ContactTypeChoices.SECURITY,
                )
            self.assertEqual(context.exception.code, desired_error)

            desired_error = ContactErrorCodes.CONTACT_TYPE_NONE
            with self.assertRaises(ContactError) as context:
                domain.map_epp_contact_to_public_contact(
                    valid_object,
                    valid_object.id,
                    None,
                )
            self.assertEqual(context.exception.code, desired_error)

    def test_fix_unknown_to_ready_state(self):
        """
        Scenario: A error occurred and the domain's state is in UNKONWN
            which shouldn't happen. The biz logic and test is to make sure
            we resolve that UNKNOWN state to READY because it has 2 nameservers.
        Note:
            * Default state when you do get_or_create is UNKNOWN
            * justnameserver.com has 2 nameservers which is why we are using it
            * justnameserver.com also has all 3 contacts hence 0 count
        """
        with less_console_noise():
            domain, _ = Domain.objects.get_or_create(name="justnameserver.com")
            # trigger the getter
            _ = domain.nameservers
            self.assertEqual(domain.state, Domain.State.READY)
            self.assertEqual(PublicContact.objects.filter(domain=domain.id).count(), 0)

    def test_fix_unknown_to_dns_needed_state(self):
        """
        Scenario: A error occurred and the domain's state is in UNKONWN
            which shouldn't happen. The biz logic and test is to make sure
            we resolve that UNKNOWN state to DNS_NEEDED because it has 1 nameserver.
        Note:
            * Default state when you do get_or_create is UNKNOWN
            * defaulttechnical.gov has 1 nameservers which is why we are using it
            * defaulttechnical.gov already has a security contact (1) hence 2 count
        """
        with less_console_noise():
            domain, _ = Domain.objects.get_or_create(name="defaulttechnical.gov")
            # trigger the getter
            _ = domain.nameservers
            self.assertEqual(domain.state, Domain.State.DNS_NEEDED)
            self.assertEqual(PublicContact.objects.filter(domain=domain.id).count(), 2)


class TestDomainCreation(MockEppLib):
    """Rule: An approved domain request must result in a domain"""

    @less_console_noise_decorator
    def test_get_or_create_public_contact_race_condition(self):
        """
        Scenario: Two processes try to create the same security contact simultaneously
            Given a domain in UNKNOWN state
            When a race condition occurs during contact creation
            Then no IntegrityError is raised
            And only one security contact exists in database
            And the correct public contact is returned

        CONTEXT: We ran into an intermittent but somewhat rare issue where IntegrityError
        was raised when creating PublicContact.
        Per our logs, this seemed to appear during periods of high app activity.
        """
        domain, _ = Domain.objects.get_or_create(name="defaultsecurity.gov")

        self.first_call = True

        def mock_filter(*args, **kwargs):
            """Simulates a race condition by creating a
            duplicate contact between the first filter and save.
            """
            # Return an empty queryset for the first call. Otherwise just proceed as normal.
            if self.first_call:
                self.first_call = False
                duplicate = PublicContact(
                    domain=domain,
                    contact_type=PublicContact.ContactTypeChoices.SECURITY,
                    registry_id="defaultSec",
                    email="dotgov@cisa.dhs.gov",
                    name="Registry Customer Service",
                )
                duplicate.save(skip_epp_save=True)
                return PublicContact.objects.none()

            return PublicContact.objects.filter(*args, **kwargs)

        with patch.object(PublicContact.objects, "filter", side_effect=mock_filter):
            try:
                public_contact = PublicContact(
                    domain=domain,
                    contact_type=PublicContact.ContactTypeChoices.SECURITY,
                    registry_id="defaultSec",
                    email="dotgov@cisa.dhs.gov",
                    name="Registry Customer Service",
                )
                returned_public_contact = domain._get_or_create_public_contact(public_contact)
            except IntegrityError:
                self.fail(
                    "IntegrityError was raised during contact creation due to a race condition. "
                    "This indicates that concurrent contact creation is not working in some cases. "
                    "The error occurs when two processes try to create the same contact simultaneously. "
                    "Expected behavior: gracefully handle duplicate creation and return existing contact."
                )

        # Verify that only one contact exists and its correctness
        security_contacts = PublicContact.objects.filter(
            domain=domain, contact_type=PublicContact.ContactTypeChoices.SECURITY
        )
        self.assertEqual(security_contacts.count(), 1)
        self.assertEqual(returned_public_contact, security_contacts.get())
        self.assertEqual(returned_public_contact.registry_id, "defaultSec")
        self.assertEqual(returned_public_contact.email, "dotgov@cisa.dhs.gov")

    @boto3_mocking.patching
    def test_approved_domain_request_creates_domain_locally(self):
        """
        Scenario: Analyst approves a domain request
            When the DomainRequest transitions to approved
            Then a Domain exists in the database with the same `name`
            But a domain object does not exist in the registry
        """
        with less_console_noise():
            draft_domain, _ = DraftDomain.objects.get_or_create(name="igorville.gov")
            user, _ = User.objects.get_or_create()
            investigator, _ = User.objects.get_or_create(username="frenchtoast", is_staff=True)
            domain_request = DomainRequest.objects.create(
                creator=user, requested_domain=draft_domain, investigator=investigator
            )

            mock_client = MockSESClient()
            with boto3_mocking.clients.handler_for("sesv2", mock_client):
                # skip using the submit method
                domain_request.status = DomainRequest.DomainRequestStatus.SUBMITTED
                # transition to approve state
                domain_request.approve()
            # should have information present for this domain
            domain = Domain.objects.get(name="igorville.gov")
            self.assertTrue(domain)
            self.mockedSendFunction.assert_not_called()

    def test_accessing_domain_properties_creates_domain_in_registry(self):
        """
        Scenario: A registrant checks the status of a newly approved domain
            Given that no domain object exists in the registry
            When a property is accessed
            Then Domain sends `commands.CreateDomain` to the registry
            And `domain.state` is set to `DNS_NEEDED`
            And `domain.is_active()` returns False
        """
        with less_console_noise():
            domain = Domain.objects.create(name="beef-tongue.gov")
            # trigger getter
            _ = domain.statuses

            # contacts = PublicContact.objects.filter(domain=domain,
            # type=PublicContact.ContactTypeChoices.REGISTRANT).get()

            # Called in _fetch_cache
            self.mockedSendFunction.assert_has_calls(
                [
                    # TODO: due to complexity of the test, will return to it in
                    # a future ticket
                    # call(
                    #     commands.CreateDomain(name="beef-tongue.gov",
                    #     id=contact.registry_id, auth_info=None),
                    #     cleaned=True,
                    # ),
                    call(
                        commands.InfoDomain(name="beef-tongue.gov", auth_info=None),
                        cleaned=True,
                    ),
                ],
                any_order=False,  # Ensure calls are in the specified order
            )

            self.assertEqual(domain.state, Domain.State.DNS_NEEDED)
            self.assertEqual(domain.is_active(), False)

    @skip("assertion broken with mock addition")
    def test_empty_domain_creation(self):
        """Can't create a completely empty domain."""
        with self.assertRaisesRegex(IntegrityError, "name"):
            Domain.objects.create()

    def test_minimal_creation(self):
        """Can create with just a name."""
        with less_console_noise():
            Domain.objects.create(name="igorville.gov")

    @skip("assertion broken with mock addition")
    def test_duplicate_creation(self):
        """Can't create domain if name is not unique."""
        Domain.objects.create(name="igorville.gov")
        with self.assertRaisesRegex(IntegrityError, "name"):
            Domain.objects.create(name="igorville.gov")

    def tearDown(self) -> None:
        DomainInformation.objects.all().delete()
        DomainRequest.objects.all().delete()
        PublicContact.objects.all().delete()
        Host.objects.all().delete()
        Domain.objects.all().delete()
        User.objects.all().delete()
        DraftDomain.objects.all().delete()
        super().tearDown()


class TestDomainStatuses(MockEppLib):
    """Domain statuses are set by the registry"""

    def test_get_status(self):
        """Domain 'statuses' getter returns statuses by calling epp"""
        with less_console_noise():
            domain, _ = Domain.objects.get_or_create(name="chicken-liver.gov")
            # trigger getter
            _ = domain.statuses
            status_list = [status.state for status in self.mockDataInfoDomain.statuses]
            self.assertEquals(domain._cache["statuses"], status_list)
            # Called in _fetch_cache
            self.mockedSendFunction.assert_has_calls(
                [
                    call(
                        commands.InfoDomain(name="chicken-liver.gov", auth_info=None),
                        cleaned=True,
                    ),
                ],
                any_order=False,  # Ensure calls are in the specified order
            )

    def test_get_status_returns_empty_list_when_value_error(self):
        """Domain 'statuses' getter returns an empty list
        when value error"""
        with less_console_noise():
            domain, _ = Domain.objects.get_or_create(name="pig-knuckles.gov")

            def side_effect(self):
                raise KeyError

            patcher = patch("registrar.models.domain.Domain._get_property")
            mocked_get = patcher.start()
            mocked_get.side_effect = side_effect

            # trigger getter
            _ = domain.statuses

            with self.assertRaises(KeyError):
                _ = domain._cache["statuses"]
            self.assertEquals(_, [])

            patcher.stop()

    @skip("not implemented yet")
    def test_place_client_hold_sets_status(self):
        """Domain 'place_client_hold' method causes the registry to change statuses"""
        raise

    @skip("not implemented yet")
    def test_revert_client_hold_sets_status(self):
        """Domain 'revert_client_hold' method causes the registry to change statuses"""
        raise

    def test_first_ready(self):
        """
        first_ready is set when a domain is first transitioned to READY. It does not get overwritten
        in case the domain gets out of and back into READY.
        """
        with less_console_noise():
            domain, _ = Domain.objects.get_or_create(name="pig-knuckles.gov", state=Domain.State.DNS_NEEDED)
            self.assertEqual(domain.first_ready, None)
            domain.ready()
            # check that status is READY
            self.assertTrue(domain.is_active())
            self.assertNotEqual(domain.first_ready, None)
            # Capture the value of first_ready
            first_ready = domain.first_ready
            # change domain status
            domain.dns_needed()
            self.assertFalse(domain.is_active())
            # change  back to READY
            domain.ready()
            self.assertTrue(domain.is_active())
            # assert that the value of first_ready has not changed
            self.assertEqual(domain.first_ready, first_ready)

    def tearDown(self) -> None:
        PublicContact.objects.all().delete()
        Host.objects.all().delete()
        Domain.objects.all().delete()
        super().tearDown()


class TestDomainAvailable(MockEppLib):
    """Test Domain.available"""

    # No SetUp or tearDown necessary for these tests

    def test_domain_available(self):
        """
        Scenario: Testing whether an available domain is available
            Should return True

            Mock response to mimic EPP Response
            Validate CheckDomain command is called
            Validate response given mock
        """

        def side_effect(_request, cleaned):
            return MagicMock(
                res_data=[responses.check.CheckDomainResultData(name="available.gov", avail=True, reason=None)],
            )

        with less_console_noise():
            patcher = patch("registrar.models.domain.registry.send")
            mocked_send = patcher.start()
            mocked_send.side_effect = side_effect

            available = Domain.available("available.gov")
            mocked_send.assert_has_calls(
                [
                    call(
                        commands.CheckDomain(
                            ["available.gov"],
                        ),
                        cleaned=True,
                    )
                ]
            )
            self.assertTrue(available)
            patcher.stop()

    def test_domain_unavailable(self):
        """
        Scenario: Testing whether an unavailable domain is available
            Should return False

            Mock response to mimic EPP Response
            Validate CheckDomain command is called
            Validate response given mock
        """

        def side_effect(_request, cleaned):
            return MagicMock(
                res_data=[responses.check.CheckDomainResultData(name="unavailable.gov", avail=False, reason="In Use")],
            )

        with less_console_noise():
            patcher = patch("registrar.models.domain.registry.send")
            mocked_send = patcher.start()
            mocked_send.side_effect = side_effect

            available = Domain.available("unavailable.gov")
            mocked_send.assert_has_calls(
                [
                    call(
                        commands.CheckDomain(
                            ["unavailable.gov"],
                        ),
                        cleaned=True,
                    )
                ]
            )
            self.assertFalse(available)
            patcher.stop()

    def test_domain_available_with_invalid_error(self):
        """
        Scenario: Testing whether an invalid domain is available
            Should throw InvalidDomainError

            Validate InvalidDomainError is raised
        """
        with less_console_noise():
            with self.assertRaises(errors.InvalidDomainError):
                Domain.available("invalid-string")

    def test_domain_available_with_empty_string(self):
        """
        Scenario: Testing whether an empty string domain name is available
            Should throw InvalidDomainError

            Validate InvalidDomainError is raised
        """
        with less_console_noise():
            with self.assertRaises(errors.InvalidDomainError):
                Domain.available("")

    def test_domain_available_unsuccessful(self):
        """
        Scenario: Testing behavior when registry raises a RegistryError

            Validate RegistryError is raised
        """

        def side_effect(_request, cleaned):
            raise RegistryError(code=ErrorCode.COMMAND_SYNTAX_ERROR)

        with less_console_noise():
            patcher = patch("registrar.models.domain.registry.send")
            mocked_send = patcher.start()
            mocked_send.side_effect = side_effect

            with self.assertRaises(RegistryError):
                Domain.available("raises-error.gov")
            patcher.stop()


class TestRegistrantContacts(MockEppLib):
    """Rule: Registrants may modify their WHOIS data"""

    def setUp(self):
        """
        Background:
            Given the registrant is logged in
            And the registrant is the admin on a domain
        """
        super().setUp()
        # Creates a domain with no contact associated to it
        self.domain, _ = Domain.objects.get_or_create(name="security.gov")
        # Creates a domain with an associated contact
        self.domain_contact, _ = Domain.objects.get_or_create(name="freeman.gov")
        DF = common.DiscloseField
        excluded_disclose_fields = {DF.NOTIFY_EMAIL, DF.VAT, DF.IDENT}
        self.all_disclose_fields = {field for field in DF} - excluded_disclose_fields

    def tearDown(self):
        super().tearDown()
        self.domain._invalidate_cache()
        self.domain_contact._invalidate_cache()
        PublicContact.objects.all().delete()
        Host.objects.all().delete()
        Domain.objects.all().delete()

    def test_no_security_email(self):
        """
        Scenario: Registrant has not added a security contact email
            Given `domain.security_contact` has not been set to anything
            When the domain is created in the registry
            Then the domain has a valid security contact with CISA defaults
            And disclose flags are set to keep the email address hidden
        """
        with less_console_noise():
            # making a domain should make it domain
            expectedSecContact = PublicContact.get_default_security()
            expectedSecContact.domain = self.domain
            self.domain.dns_needed_from_unknown()
            self.assertEqual(self.mockedSendFunction.call_count, 8)
            self.assertEqual(PublicContact.objects.filter(domain=self.domain).count(), 4)
            self.assertEqual(
                PublicContact.objects.get(
                    domain=self.domain,
                    contact_type=PublicContact.ContactTypeChoices.SECURITY,
                ).email,
                expectedSecContact.email,
            )
            id = PublicContact.objects.get(
                domain=self.domain,
                contact_type=PublicContact.ContactTypeChoices.SECURITY,
            ).registry_id
            expectedSecContact.registry_id = id
            expectedCreateCommand = self._convertPublicContactToEpp(
                expectedSecContact, disclose=False, disclose_fields=self.all_disclose_fields
            )
            expectedUpdateDomain = commands.UpdateDomain(
                name=self.domain.name,
                add=[common.DomainContact(contact=expectedSecContact.registry_id, type="security")],
            )
            self.mockedSendFunction.assert_any_call(expectedCreateCommand, cleaned=True)
            self.mockedSendFunction.assert_any_call(expectedUpdateDomain, cleaned=True)

    def test_user_adds_security_email(self):
        """
        Scenario: Registrant adds a security contact email
            When `domain.security_contact` is set equal to a PublicContact with the
                chosen security contact email
            Then Domain sends `commands.CreateContact` to the registry
            And Domain sends `commands.UpdateDomain` to the registry with the newly
                created contact of type 'security'
        """
        with less_console_noise():
            # make a security contact that is a PublicContact
            # make sure a security email already exists
            self.domain.dns_needed_from_unknown()
            expectedSecContact = PublicContact.get_default_security()
            expectedSecContact.domain = self.domain
            expectedSecContact.email = "newEmail@fake.com"
            expectedSecContact.registry_id = "456"
            expectedSecContact.name = "Fakey McFakerson"
            # calls the security contact setter as if you did
            #  self.domain.security_contact=expectedSecContact
            expectedSecContact.save()
            # no longer the default email it should be disclosed
            expectedCreateCommand = self._convertPublicContactToEpp(expectedSecContact, disclose=False)
            expectedUpdateDomain = commands.UpdateDomain(
                name=self.domain.name,
                add=[common.DomainContact(contact=expectedSecContact.registry_id, type="security")],
            )
            # check that send has triggered the create command for the contact
            receivedSecurityContact = PublicContact.objects.get(
                domain=self.domain, contact_type=PublicContact.ContactTypeChoices.SECURITY
            )
            self.assertEqual(receivedSecurityContact, expectedSecContact)
            self.mockedSendFunction.assert_any_call(expectedCreateCommand, cleaned=True)
            self.mockedSendFunction.assert_any_call(expectedUpdateDomain, cleaned=True)

    def test_security_email_is_idempotent(self):
        """
        Scenario: Registrant adds a security contact email twice, due to a UI glitch
            When `commands.CreateContact` and `commands.UpdateDomain` are sent
                to the registry twice with identical data
            Then no errors are raised in Domain
        """
        with less_console_noise():
            security_contact = self.domain.get_default_security_contact()
            security_contact.registry_id = "fail"
            security_contact.save()
            self.domain.security_contact = security_contact
            expectedCreateCommand = self._convertPublicContactToEpp(
                security_contact, disclose=False, disclose_fields=self.all_disclose_fields
            )
            expectedUpdateDomain = commands.UpdateDomain(
                name=self.domain.name,
                add=[common.DomainContact(contact=security_contact.registry_id, type="security")],
            )
            expected_calls = [
                call(expectedCreateCommand, cleaned=True),
                call(expectedCreateCommand, cleaned=True),
                call(expectedUpdateDomain, cleaned=True),
            ]
            self.mockedSendFunction.assert_has_calls(expected_calls, any_order=True)
            self.assertEqual(PublicContact.objects.filter(domain=self.domain).count(), 1)

    def test_user_deletes_security_email(self):
        """
        Scenario: Registrant clears out an existing security contact email
            Given a domain exists in the registry with a user-added security email
            When `domain.security_contact` is set equal to a PublicContact with an empty
                security contact email
            Then Domain sends `commands.UpdateDomain` and `commands.DeleteContact`
                to the registry
            And the domain has a valid security contact with CISA defaults
            And disclose flags are set to keep the email address hidden
        """
        with less_console_noise():
            old_contact = self.domain.get_default_security_contact()
            old_contact.registry_id = "fail"
            old_contact.email = "user.entered@email.com"
            old_contact.save()
            new_contact = self.domain.get_default_security_contact()
            new_contact.registry_id = "fail"
            new_contact.email = ""
            self.domain.security_contact = new_contact
            firstCreateContactCall = self._convertPublicContactToEpp(old_contact, disclose=False)
            updateDomainAddCall = commands.UpdateDomain(
                name=self.domain.name,
                add=[common.DomainContact(contact=old_contact.registry_id, type="security")],
            )
            self.assertEqual(
                PublicContact.objects.filter(domain=self.domain).get().email,
                PublicContact.get_default_security().email,
            )
            # this one triggers the fail
            secondCreateContact = self._convertPublicContactToEpp(new_contact, disclose=False)
            updateDomainRemCall = commands.UpdateDomain(
                name=self.domain.name,
                rem=[common.DomainContact(contact=old_contact.registry_id, type="security")],
            )
            defaultSecID = PublicContact.objects.filter(domain=self.domain).get().registry_id
            default_security = PublicContact.get_default_security()
            default_security.registry_id = defaultSecID
            createDefaultContact = self._convertPublicContactToEpp(
                default_security, disclose=False, disclose_fields=self.all_disclose_fields
            )
            updateDomainWDefault = commands.UpdateDomain(
                name=self.domain.name,
                add=[common.DomainContact(contact=defaultSecID, type="security")],
            )
            expected_calls = [
                call(firstCreateContactCall, cleaned=True),
                call(updateDomainAddCall, cleaned=True),
                call(secondCreateContact, cleaned=True),
                call(updateDomainRemCall, cleaned=True),
                call(createDefaultContact, cleaned=True),
                call(updateDomainWDefault, cleaned=True),
            ]
            self.mockedSendFunction.assert_has_calls(expected_calls, any_order=True)

    def test_updates_security_email(self):
        """
        Scenario: Registrant replaces one valid security contact email with another
            Given a domain exists in the registry with a user-added security email
            When `domain.security_contact` is set equal to a PublicContact with a new
                security contact email
            Then Domain sends `commands.UpdateContact` to the registry
        """
        with less_console_noise():
            security_contact = self.domain.get_default_security_contact()
            security_contact.email = "originalUserEmail@gmail.com"
            security_contact.registry_id = "fail"
            security_contact.save()
            expectedCreateCommand = self._convertPublicContactToEpp(security_contact, disclose=False)
            expectedUpdateDomain = commands.UpdateDomain(
                name=self.domain.name,
                add=[common.DomainContact(contact=security_contact.registry_id, type="security")],
            )
            security_contact.email = "changedEmail@email.com"
            security_contact.save()
            expectedSecondCreateCommand = self._convertPublicContactToEpp(security_contact, disclose=False)
            updateContact = self._convertPublicContactToEpp(security_contact, disclose=False, createContact=False)
            expected_calls = [
                call(expectedCreateCommand, cleaned=True),
                call(expectedUpdateDomain, cleaned=True),
                call(expectedSecondCreateCommand, cleaned=True),
                call(updateContact, cleaned=True),
            ]
            self.mockedSendFunction.assert_has_calls(expected_calls, any_order=True)
            self.assertEqual(PublicContact.objects.filter(domain=self.domain).count(), 1)

    def test_security_email_returns_on_registry_error(self):
        """
        Scenario: Security email previously set through EPP and stored in registrar's database.
            Registry is unavailable and throws exception when attempting to build cache from
            registry. Security email retrieved from database.
        """
        with less_console_noise():
            # Use self.domain_contact which has been initialized with existing contacts, including securityContact
            # call get_security_email to initially set the security_contact_registry_id in the domain model
            self.domain_contact.get_security_email()
            # invalidate the cache so the next time get_security_email is called, it has to attempt to populate cache
            self.domain_contact._invalidate_cache()

            # mock that registry throws an error on the EPP send
            def side_effect(_request, cleaned):
                raise RegistryError(code=ErrorCode.COMMAND_FAILED)

            patcher = patch("registrar.models.domain.registry.send")
            mocked_send = patcher.start()
            mocked_send.side_effect = side_effect
            # when get_security_email is called, the registry error will force the security contact
            # to be retrieved using the security_contact_registry_id in the domain model
            security_email = self.domain_contact.get_security_email()
            # assert that the proper security contact was retrieved by testing the email matches expected value
            self.assertEqual(security_email, "security@mail.gov")
            patcher.stop()

    def test_security_email_stored_on_fetch_cache(self):
        """
        Scenario: Security email is stored in db when security contact is retrieved from fetch_cache.
            Verify the success of this by asserting get_or_create calls to db.
            The mocked data for the EPP calls for the freeman.gov domain returns a security
            contact with registry id of securityContact when InfoContact is called
        """
        with less_console_noise():
            # Use self.domain_contact which has been initialized with existing contacts, including securityContact

            # force fetch_cache to be called, which will return above documented mocked hosts
            self.domain_contact.get_security_email()

            # assert that the security_contact_registry_id in the db matches "securityContact"
            self.assertEqual(self.domain_contact.security_contact_registry_id, "securityContact")

    def test_not_disclosed_on_other_contacts(self):
        """
        Scenario: Registrant creates a new domain with multiple contacts
            When `domain` has registrant, admin, technical,
                and security contacts
            Then Domain sends `commands.CreateContact` to the registry
            And the field `disclose` is set to false for DF.EMAIL
                on all fields except security
        """
        with less_console_noise():
            # Generates a domain with four existing contacts
            domain, _ = Domain.objects.get_or_create(name="freeman.gov")
            # Contact setup
            expected_admin = domain.get_default_administrative_contact()
            expected_admin.email = self.mockAdministrativeContact.email
            expected_registrant = domain.get_default_registrant_contact()
            expected_registrant.email = self.mockRegistrantContact.email
            expected_security = domain.get_default_security_contact()
            expected_security.email = self.mockSecurityContact.email
            expected_tech = domain.get_default_technical_contact()
            expected_tech.email = self.mockTechnicalContact.email
            domain.administrative_contact = expected_admin
            domain.registrant_contact = expected_registrant
            domain.security_contact = expected_security
            domain.technical_contact = expected_tech
            contacts = [
                (expected_admin, domain.administrative_contact),
                (expected_registrant, domain.registrant_contact),
                (expected_security, domain.security_contact),
                (expected_tech, domain.technical_contact),
            ]
            # Test for each contact
            for contact in contacts:
                expected_contact = contact[0]
                actual_contact = contact[1]
                if expected_contact.contact_type == PublicContact.ContactTypeChoices.SECURITY:
                    disclose_fields = self.all_disclose_fields - {"email"}
                    expectedCreateCommand = self._convertPublicContactToEpp(
                        expected_contact, disclose=False, disclose_fields=disclose_fields
                    )
                elif expected_contact.contact_type == PublicContact.ContactTypeChoices.ADMINISTRATIVE:
                    disclose_fields = self.all_disclose_fields - {"name", "email", "voice", "addr"}
                    expectedCreateCommand = self._convertPublicContactToEpp(
                        expected_contact,
                        disclose=False,
                        disclose_fields=disclose_fields,
<<<<<<< HEAD
=======
                        disclose_types={"addr": "loc", "name": "loc"},
>>>>>>> 38204899
                    )
                else:
                    expectedCreateCommand = self._convertPublicContactToEpp(
                        expected_contact, disclose=False, disclose_fields=self.all_disclose_fields
                    )
                self.mockedSendFunction.assert_any_call(expectedCreateCommand, cleaned=True)
                # The emails should match on both items
                self.assertEqual(expected_contact.email, actual_contact.email)

    def test_convert_public_contact_to_epp(self):
        with less_console_noise():
            domain, _ = Domain.objects.get_or_create(name="freeman.gov")
            dummy_contact = domain.get_default_security_contact()
            test_disclose = self._convertPublicContactToEpp(dummy_contact, disclose=False).__dict__
            test_not_disclose = self._convertPublicContactToEpp(dummy_contact, disclose=False).__dict__
            # Separated for linter
            disclose_email_field = self.all_disclose_fields - {common.DiscloseField.EMAIL}
            DF = common.DiscloseField
            expected_disclose = {
                "auth_info": common.ContactAuthInfo(pw="2fooBAR123fooBaz"),
                "disclose": common.Disclose(
                    flag=False, fields=disclose_email_field, types={DF.ADDR: "loc", DF.NAME: "loc"}
                ),
                "email": "help@get.gov",
                "extensions": [],
                "fax": None,
                "id": "ThIq2NcRIDN7PauO",
                "ident": None,
                "notify_email": None,
                "postal_info": common.PostalInfo(
                    name="CSD/CB – Attn: .gov TLD",
                    addr=common.ContactAddr(
                        street=["1110 N. Glebe Rd", None, None],
                        city="Arlington",
                        pc="22201",
                        cc="US",
                        sp="VA",
                    ),
                    org="Cybersecurity and Infrastructure Security Agency",
                    type="loc",
                ),
                "vat": None,
                "voice": "+1.8882820870",
            }
            # Separated for linter
            expected_not_disclose = {
                "auth_info": common.ContactAuthInfo(pw="2fooBAR123fooBaz"),
                "disclose": common.Disclose(
                    flag=False, fields=disclose_email_field, types={DF.ADDR: "loc", DF.NAME: "loc"}
                ),
                "email": "help@get.gov",
                "extensions": [],
                "fax": None,
                "id": "ThrECENCHI76PGLh",
                "ident": None,
                "notify_email": None,
                "postal_info": common.PostalInfo(
                    name="CSD/CB – Attn: .gov TLD",
                    addr=common.ContactAddr(
                        street=["1110 N. Glebe Rd", None, None],
                        city="Arlington",
                        pc="22201",
                        cc="US",
                        sp="VA",
                    ),
                    org="Cybersecurity and Infrastructure Security Agency",
                    type="loc",
                ),
                "vat": None,
                "voice": "+1.8882820870",
            }
            # Set the ids equal, since this value changes
            test_disclose["id"] = expected_disclose["id"]
            test_not_disclose["id"] = expected_not_disclose["id"]
            self.assertEqual(test_disclose, expected_disclose)
            self.assertEqual(test_not_disclose, expected_not_disclose)

    @less_console_noise_decorator
    def test_convert_public_contact_with_custom_fields(self):
        """Test converting a contact with custom disclosure fields."""
        domain, _ = Domain.objects.get_or_create(name="freeman.gov")
        dummy_contact = domain.get_default_administrative_contact()
        DF = common.DiscloseField

        # Create contact with multiple disclosure fields
        result = self._convertPublicContactToEpp(
            dummy_contact,
            disclose=True,
            disclose_fields={DF.EMAIL, DF.VOICE, DF.ADDR},
            disclose_types={},
        )
        self.assertEqual(result.disclose.flag, True)
        self.assertEqual(result.disclose.fields, {DF.EMAIL, DF.VOICE, DF.ADDR})
        self.assertEqual(result.disclose.types, {})

    @less_console_noise_decorator
    def test_convert_public_contact_with_empty_fields(self):
        """Test converting a contact with empty disclosure fields."""
        domain, _ = Domain.objects.get_or_create(name="freeman.gov")
        dummy_contact = domain.get_default_security_contact()

        DF = common.DiscloseField
        # Create contact with empty fields list
        result = self._convertPublicContactToEpp(dummy_contact, disclose=True, disclose_fields={DF.EMAIL})

        # Verify disclosure settings
        self.assertEqual(result.disclose.flag, True)
        self.assertEqual(result.disclose.fields, {DF.EMAIL})
        self.assertEqual(result.disclose.types, {DF.ADDR: "loc", DF.NAME: "loc"})

    def test_not_disclosed_on_default_security_contact(self):
        """
        Scenario: Registrant creates a new domain with no security email
            When `domain.security_contact.email` is equal to the default
            Then Domain sends `commands.CreateContact` to the registry
            And the field `disclose` is set to false for DF.EMAIL
        """
        with less_console_noise():
            domain, _ = Domain.objects.get_or_create(name="defaultsecurity.gov")
            expectedSecContact = PublicContact.get_default_security()
            expectedSecContact.domain = domain
            expectedSecContact.registry_id = "defaultSec"
            domain.security_contact = expectedSecContact
            expectedCreateCommand = self._convertPublicContactToEpp(
                expectedSecContact, disclose=False, disclose_fields=self.all_disclose_fields
            )
            self.mockedSendFunction.assert_any_call(expectedCreateCommand, cleaned=True)
            # Confirm that we are getting a default email
            self.assertEqual(domain.security_contact.email, expectedSecContact.email)

    def test_not_disclosed_on_default_technical_contact(self):
        """
        Scenario: Registrant creates a new domain with no technical contact
            When `domain.technical_contact.email` is equal to the default
            Then Domain sends `commands.CreateContact` to the registry
            And the field `disclose` is set to false for DF.EMAIL
        """
        with less_console_noise():
            domain, _ = Domain.objects.get_or_create(name="defaulttechnical.gov")
            expectedTechContact = PublicContact.get_default_technical()
            expectedTechContact.domain = domain
            expectedTechContact.registry_id = "defaultTech"
            domain.technical_contact = expectedTechContact
            expectedCreateCommand = self._convertPublicContactToEpp(
                expectedTechContact, disclose=False, disclose_fields=self.all_disclose_fields
            )
            self.mockedSendFunction.assert_any_call(expectedCreateCommand, cleaned=True)
            # Confirm that we are getting a default email
            self.assertEqual(domain.technical_contact.email, expectedTechContact.email)

    def test_is_disclosed_on_security_contact(self):
        """
        Scenario: Registrant creates a new domain with a security email
            When `domain.security_contact.email` is set to a valid email
                and is not the default
            Then Domain sends `commands.CreateContact` to the registry
            And the field `disclose` is set to true for DF.EMAIL
        """
        with less_console_noise():
            domain, _ = Domain.objects.get_or_create(name="igorville.gov", state=Domain.State.DNS_NEEDED)
            expectedSecContact = PublicContact.get_default_security()
            expectedSecContact.domain = domain
            expectedSecContact.email = "security@mail.gov"
            domain.security_contact = expectedSecContact
            expectedCreateCommand = self._convertPublicContactToEpp(expectedSecContact, disclose=False)
            self.mockedSendFunction.assert_any_call(expectedCreateCommand, cleaned=True)
            # Confirm that we are getting the desired email
            self.assertEqual(domain.security_contact.email, expectedSecContact.email)

    @skip("not implemented yet")
    def test_update_is_unsuccessful(self):
        """
        Scenario: An update to the security contact is unsuccessful
            When an error is returned from epplibwrapper
            Then a user-friendly error message is returned for displaying on the web
        """
        raise

    def test_contact_getter_security(self):
        with less_console_noise():
            security = PublicContact.ContactTypeChoices.SECURITY
            # Create prexisting object
            expected_contact = self.domain.map_epp_contact_to_public_contact(
                self.mockSecurityContact,
                contact_id="securityContact",
                contact_type=security,
            )
            # Checks if we grabbed the correct PublicContact
            self.assertEqual(self.domain_contact.security_contact.email, expected_contact.email)
            expected_contact_db = PublicContact.objects.filter(
                registry_id=self.domain_contact.security_contact.registry_id,
                contact_type=security,
            ).get()
            self.assertEqual(self.domain_contact.security_contact, expected_contact_db)
            self.mockedSendFunction.assert_has_calls(
                [
                    call(
                        commands.InfoContact(id="securityContact", auth_info=None),
                        cleaned=True,
                    ),
                ]
            )
            # Checks if we are receiving the cache we expect
            cache = self.domain_contact._cache["contacts"]
            self.assertEqual(cache.get(security), "securityContact")

    def test_contact_getter_technical(self):
        with less_console_noise():
            technical = PublicContact.ContactTypeChoices.TECHNICAL
            expected_contact = self.domain.map_epp_contact_to_public_contact(
                self.mockTechnicalContact,
                contact_id="technicalContact",
                contact_type=technical,
            )
            self.assertEqual(self.domain_contact.technical_contact.email, expected_contact.email)
            # Checks if we grab the correct PublicContact
            expected_contact_db = PublicContact.objects.filter(
                registry_id=self.domain_contact.technical_contact.registry_id,
                contact_type=technical,
            ).get()
            # Checks if we grab the correct PublicContact
            self.assertEqual(self.domain_contact.technical_contact, expected_contact_db)
            self.mockedSendFunction.assert_has_calls(
                [
                    call(
                        commands.InfoContact(id="technicalContact", auth_info=None),
                        cleaned=True,
                    ),
                ]
            )
            # Checks if we are receiving the cache we expect
            cache = self.domain_contact._cache["contacts"]
            self.assertEqual(cache.get(technical), "technicalContact")

    def test_contact_getter_administrative(self):
        with less_console_noise():
            administrative = PublicContact.ContactTypeChoices.ADMINISTRATIVE
            expected_contact = self.domain.map_epp_contact_to_public_contact(
                self.mockAdministrativeContact,
                contact_id="adminContact",
                contact_type=administrative,
            )
            self.assertEqual(self.domain_contact.administrative_contact.email, expected_contact.email)
            expected_contact_db = PublicContact.objects.filter(
                registry_id=self.domain_contact.administrative_contact.registry_id,
                contact_type=administrative,
            ).get()
            # Checks if we grab the correct PublicContact
            self.assertEqual(self.domain_contact.administrative_contact, expected_contact_db)
            self.mockedSendFunction.assert_has_calls(
                [
                    call(
                        commands.InfoContact(id="adminContact", auth_info=None),
                        cleaned=True,
                    ),
                ]
            )
            # Checks if we are receiving the cache we expect
            cache = self.domain_contact._cache["contacts"]
            self.assertEqual(cache.get(administrative), "adminContact")

    def test_contact_getter_registrant(self):
        with less_console_noise():
            expected_contact = self.domain.map_epp_contact_to_public_contact(
                self.mockRegistrantContact,
                contact_id="regContact",
                contact_type=PublicContact.ContactTypeChoices.REGISTRANT,
            )
            self.assertEqual(self.domain_contact.registrant_contact.email, expected_contact.email)
            expected_contact_db = PublicContact.objects.filter(
                registry_id=self.domain_contact.registrant_contact.registry_id,
                contact_type=PublicContact.ContactTypeChoices.REGISTRANT,
            ).get()
            # Checks if we grab the correct PublicContact
            self.assertEqual(self.domain_contact.registrant_contact, expected_contact_db)
            self.mockedSendFunction.assert_has_calls(
                [
                    call(
                        commands.InfoContact(id="regContact", auth_info=None),
                        cleaned=True,
                    ),
                ]
            )
            # Checks if we are receiving the cache we expect.
            self.assertEqual(self.domain_contact._cache["registrant"], expected_contact_db)


class TestRegistrantNameservers(MockEppLib):
    """Rule: Registrants may modify their nameservers"""

    def setUp(self):
        """
        Background:
            Given the registrant is logged in
            And the registrant is the admin on a domain
        """
        super().setUp()
        self.nameserver1 = "ns1.my-nameserver-1.com"
        self.nameserver2 = "ns1.my-nameserver-2.com"
        self.nameserver3 = "ns1.cats-are-superior3.com"

        self.domain, _ = Domain.objects.get_or_create(name="my-nameserver.gov", state=Domain.State.DNS_NEEDED)
        self.domainWithThreeNS, _ = Domain.objects.get_or_create(
            name="threenameserversDomain.gov", state=Domain.State.READY
        )

    def tearDown(self):
        PublicContact.objects.all().delete()
        HostIP.objects.all().delete()
        Host.objects.all().delete()
        Domain.objects.all().delete()
        super().tearDown()

    def test_get_nameserver_changes_success_deleted_vals(self):
        """Testing only deleting and no other changes"""
        with less_console_noise():
            self.domain._cache["hosts"] = [
                {"name": "ns1.example.com", "addrs": None},
                {"name": "ns2.example.com", "addrs": ["1.2.3.4"]},
            ]
            newChanges = [
                ("ns1.example.com",),
            ]
            (
                deleted_values,
                updated_values,
                new_values,
                oldNameservers,
            ) = self.domain.getNameserverChanges(newChanges)

            self.assertEqual(deleted_values, ["ns2.example.com"])
            self.assertEqual(updated_values, [])
            self.assertEqual(new_values, {})
            self.assertEqual(
                oldNameservers,
                {"ns1.example.com": None, "ns2.example.com": ["1.2.3.4"]},
            )

    def test_get_nameserver_changes_success_updated_vals(self):
        """Testing only updating no other changes"""
        with less_console_noise():
            self.domain._cache["hosts"] = [
                {"name": "ns3.my-nameserver.gov", "addrs": ["1.2.3.4"]},
            ]
            newChanges = [
                ("ns3.my-nameserver.gov", ["1.2.4.5"]),
            ]
            (
                deleted_values,
                updated_values,
                new_values,
                oldNameservers,
            ) = self.domain.getNameserverChanges(newChanges)
            self.assertEqual(deleted_values, [])
            self.assertEqual(updated_values, [("ns3.my-nameserver.gov", ["1.2.4.5"])])
            self.assertEqual(new_values, {})
            self.assertEqual(
                oldNameservers,
                {"ns3.my-nameserver.gov": ["1.2.3.4"]},
            )

    def test_get_nameserver_changes_success_new_vals(self):
        with less_console_noise():
            # Testing only creating no other changes
            self.domain._cache["hosts"] = [
                {"name": "ns1.example.com", "addrs": None},
            ]
            newChanges = [
                ("ns1.example.com",),
                ("ns4.example.com",),
            ]
            (
                deleted_values,
                updated_values,
                new_values,
                oldNameservers,
            ) = self.domain.getNameserverChanges(newChanges)

            self.assertEqual(deleted_values, [])
            self.assertEqual(updated_values, [])
            self.assertEqual(new_values, {"ns4.example.com": None})
            self.assertEqual(
                oldNameservers,
                {
                    "ns1.example.com": None,
                },
            )

    def test_user_adds_one_nameserver(self):
        """
        Scenario: Registrant adds a single nameserver
            Given the domain has zero nameservers
            When `domain.nameservers` is set to an array of length 1
            Then `commands.CreateHost` and `commands.UpdateDomain` is sent
                to the registry
            And `domain.is_active` returns False
            And domain.first_ready is null
        """
        with less_console_noise():
            # set 1 nameserver
            nameserver = "ns1.my-nameserver.com"
            self.domain.nameservers = [(nameserver,)]
            # when we create a host, we should've updated at the same time
            created_host = commands.CreateHost(nameserver)
            update_domain_with_created = commands.UpdateDomain(
                name=self.domain.name,
                add=[common.HostObjSet([created_host.name])],
                rem=[],
            )
            # checking if commands were sent (commands have to be sent in order)
            expectedCalls = [
                call(created_host, cleaned=True),
                call(update_domain_with_created, cleaned=True),
            ]
            self.mockedSendFunction.assert_has_calls(expectedCalls)
            # check that status is still NOT READY
            # as you have less than 2 nameservers
            self.assertFalse(self.domain.is_active())
            self.assertEqual(self.domain.first_ready, None)

    def test_user_adds_two_nameservers(self):
        """
        Scenario: Registrant adds 2 or more nameservers, thereby activating the domain
            Given the domain has zero nameservers
            When `domain.nameservers` is set to an array of length 2
            Then `commands.CreateHost` and `commands.UpdateDomain` is sent
                to the registry
            And `domain.is_active` returns True
            And domain.first_ready is not null
        """
        with less_console_noise():
            # set 2 nameservers
            self.domain.nameservers = [(self.nameserver1,), (self.nameserver2,)]
            # when you create a host, you also have to update at same time
            created_host1 = commands.CreateHost(self.nameserver1)
            created_host2 = commands.CreateHost(self.nameserver2)
            update_domain_with_created = commands.UpdateDomain(
                name=self.domain.name,
                add=[
                    common.HostObjSet([created_host1.name, created_host2.name]),
                ],
                rem=[],
            )
            infoDomain = commands.InfoDomain(name="my-nameserver.gov", auth_info=None)
            # checking if commands were sent (commands have to be sent in order)
            expectedCalls = [
                call(infoDomain, cleaned=True),
                call(created_host1, cleaned=True),
                call(created_host2, cleaned=True),
                call(update_domain_with_created, cleaned=True),
            ]
            self.mockedSendFunction.assert_has_calls(expectedCalls, any_order=True)
            self.assertEqual(4, self.mockedSendFunction.call_count)
            # check that status is READY
            self.assertTrue(self.domain.is_active())
            self.assertNotEqual(self.domain.first_ready, None)

    def test_user_adds_too_many_nameservers(self):
        """
        Scenario: Registrant adds 14 or more nameservers
            Given the domain has zero nameservers
            When `domain.nameservers` is set to an array of length 14
            Then Domain raises a user-friendly error
        """
        with less_console_noise():
            # set 13+ nameservers
            nameserver1 = "ns1.cats-are-superior1.com"
            nameserver2 = "ns1.cats-are-superior2.com"
            nameserver3 = "ns1.cats-are-superior3.com"
            nameserver4 = "ns1.cats-are-superior4.com"
            nameserver5 = "ns1.cats-are-superior5.com"
            nameserver6 = "ns1.cats-are-superior6.com"
            nameserver7 = "ns1.cats-are-superior7.com"
            nameserver8 = "ns1.cats-are-superior8.com"
            nameserver9 = "ns1.cats-are-superior9.com"
            nameserver10 = "ns1.cats-are-superior10.com"
            nameserver11 = "ns1.cats-are-superior11.com"
            nameserver12 = "ns1.cats-are-superior12.com"
            nameserver13 = "ns1.cats-are-superior13.com"
            nameserver14 = "ns1.cats-are-superior14.com"

            def _get_14_nameservers():
                self.domain.nameservers = [
                    (nameserver1,),
                    (nameserver2,),
                    (nameserver3,),
                    (nameserver4,),
                    (nameserver5,),
                    (nameserver6,),
                    (nameserver7,),
                    (nameserver8,),
                    (nameserver9),
                    (nameserver10,),
                    (nameserver11,),
                    (nameserver12,),
                    (nameserver13,),
                    (nameserver14,),
                ]

            self.assertRaises(NameserverError, _get_14_nameservers)
            self.assertEqual(self.mockedSendFunction.call_count, 0)

    def test_user_removes_some_nameservers(self):
        """
        Scenario: Registrant removes some nameservers, while keeping at least 2
            Given the domain has 3 nameservers
            When `domain.nameservers` is set to an array containing nameserver #1 and #2
            Then `commands.UpdateDomain` and `commands.DeleteHost` is sent
                to the registry
            And `domain.is_active` returns True
        """
        with less_console_noise():
            # Mock is set to return 3 nameservers on infodomain
            self.domainWithThreeNS.nameservers = [(self.nameserver1,), (self.nameserver2,)]
            expectedCalls = [
                # calls info domain, and info on all hosts
                # to get past values
                # then removes the single host and updates domain
                call(
                    commands.InfoDomain(name=self.domainWithThreeNS.name, auth_info=None),
                    cleaned=True,
                ),
                call(commands.InfoHost(name="ns1.my-nameserver-1.com"), cleaned=True),
                call(commands.InfoHost(name="ns1.my-nameserver-2.com"), cleaned=True),
                call(commands.InfoHost(name="ns1.cats-are-superior3.com"), cleaned=True),
                call(
                    commands.UpdateDomain(
                        name=self.domainWithThreeNS.name,
                        add=[],
                        rem=[common.HostObjSet(hosts=["ns1.cats-are-superior3.com"])],
                        nsset=None,
                        keyset=None,
                        registrant=None,
                        auth_info=None,
                    ),
                    cleaned=True,
                ),
                call(commands.DeleteHost(name="ns1.cats-are-superior3.com"), cleaned=True),
            ]
            self.mockedSendFunction.assert_has_calls(expectedCalls, any_order=True)
            self.assertTrue(self.domainWithThreeNS.is_active())

    def test_user_removes_too_many_nameservers(self):
        """
        Scenario: Registrant removes some nameservers, bringing the total to less than 2
            Given the domain has 2 nameservers
            When `domain.nameservers` is set to an array containing nameserver #1
            Then `commands.UpdateDomain` and `commands.DeleteHost` is sent
                to the registry
            And `domain.is_active` returns False

        """
        with less_console_noise():
            self.domainWithThreeNS.nameservers = [(self.nameserver1,)]
            expectedCalls = [
                call(
                    commands.InfoDomain(name=self.domainWithThreeNS.name, auth_info=None),
                    cleaned=True,
                ),
                call(commands.InfoHost(name="ns1.my-nameserver-1.com"), cleaned=True),
                call(commands.InfoHost(name="ns1.my-nameserver-2.com"), cleaned=True),
                call(commands.InfoHost(name="ns1.cats-are-superior3.com"), cleaned=True),
                call(commands.DeleteHost(name="ns1.my-nameserver-2.com"), cleaned=True),
                call(
                    commands.UpdateDomain(
                        name=self.domainWithThreeNS.name,
                        add=[],
                        rem=[
                            common.HostObjSet(
                                hosts=[
                                    "ns1.my-nameserver-2.com",
                                    "ns1.cats-are-superior3.com",
                                ]
                            ),
                        ],
                        nsset=None,
                        keyset=None,
                        registrant=None,
                        auth_info=None,
                    ),
                    cleaned=True,
                ),
                call(commands.DeleteHost(name="ns1.cats-are-superior3.com"), cleaned=True),
            ]

            self.mockedSendFunction.assert_has_calls(expectedCalls, any_order=True)
            self.assertFalse(self.domainWithThreeNS.is_active())

    def test_user_replaces_nameservers(self):
        """
        Scenario: Registrant simultaneously adds and removes some nameservers
            Given the domain has 3 nameservers
            When `domain.nameservers` is set to an array containing nameserver #1 plus
                two new nameservers
            Then `commands.CreateHost` is sent to create #4 and #5
            And `commands.UpdateDomain` is sent to add #4 and #5 plus remove #2 and #3
            And `commands.DeleteHost` is sent to delete #2 and #3
        """
        with less_console_noise():
            self.domainWithThreeNS.nameservers = [
                (self.nameserver1,),
                ("ns1.cats-are-superior1.com",),
                ("ns1.cats-are-superior2.com",),
            ]
            expectedCalls = [
                call(
                    commands.InfoDomain(name=self.domainWithThreeNS.name, auth_info=None),
                    cleaned=True,
                ),
                call(commands.InfoHost(name="ns1.my-nameserver-1.com"), cleaned=True),
                call(commands.InfoHost(name="ns1.my-nameserver-2.com"), cleaned=True),
                call(commands.InfoHost(name="ns1.cats-are-superior3.com"), cleaned=True),
                call(commands.DeleteHost(name="ns1.my-nameserver-2.com"), cleaned=True),
                call(
                    commands.CreateHost(name="ns1.cats-are-superior1.com", addrs=[]),
                    cleaned=True,
                ),
                call(
                    commands.CreateHost(name="ns1.cats-are-superior2.com", addrs=[]),
                    cleaned=True,
                ),
                call(
                    commands.UpdateDomain(
                        name=self.domainWithThreeNS.name,
                        add=[
                            common.HostObjSet(
                                hosts=[
                                    "ns1.cats-are-superior1.com",
                                    "ns1.cats-are-superior2.com",
                                ]
                            ),
                        ],
                        rem=[
                            common.HostObjSet(
                                hosts=[
                                    "ns1.my-nameserver-2.com",
                                    "ns1.cats-are-superior3.com",
                                ]
                            ),
                        ],
                        nsset=None,
                        keyset=None,
                        registrant=None,
                        auth_info=None,
                    ),
                    cleaned=True,
                ),
            ]
            self.mockedSendFunction.assert_has_calls(expectedCalls, any_order=True)
            self.assertTrue(self.domainWithThreeNS.is_active())

    def test_user_cannot_add_subordinate_without_ip(self):
        """
        Scenario: Registrant adds a nameserver which is a subdomain of their .gov
            Given the domain exists in the registry
            When `domain.nameservers` is set to an array containing an entry
                with a subdomain of the domain and no IP addresses
            Then Domain raises a user-friendly error
        """
        with less_console_noise():
            dotgovnameserver = "my-nameserver.gov"
            with self.assertRaises(NameserverError):
                self.domain.nameservers = [(dotgovnameserver,)]

    def test_user_updates_ips(self):
        """
        Scenario: Registrant changes IP addresses for a nameserver
            Given the domain exists in the registry
            And has a subordinate nameserver
            When `domain.nameservers` is set to an array containing that nameserver
                with a different IP address(es)
            Then `commands.UpdateHost` is sent to the registry
        """
        with less_console_noise():
            domain, _ = Domain.objects.get_or_create(name="nameserverwithip.gov", state=Domain.State.READY)
            domain.nameservers = [
                ("ns1.nameserverwithip.gov", ["2.3.4.5", "1.2.3.4"]),
                (
                    "ns2.nameserverwithip.gov",
                    ["1.2.3.4", "2.3.4.5", "2001:0db8:85a3:0000:0000:8a2e:0370:7334"],
                ),
                ("ns3.nameserverwithip.gov", ["2.3.4.5"]),
            ]
            expectedCalls = [
                call(
                    commands.InfoDomain(name="nameserverwithip.gov", auth_info=None),
                    cleaned=True,
                ),
                call(commands.InfoHost(name="ns1.nameserverwithip.gov"), cleaned=True),
                call(commands.InfoHost(name="ns2.nameserverwithip.gov"), cleaned=True),
                call(commands.InfoHost(name="ns3.nameserverwithip.gov"), cleaned=True),
                call(
                    commands.UpdateHost(
                        name="ns2.nameserverwithip.gov",
                        add=[common.Ip(addr="2001:0db8:85a3:0000:0000:8a2e:0370:7334", ip="v6")],
                        rem=[],
                        chg=None,
                    ),
                    cleaned=True,
                ),
                call(
                    commands.UpdateHost(
                        name="ns3.nameserverwithip.gov",
                        add=[],
                        rem=[common.Ip(addr="1.2.3.4", ip=None)],
                        chg=None,
                    ),
                    cleaned=True,
                ),
            ]
            self.mockedSendFunction.assert_has_calls(expectedCalls, any_order=True)
            self.assertTrue(domain.is_active())

    def test_user_cannot_add_non_subordinate_with_ip(self):
        """
        Scenario: Registrant adds a nameserver which is NOT a subdomain of their .gov
            Given the domain exists in the registry
            When `domain.nameservers` is set to an array containing an entry
                which is not a subdomain of the domain and has IP addresses
            Then Domain raises a user-friendly error
        """
        with less_console_noise():
            dotgovnameserver = "mynameserverdotgov.gov"
            with self.assertRaises(NameserverError):
                self.domain.nameservers = [(dotgovnameserver, ["1.2.3"])]

    def test_nameservers_are_idempotent(self):
        """
        Scenario: Registrant adds a set of nameservers twice, due to a UI glitch
            When `commands.CreateHost` and `commands.UpdateDomain` are sent
                to the registry twice with identical data
            Then no errors are raised in Domain
        """
        with less_console_noise():
            # Checking that it doesn't create or update even if out of order
            self.domainWithThreeNS.nameservers = [
                (self.nameserver3,),
                (self.nameserver1,),
                (self.nameserver2,),
            ]
            expectedCalls = [
                call(
                    commands.InfoDomain(name=self.domainWithThreeNS.name, auth_info=None),
                    cleaned=True,
                ),
                call(commands.InfoHost(name="ns1.my-nameserver-1.com"), cleaned=True),
                call(commands.InfoHost(name="ns1.my-nameserver-2.com"), cleaned=True),
                call(commands.InfoHost(name="ns1.cats-are-superior3.com"), cleaned=True),
            ]
            self.mockedSendFunction.assert_has_calls(expectedCalls, any_order=True)
            self.assertEqual(self.mockedSendFunction.call_count, 4)

    def test_is_subdomain_with_no_ip(self):
        with less_console_noise():
            domain, _ = Domain.objects.get_or_create(name="nameserversubdomain.gov", state=Domain.State.READY)
            with self.assertRaises(NameserverError):
                domain.nameservers = [
                    ("ns1.nameserversubdomain.gov",),
                    ("ns2.nameserversubdomain.gov",),
                ]

    def test_not_subdomain_but_has_ip(self):
        with less_console_noise():
            domain, _ = Domain.objects.get_or_create(name="nameserversubdomain.gov", state=Domain.State.READY)
            with self.assertRaises(NameserverError):
                domain.nameservers = [
                    ("ns1.cats-da-best.gov", ["1.2.3.4"]),
                    ("ns2.cats-da-best.gov", ["2.3.4.5"]),
                ]

    def test_is_subdomain_but_ip_addr_not_valid(self):
        with less_console_noise():
            domain, _ = Domain.objects.get_or_create(name="nameserversubdomain.gov", state=Domain.State.READY)

            with self.assertRaises(NameserverError):
                domain.nameservers = [
                    ("ns1.nameserversubdomain.gov", ["1.2.3"]),
                    ("ns2.nameserversubdomain.gov", ["2.3.4"]),
                ]

    def test_setting_not_allowed(self):
        """Scenario: A domain state is not Ready or DNS needed
        then setting nameservers is not allowed"""
        with less_console_noise():
            domain, _ = Domain.objects.get_or_create(name="onholdDomain.gov", state=Domain.State.ON_HOLD)
            with self.assertRaises(ActionNotAllowed):
                domain.nameservers = [self.nameserver1, self.nameserver2]

    def test_nameserver_returns_on_registry_error(self):
        """
        Scenario: Nameservers previously set through EPP and stored in registrar's database.
            Registry is unavailable and throws exception when attempting to build cache from
            registry. Nameservers retrieved from database.
        """
        with less_console_noise():
            domain, _ = Domain.objects.get_or_create(name="fake.gov", state=Domain.State.READY)
            # set the host and host_ips directly in the database; this is normally handled through
            # fetch_cache
            host, _ = Host.objects.get_or_create(domain=domain, name="ns1.fake.gov")
            host_ip, _ = HostIP.objects.get_or_create(host=host, address="1.1.1.1")

            # mock that registry throws an error on the InfoHost send
            def side_effect(_request, cleaned):
                raise RegistryError(code=ErrorCode.COMMAND_FAILED)

            patcher = patch("registrar.models.domain.registry.send")
            mocked_send = patcher.start()
            mocked_send.side_effect = side_effect
            nameservers = domain.nameservers
            self.assertEqual(len(nameservers), 1)
            self.assertEqual(nameservers[0][0], "ns1.fake.gov")
            self.assertEqual(nameservers[0][1], ["1.1.1.1"])
            patcher.stop()

    def test_nameservers_stored_on_fetch_cache_a_subdomain_with_ip(self):
        """
        #1: Nameserver is a subdomain, and has an IP address
        referenced by mockDataInfoDomainSubdomainAndIPAddress
        """
        with less_console_noise():
            # make the domain
            domain, _ = Domain.objects.get_or_create(name="meow.gov", state=Domain.State.READY)

            # mock the get_or_create methods for Host and HostIP
            with patch.object(Host.objects, "get_or_create") as mock_host_get_or_create, patch.object(
                HostIP.objects, "get_or_create"
            ) as mock_host_ip_get_or_create:
                mock_host_get_or_create.return_value = (Host(domain=domain), True)
                mock_host_ip_get_or_create.return_value = (HostIP(), True)

                # force fetch_cache to be called, which will return above documented mocked hosts
                domain.nameservers

                mock_host_get_or_create.assert_called_once_with(domain=domain, name="fake.meow.gov")
                # Retrieve the mocked_host from the return value of the mock
                actual_mocked_host, _ = mock_host_get_or_create.return_value
                mock_host_ip_get_or_create.assert_called_with(address="2.0.0.8", host=actual_mocked_host)
                self.assertEqual(mock_host_ip_get_or_create.call_count, 1)

    def test_nameservers_stored_on_fetch_cache_a_subdomain_without_ip(self):
        """
        #2: Nameserver is a subdomain, but doesn't have an IP address associated
        referenced by mockDataInfoDomainSubdomainNoIP
        """
        with less_console_noise():
            # make the domain
            domain, _ = Domain.objects.get_or_create(name="subdomainwoip.gov", state=Domain.State.READY)

            # mock the get_or_create methods for Host and HostIP
            with patch.object(Host.objects, "get_or_create") as mock_host_get_or_create, patch.object(
                HostIP.objects, "get_or_create"
            ) as mock_host_ip_get_or_create:
                mock_host_get_or_create.return_value = (Host(domain=domain), True)
                mock_host_ip_get_or_create.return_value = (HostIP(), True)

                # force fetch_cache to be called, which will return above documented mocked hosts
                domain.nameservers

                mock_host_get_or_create.assert_called_once_with(domain=domain, name="fake.subdomainwoip.gov")
                mock_host_ip_get_or_create.assert_not_called()
                self.assertEqual(mock_host_ip_get_or_create.call_count, 0)

    # @less_console_noise_decorator
    def test_nameservers_stored_on_fetch_cache_not_subdomain_with_ip(self):
        """
        Scenario: Nameservers are stored in db when they are retrieved from fetch_cache.
            Verify the success of this by asserting get_or_create calls to db.
            The mocked data for the EPP calls returns a host name
            of 'fake.host.com' from InfoDomain and an array of 2 IPs: 1.2.3.4 and 2.3.4.5
            from InfoHost

        #3: Nameserver is not a subdomain, but it does have an IP address returned
        due to how we set up our defaults
        """
        domain, _ = Domain.objects.get_or_create(name="freeman.gov", state=Domain.State.READY)

        with patch.object(Host.objects, "get_or_create") as mock_host_get_or_create, patch.object(
            HostIP.objects, "get_or_create"
        ) as mock_host_ip_get_or_create:
            mock_host_get_or_create.return_value = (Host(domain=domain), True)
            mock_host_ip_get_or_create.return_value = (HostIP(), True)

            # force fetch_cache to be called, which will return above documented mocked hosts
            domain.nameservers

            mock_host_get_or_create.assert_called_once_with(domain=domain, name="fake.host.com")
            mock_host_ip_get_or_create.assert_not_called()
            self.assertEqual(mock_host_ip_get_or_create.call_count, 0)

    def test_nameservers_stored_on_fetch_cache_not_subdomain_without_ip(self):
        """
        #4: Nameserver is not a subdomain and doesn't have an associated IP address
        referenced by self.mockDataInfoDomainNotSubdomainNoIP
        """
        with less_console_noise():
            domain, _ = Domain.objects.get_or_create(name="fakemeow.gov", state=Domain.State.READY)

            with patch.object(Host.objects, "get_or_create") as mock_host_get_or_create, patch.object(
                HostIP.objects, "get_or_create"
            ) as mock_host_ip_get_or_create:
                mock_host_get_or_create.return_value = (Host(domain=domain), True)
                mock_host_ip_get_or_create.return_value = (HostIP(), True)

                # force fetch_cache to be called, which will return above documented mocked hosts
                domain.nameservers
                mock_host_get_or_create.assert_called_once_with(domain=domain, name="fake.meow.com")
                mock_host_ip_get_or_create.assert_not_called()
                self.assertEqual(mock_host_ip_get_or_create.call_count, 0)

    @skip("not implemented yet")
    def test_update_is_unsuccessful(self):
        """
        Scenario: An update to the nameservers is unsuccessful
            When an error is returned from epplibwrapper
            Then a user-friendly error message is returned for displaying on the web

        Note: TODO 433 -- we will perform correct error handling and complete
        this ticket. We want to raise an error for update/create/delete, but
        don't want to lose user info (and exit out too early)
        """

        domain, _ = Domain.objects.get_or_create(name="failednameserver.gov", state=Domain.State.READY)

        with self.assertRaises(RegistryError):
            domain.nameservers = [("ns1.failednameserver.gov", ["4.5.6"])]


class TestNameserverValidation(TestCase):
    """Test the isValidDomain method which validates nameservers"""

    def test_255_chars_is_too_long(self):
        """Test that domain of 255 chars or longer is invalid"""
        domain_too_long = (
            "aaaaaaaaaaaaaaaaaaaaaaaaaaaaaaaaaaaa"
            ".bbbbbbbbbbbbbbbbbbbbbbbbbbbbbbbbbbbbbbbbbbbbbbbbbbbbb"
            ".bbbbbbbbbbbbbbbbbbbbbbbbbbbbbbbbbbbbbbbbbbbbbbbbbbbbb"
            ".bbbbbbbbbbbbbbbbbbbbbbbbbbbbbbbbbbbbbbbbbbbbbbbbbbbbb"
            ".bbbbbbbbbbbbbbbbbbbbbbbbbbbbbbbbbbbbbbbbbbbbbbbbbbbbb"
            ".bbbbbbbbbbbbbbbbbbbbbbbbbbbbbbbbbbbbbbbbbbbbbbbbb.gov"
        )
        self.assertFalse(Domain.isValidHost(domain_too_long))

    def test_64_char_label_too_long(self):
        """Test that label of 64 characters or longer is invalid"""
        label_too_long = "aaaaaaaaaaaaaaaaaaaaaaaaaaaaaaaabbbbbbbbbbbbbbbbbbbbbbbbbbbbbbbb"
        domain_label_too_long = "www." + label_too_long + ".gov"
        self.assertFalse(Domain.isValidHost(domain_label_too_long))

    def test_only_tld_and_sld(self):
        """Test that host with only a tld and sld is invalid"""
        tld = "gov"
        sld = "example"
        domain_with_sld_and_tld = sld + "." + tld
        self.assertFalse(Domain.isValidHost(domain_with_sld_and_tld))

    def test_improper_chars_in_nameserver(self):
        """Test that host with improper chars is invalid"""
        invalid_chars = "*&^"
        domain_with_invalid_chars = "www.bad--" + invalid_chars + ".gov"
        self.assertFalse(Domain.isValidHost(domain_with_invalid_chars))

    def test_misplaced_dashes(self):
        """Test that misplaced dashes are invalid"""
        self.assertFalse(Domain.isValidHost("-www.example.gov"))
        self.assertFalse(Domain.isValidHost("www.example-.gov"))
        self.assertTrue(Domain.isValidHost("www.ex-ample.gov"))

    def test_valid_hostname(self):
        """Test that valid hostnames are valid"""
        self.assertTrue(Domain.isValidHost("www.tld.sld.gov"))
        self.assertTrue(Domain.isValidHost("www.valid.c"))
        self.assertTrue(Domain.isValidHost("2ww.valid.gov"))
        self.assertTrue(Domain.isValidHost("w.t.g"))


class TestRegistrantDNSSEC(MockEppLib):
    """Rule: Registrants may modify their secure DNS data"""

    # helper function to create UpdateDomainDNSSECExtention object for verification
    def createUpdateExtension(self, dnssecdata: extensions.DNSSECExtension, remove=False):
        if not remove:
            return commands.UpdateDomainDNSSECExtension(
                maxSigLife=dnssecdata.maxSigLife,
                dsData=dnssecdata.dsData,
                keyData=dnssecdata.keyData,
                remDsData=None,
                remKeyData=None,
                remAllDsKeyData=False,
            )
        else:
            return commands.UpdateDomainDNSSECExtension(
                maxSigLife=dnssecdata.maxSigLife,
                dsData=None,
                keyData=None,
                remDsData=dnssecdata.dsData,
                remKeyData=dnssecdata.keyData,
                remAllDsKeyData=False,
            )

    def setUp(self):
        """
        Background:
            Given the analyst is logged in
            And a domain exists in the registry
        """
        super().setUp()

    def tearDown(self):
        PublicContact.objects.all().delete()
        Host.objects.all().delete()
        Domain.objects.all().delete()
        super().tearDown()

    def test_user_adds_dnssec_data(self):
        """
        Scenario: Registrant adds DNSSEC ds data.
        Verify that both the setter and getter are functioning properly

        This test verifies:
        1 - setter initially calls InfoDomain command
        2 - setter then calls UpdateDomain command
        3 - setter adds the UpdateDNSSECExtension extension to the command
        4 - setter causes the getter to call info domain on next get from cache
        5 - getter properly parses dnssecdata from InfoDomain response and sets to cache
        """

        def side_effect(_request, cleaned):
            if isinstance(_request, commands.InfoDomain):
                if mocked_send.call_count == 1:
                    return MagicMock(res_data=[self.mockDataInfoDomain])
                else:
                    return MagicMock(
                        res_data=[self.mockDataInfoDomain],
                        extensions=[self.dnssecExtensionWithDsData],
                    )
            else:
                return MagicMock(res_data=[self.mockDataInfoHosts])

        with less_console_noise():
            patcher = patch("registrar.models.domain.registry.send")
            mocked_send = patcher.start()
            mocked_send.side_effect = side_effect
            domain, _ = Domain.objects.get_or_create(name="dnssec-dsdata.gov")

            # Check initial dsdata_last_change value (should be None)
            initial_change = domain.dsdata_last_change

            # Adding dnssec data
            domain.dnssecdata = self.dnssecExtensionWithDsData

            # Check dsdata_last_change is updated after adding data
            domain = Domain.objects.get(name="dnssec-dsdata.gov")
            self.assertIsNotNone(domain.dsdata_last_change)

            self.assertNotEqual(domain.dsdata_last_change, initial_change)

            # Get the DNS SEC extension added to the UpdateDomain command and
            # verify that it is properly sent
            # args[0] is the _request sent to registry
            args, _ = mocked_send.call_args
            # Assert that the extension on the update matches
            self.assertEquals(
                args[0].extensions[0],
                self.createUpdateExtension(self.dnssecExtensionWithDsData),
            )

            # Test that the dnssecdata getter is functioning properly
            dnssecdata_get = domain.dnssecdata
            mocked_send.assert_has_calls(
                [
                    call(
                        commands.InfoDomain(
                            name="dnssec-dsdata.gov",
                        ),
                        cleaned=True,
                    ),
                    call(commands.InfoHost(name="fake.host.com"), cleaned=True),
                    call(
                        commands.UpdateDomain(
                            name="dnssec-dsdata.gov",
                            nsset=None,
                            keyset=None,
                            registrant=None,
                            auth_info=None,
                        ),
                        cleaned=True,
                    ),
                    call(
                        commands.InfoDomain(
                            name="dnssec-dsdata.gov",
                        ),
                        cleaned=True,
                    ),
                ]
            )
            self.assertEquals(dnssecdata_get.dsData, self.dnssecExtensionWithDsData.dsData)
            patcher.stop()

    @less_console_noise_decorator
    def test_dnssec_is_idempotent(self):
        """
        Scenario: Registrant adds DNS data twice, due to a UI glitch

        # implementation note: this requires seeing what happens when these are actually
        # sent like this, and then implementing appropriate mocks for any errors the
        # registry normally sends in this case

        This test verifies:
        1 - InfoDomain command is called first
        2 - UpdateDomain command called on the initial setter
        3 - setter causes the getter to call info domain on next get from cache
        4 - UpdateDomain command is not called on second setter (no change)
        5 - getter properly parses dnssecdata from InfoDomain response and sets to cache

        """

        # need to use a separate patcher and side_effect for this test, as
        # response from InfoDomain must be different for different iterations
        # of the same command
        def side_effect(_request, cleaned):
            if isinstance(_request, commands.InfoDomain):
                if mocked_send.call_count == 1:
                    return MagicMock(res_data=[self.mockDataInfoDomain])
                else:
                    return MagicMock(
                        res_data=[self.mockDataInfoDomain],
                        extensions=[self.dnssecExtensionWithDsData],
                    )
            else:
                return MagicMock(res_data=[self.mockDataInfoHosts])

        with less_console_noise():
            patcher = patch("registrar.models.domain.registry.send")
            mocked_send = patcher.start()
            mocked_send.side_effect = side_effect
            domain, _ = Domain.objects.get_or_create(name="dnssec-dsdata.gov")
            # set the dnssecdata once
            domain.dnssecdata = self.dnssecExtensionWithDsData
            # set the dnssecdata again
            domain.dnssecdata = self.dnssecExtensionWithDsData
            # test that the dnssecdata getter is functioning properly
            dnssecdata_get = domain.dnssecdata
            mocked_send.assert_has_calls(
                [
                    call(
                        commands.InfoDomain(
                            name="dnssec-dsdata.gov",
                        ),
                        cleaned=True,
                    ),
                    call(
                        commands.InfoDomain(
                            name="dnssec-dsdata.gov",
                        ),
                        cleaned=True,
                    ),
                    call(commands.InfoHost(name="fake.host.com"), cleaned=True),
                    call(
                        commands.UpdateDomain(
                            name="dnssec-dsdata.gov",
                            nsset=None,
                            keyset=None,
                            registrant=None,
                            auth_info=None,
                        ),
                        cleaned=True,
                    ),
                    call(
                        commands.InfoDomain(
                            name="dnssec-dsdata.gov",
                        ),
                        cleaned=True,
                    ),
                    call(
                        commands.InfoDomain(
                            name="dnssec-dsdata.gov",
                        ),
                        cleaned=True,
                    ),
                ]
            )
            self.assertEquals(dnssecdata_get.dsData, self.dnssecExtensionWithDsData.dsData)
            patcher.stop()

    @less_console_noise_decorator
    def test_user_adds_dnssec_data_multiple_dsdata(self):
        """
        Scenario: Registrant adds DNSSEC data with multiple DSData.
        Verify that both the setter and getter are functioning properly

        This test verifies:
        1 - setter calls UpdateDomain command
        2 - setter adds the UpdateDNSSECExtension extension to the command
        3 - setter causes the getter to call info domain on next get from cache
        4 - getter properly parses dnssecdata from InfoDomain response and sets to cache

        """

        # need to use a separate patcher and side_effect for this test, as
        # response from InfoDomain must be different for different iterations
        # of the same command
        def side_effect(_request, cleaned):
            if isinstance(_request, commands.InfoDomain):
                if mocked_send.call_count == 1:
                    return MagicMock(res_data=[self.mockDataInfoDomain])
                else:
                    return MagicMock(
                        res_data=[self.mockDataInfoDomain],
                        extensions=[self.dnssecExtensionWithMultDsData],
                    )
            else:
                return MagicMock(res_data=[self.mockDataInfoHosts])

        with less_console_noise():
            patcher = patch("registrar.models.domain.registry.send")
            mocked_send = patcher.start()
            mocked_send.side_effect = side_effect
            domain, _ = Domain.objects.get_or_create(name="dnssec-multdsdata.gov")
            domain.dnssecdata = self.dnssecExtensionWithMultDsData
            # get the DNS SEC extension added to the UpdateDomain command
            # and verify that it is properly sent
            # args[0] is the _request sent to registry
            args, _ = mocked_send.call_args
            # assert that the extension matches
            self.assertEquals(
                args[0].extensions[0],
                self.createUpdateExtension(self.dnssecExtensionWithMultDsData),
            )
            # test that the dnssecdata getter is functioning properly
            dnssecdata_get = domain.dnssecdata
            mocked_send.assert_has_calls(
                [
                    call(
                        commands.UpdateDomain(
                            name="dnssec-multdsdata.gov",
                            nsset=None,
                            keyset=None,
                            registrant=None,
                            auth_info=None,
                        ),
                        cleaned=True,
                    ),
                    call(
                        commands.InfoDomain(
                            name="dnssec-multdsdata.gov",
                        ),
                        cleaned=True,
                    ),
                ]
            )
            self.assertEquals(dnssecdata_get.dsData, self.dnssecExtensionWithMultDsData.dsData)
            patcher.stop()

    # @less_console_noise_decorator
    def test_user_removes_dnssec_data(self):
        """
        Scenario: Registrant removes DNSSEC ds data.
        Verify that both the setter and getter are functioning properly

        This test verifies:
        1 - setter initially calls InfoDomain command
        2 - first setter calls UpdateDomain command
        3 - second setter calls InfoDomain command again
        3 - setter then calls UpdateDomain command
        4 - setter adds the UpdateDNSSExtension extension to the command with rem
        """

        def side_effect(_request, cleaned):
            if isinstance(_request, commands.InfoDomain):
                if mocked_send.call_count == 1:
                    return MagicMock(res_data=[self.mockDataInfoDomain])
                else:
                    return MagicMock(
                        res_data=[self.mockDataInfoDomain],
                        extensions=[self.dnssecExtensionWithDsData],
                    )
            else:
                return MagicMock(res_data=[self.mockDataInfoHosts])

        with patch("registrar.models.domain.registry.send") as mocked_send:
            mocked_send.side_effect = side_effect

            domain, _ = Domain.objects.get_or_create(name="dnssec-dsdata.gov")

            domain.dnssecdata = self.dnssecExtensionWithDsData

            # Check dsdata_last_change is updated
            domain = Domain.objects.get(name="dnssec-dsdata.gov")
            self.assertIsNotNone(domain.dsdata_last_change)
            initial_change = domain.dsdata_last_change

            # Invalidate the cache to force a fresh lookup
            domain._invalidate_cache()

            # Remove dnssec data
            domain.dnssecdata = self.dnssecExtensionRemovingDsData

            # Check that dsdata_last_change is updated again
            domain = Domain.objects.get(name="dnssec-dsdata.gov")
            self.assertIsNotNone(domain.dsdata_last_change)
            self.assertNotEqual(domain.dsdata_last_change, initial_change)

            # get the DNS SEC extension added to the UpdateDomain command and
            # verify that it is properly sent
            # args[0] is the _request sent to registry
            args, _ = mocked_send.call_args
            # assert that the extension on the update matches
            self.assertEquals(
                args[0].extensions[0],
                self.createUpdateExtension(
                    self.dnssecExtensionWithDsData,
                    remove=True,
                ),
            )
            mocked_send.assert_has_calls(
                [
                    call(
                        commands.InfoDomain(
                            name="dnssec-dsdata.gov",
                        ),
                        cleaned=True,
                    ),
                    call(commands.InfoHost(name="fake.host.com"), cleaned=True),
                    call(
                        commands.UpdateDomain(
                            name="dnssec-dsdata.gov",
                            nsset=None,
                            keyset=None,
                            registrant=None,
                            auth_info=None,
                        ),
                        cleaned=True,
                    ),
                    call(
                        commands.InfoDomain(
                            name="dnssec-dsdata.gov",
                        ),
                        cleaned=True,
                    ),
                    call(
                        commands.UpdateDomain(
                            name="dnssec-dsdata.gov",
                            nsset=None,
                            keyset=None,
                            registrant=None,
                            auth_info=None,
                        ),
                        cleaned=True,
                    ),
                ]
            )

    def test_update_is_unsuccessful(self):
        """
        Scenario: An update to the dns data is unsuccessful
            When an error is returned from epplibwrapper
            Then a user-friendly error message is returned for displaying on the web
        """
        with less_console_noise():
            domain, _ = Domain.objects.get_or_create(name="dnssec-invalid.gov")
            with self.assertRaises(RegistryError) as err:
                domain.dnssecdata = self.dnssecExtensionWithDsData
                self.assertTrue(err.is_client_error() or err.is_session_error() or err.is_server_error())


class TestExpirationDate(MockEppLib):
    """User may renew expiration date by a number of units of time"""

    def setUp(self):
        """
        Domain exists in registry
        """
        super().setUp()
        # for the tests, need a domain in the ready state
        # mock data for self.domain includes the following dates:
        # cr_date=datetime.datetime(2023, 5, 25, 19, 45, 35)
        # ex_date=datetime.date(2023, 5, 25)
        self.domain, _ = Domain.objects.get_or_create(name="fake.gov", state=Domain.State.READY)
        # for the test, need a domain that will raise an exception
        self.domain_w_error, _ = Domain.objects.get_or_create(name="fake-error.gov", state=Domain.State.READY)

    def tearDown(self):
        Domain.objects.all().delete()
        super().tearDown()

    def test_expiration_date_setter_not_implemented(self):
        """assert that the setter for expiration date is not implemented and will raise error"""
        with less_console_noise():
            with self.assertRaises(NotImplementedError):
                self.domain.registry_expiration_date = date.today()

    def test_renew_domain(self):
        """assert that the renew_domain sets new expiration date in cache and saves to registrar"""
        with less_console_noise():
            self.domain.renew_domain()
            test_date = date(2023, 5, 25)
            self.assertEquals(self.domain._cache["ex_date"], test_date)
            self.assertEquals(self.domain.expiration_date, test_date)

    def test_renew_domain_error(self):
        """assert that the renew_domain raises an exception when registry raises error"""
        with less_console_noise():
            with self.assertRaises(RegistryError):
                self.domain_w_error.renew_domain()

    def test_is_expired(self):
        """assert that is_expired returns true for expiration_date in past"""
        with less_console_noise():
            # force fetch_cache to be called
            self.domain.statuses
            self.assertTrue(self.domain.is_expired)

    def test_is_not_expired(self):
        """assert that is_expired returns false for expiration in future"""
        with less_console_noise():
            # to do this, need to mock value returned from timezone.now
            # set now to 2023-01-01
            mocked_datetime = datetime(2023, 1, 1, 12, 0, 0)
            # force fetch_cache which sets the expiration date to 2023-05-25
            self.domain.statuses
            with patch("registrar.models.domain.timezone.now", return_value=mocked_datetime):
                self.assertFalse(self.domain.is_expired())

    def test_is_expiring_within_threshold(self):
        """assert that is_expiring returns true when expiration date is within 60 days"""
        with less_console_noise():
            mocked_datetime = datetime(2023, 1, 1, 12, 0, 0)
            expiration_date = mocked_datetime.date() + timedelta(days=30)

            # set domain's expiration date
            self.domain.expiration_date = expiration_date

            with patch("registrar.models.domain.timezone.now", return_value=mocked_datetime):
                self.assertTrue(self.domain.is_expiring())

    def test_is_not_expiring_outside_threshold(self):
        """assert that is_expiring returns false when expiration date is outside 60 days"""
        with less_console_noise():
            mocked_datetime = datetime(2023, 1, 1, 12, 0, 0)
            expiration_date = mocked_datetime.date() + timedelta(days=61)

            # set domain's expiration date
            self.domain.expiration_date = expiration_date

            with patch("registrar.models.domain.timezone.now", return_value=mocked_datetime):
                self.assertFalse(self.domain.is_expiring())

    def test_expiration_date_updated_on_info_domain_call(self):
        """assert that expiration date in db is updated on info domain call"""
        with less_console_noise():
            # force fetch_cache to be called
            self.domain.statuses
            test_date = date(2023, 5, 25)
            self.assertEquals(self.domain.expiration_date, test_date)


class TestCreationDate(MockEppLib):
    """Created_at in domain model is updated from EPP"""

    def setUp(self):
        """
        Domain exists in registry
        """
        super().setUp()
        # for the tests, need a domain with a creation date
        self.domain, _ = Domain.objects.get_or_create(name="fake.gov", state=Domain.State.READY)
        # creation_date returned from mockDataInfoDomain with creation date:
        # cr_date=datetime.datetime(2023, 5, 25, 19, 45, 35)
        self.creation_date = make_aware(datetime(2023, 5, 25, 19, 45, 35))

    def tearDown(self):
        Domain.objects.all().delete()
        super().tearDown()

    def test_creation_date_setter_not_implemented(self):
        """assert that the setter for creation date is not implemented and will raise error"""
        with self.assertRaises(NotImplementedError):
            self.domain.creation_date = date.today()

    def test_creation_date_updated_on_info_domain_call(self):
        """assert that creation date in db is updated on info domain call"""
        # force fetch_cache to be called
        self.domain.statuses
        self.assertEquals(self.domain.created_at, self.creation_date)


class TestAnalystClientHold(MockEppLib):
    """Rule: Analysts may suspend or restore a domain by using client hold"""

    def setUp(self):
        """
        Background:
            Given the analyst is logged in
            And a domain exists in the registry
        """
        super().setUp()
        # for the tests, need a domain in the ready state
        self.domain, _ = Domain.objects.get_or_create(name="fake.gov", state=Domain.State.READY)
        # for the tests, need a domain in the on_hold state
        self.domain_on_hold, _ = Domain.objects.get_or_create(name="fake-on-hold.gov", state=Domain.State.ON_HOLD)

    def tearDown(self):
        Domain.objects.all().delete()
        super().tearDown()

    def test_analyst_places_client_hold(self):
        """
        Scenario: Analyst takes a domain off the internet
            When `domain.place_client_hold()` is called
            Then `CLIENT_HOLD` is added to the domain's statuses
        """
        with less_console_noise():
            self.domain.place_client_hold()
            self.mockedSendFunction.assert_has_calls(
                [
                    call(
                        commands.UpdateDomain(
                            name="fake.gov",
                            add=[
                                common.Status(
                                    state=Domain.Status.CLIENT_HOLD,
                                    description="",
                                    lang="en",
                                )
                            ],
                            nsset=None,
                            keyset=None,
                            registrant=None,
                            auth_info=None,
                        ),
                        cleaned=True,
                    )
                ]
            )
            self.assertEquals(self.domain.state, Domain.State.ON_HOLD)

    def test_analyst_places_client_hold_idempotent(self):
        """
        Scenario: Analyst tries to place client hold twice
            Given `CLIENT_HOLD` is already in the domain's statuses
            When `domain.place_client_hold()` is called
            Then Domain returns normally (without error)
        """
        with less_console_noise():
            self.domain_on_hold.place_client_hold()
            self.mockedSendFunction.assert_has_calls(
                [
                    call(
                        commands.UpdateDomain(
                            name="fake-on-hold.gov",
                            add=[
                                common.Status(
                                    state=Domain.Status.CLIENT_HOLD,
                                    description="",
                                    lang="en",
                                )
                            ],
                            nsset=None,
                            keyset=None,
                            registrant=None,
                            auth_info=None,
                        ),
                        cleaned=True,
                    )
                ]
            )
            self.assertEquals(self.domain_on_hold.state, Domain.State.ON_HOLD)

    def test_analyst_removes_client_hold(self):
        """
        Scenario: Analyst restores a suspended domain
            Given `CLIENT_HOLD` is in the domain's statuses
            When `domain.remove_client_hold()` is called
            Then `CLIENT_HOLD` is no longer in the domain's statuses
        """
        with less_console_noise():
            self.domain_on_hold.revert_client_hold()
            self.mockedSendFunction.assert_has_calls(
                [
                    call(
                        commands.UpdateDomain(
                            name="fake-on-hold.gov",
                            rem=[
                                common.Status(
                                    state=Domain.Status.CLIENT_HOLD,
                                    description="",
                                    lang="en",
                                )
                            ],
                            nsset=None,
                            keyset=None,
                            registrant=None,
                            auth_info=None,
                        ),
                        cleaned=True,
                    )
                ]
            )
            self.assertEquals(self.domain_on_hold.state, Domain.State.READY)

    def test_analyst_removes_client_hold_idempotent(self):
        """
        Scenario: Analyst tries to remove client hold twice
            Given `CLIENT_HOLD` is not in the domain's statuses
            When `domain.remove_client_hold()` is called
            Then Domain returns normally (without error)
        """
        with less_console_noise():
            self.domain.revert_client_hold()
            self.mockedSendFunction.assert_has_calls(
                [
                    call(
                        commands.UpdateDomain(
                            name="fake.gov",
                            rem=[
                                common.Status(
                                    state=Domain.Status.CLIENT_HOLD,
                                    description="",
                                    lang="en",
                                )
                            ],
                            nsset=None,
                            keyset=None,
                            registrant=None,
                            auth_info=None,
                        ),
                        cleaned=True,
                    )
                ]
            )
            self.assertEquals(self.domain.state, Domain.State.READY)

    def test_update_is_unsuccessful(self):
        """
        Scenario: An update to place or remove client hold is unsuccessful
            When an error is returned from epplibwrapper
            Then a user-friendly error message is returned for displaying on the web
        """

        def side_effect(_request, cleaned):
            raise RegistryError(code=ErrorCode.OBJECT_STATUS_PROHIBITS_OPERATION)

        with less_console_noise():
            patcher = patch("registrar.models.domain.registry.send")
            mocked_send = patcher.start()
            mocked_send.side_effect = side_effect
            # if RegistryError is raised, admin formats user-friendly
            # error message if error is_client_error, is_session_error, or
            # is_server_error; so test for those conditions
            with self.assertRaises(RegistryError) as err:
                self.domain.place_client_hold()
                self.assertTrue(err.is_client_error() or err.is_session_error() or err.is_server_error())
            patcher.stop()


class TestAnalystLock(TestCase):
    """Rule: Analysts may lock or unlock a domain to prevent or allow updates"""

    def setUp(self):
        """
        Background:
            Given the analyst is logged in
            And a domain exists in the registry
        """
        pass

    @skip("not implemented yet")
    def test_analyst_locks_domain(self):
        """
        Scenario: Analyst locks a domain to prevent edits or deletion
            When `domain.lock()` is called
            Then `CLIENT_DELETE_PROHIBITED` is added to the domain's statuses
            And `CLIENT_TRANSFER_PROHIBITED` is added to the domain's statuses
            And `CLIENT_UPDATE_PROHIBITED` is added to the domain's statuses
        """
        raise

    @skip("not implemented yet")
    def test_analyst_locks_domain_idempotent(self):
        """
        Scenario: Analyst tries to lock a domain twice
            Given `CLIENT_*_PROHIBITED` is already in the domain's statuses
            When `domain.lock()` is called
            Then Domain returns normally (without error)
        """
        raise

    @skip("not implemented yet")
    def test_analyst_removes_lock(self):
        """
        Scenario: Analyst unlocks a domain to allow deletion or edits
            Given `CLIENT_*_PROHIBITED` is in the domain's statuses
            When `domain.unlock()` is called
            Then `CLIENT_DELETE_PROHIBITED` is no longer in the domain's statuses
            And `CLIENT_TRANSFER_PROHIBITED` is no longer in the domain's statuses
            And `CLIENT_UPDATE_PROHIBITED` is no longer in the domain's statuses
        """
        raise

    @skip("not implemented yet")
    def test_analyst_removes_lock_idempotent(self):
        """
        Scenario: Analyst tries to unlock a domain twice
            Given `CLIENT_*_PROHIBITED` is not in the domain's statuses
            When `domain.unlock()` is called
            Then Domain returns normally (without error)
        """
        raise

    @skip("not implemented yet")
    def test_update_is_unsuccessful(self):
        """
        Scenario: An update to lock or unlock a domain is unsuccessful
            When an error is returned from epplibwrapper
            Then a user-friendly error message is returned for displaying on the web
        """
        raise


class TestAnalystDelete(MockEppLib):
    """Rule: Analysts may delete a domain"""

    def setUp(self):
        """
        Background:
            Given the analyst is logged in
            And a domain exists in the registry
        """
        super().setUp()
        self.domain, _ = Domain.objects.get_or_create(name="fake.gov", state=Domain.State.READY)
        self.domain_with_contacts, _ = Domain.objects.get_or_create(name="freeman.gov", state=Domain.State.READY)
        self.domain_on_hold, _ = Domain.objects.get_or_create(name="fake-on-hold.gov", state=Domain.State.ON_HOLD)
        Host.objects.create(name="ns1.sharingiscaring.gov", domain=self.domain_on_hold)
        PublicContact.objects.create(
            registry_id="regContact",
            contact_type=PublicContact.ContactTypeChoices.REGISTRANT,
            domain=self.domain_with_contacts,
        )
        PublicContact.objects.create(
            registry_id="adminContact",
            contact_type=PublicContact.ContactTypeChoices.ADMINISTRATIVE,
            domain=self.domain_with_contacts,
        )
        PublicContact.objects.create(
            registry_id="techContact",
            contact_type=PublicContact.ContactTypeChoices.TECHNICAL,
            domain=self.domain_with_contacts,
        )

    def tearDown(self):
        Host.objects.all().delete()
        PublicContact.objects.all().delete()
        Domain.objects.all().delete()
        super().tearDown()

    @less_console_noise_decorator
    def test_deletion_is_unsuccessful(self):
        """
        Scenario: Domain deletion is unsuccessful
            When a subdomain exists that is in use by another domain
            Then a client error is returned of code 2305
            And `state` is not set to `DELETED`
        """
        # Desired domain
        domain, _ = Domain.objects.get_or_create(name="sharingiscaring.gov", state=Domain.State.ON_HOLD)
        # Put the domain in client hold
        domain.place_client_hold()
        # Delete it
        with self.assertRaises(RegistryError) as err:
            domain.deletedInEpp()
            domain.save()

            self.assertTrue(err.code == ErrorCode.OBJECT_ASSOCIATION_PROHIBITS_OPERATION)
            self.assertEqual(err.msg, "Host ns1.sharingiscaring.gov is in use by: fake-on-hold.gov")
        # Domain itself should not be deleted
        self.assertNotEqual(domain, None)
        # State should not have changed
        self.assertEqual(domain.state, Domain.State.ON_HOLD)

    @less_console_noise_decorator
    def test_deletion_with_host_and_contacts(self):
        """
        Scenario: Domain with related Host and Contacts is Deleted.
        When a contact and host exists that is tied to this domain,
        then all the needed commands are sent to the registry and
        the domain's state is set to DELETED.

        This test now asserts only the commands that are actually issued
        during the deletion process.
        """
        # Put the domain in client hold.
        self.domain_with_contacts.place_client_hold()

        # Invalidate the cache so that deletion fetches fresh data.
        self.domain_with_contacts._invalidate_cache()

        # We'll use a mutable counter to simulate different responses if needed.
        info_domain_call_count = [0]

        # TODO: This is a hack, we should refactor the MockEPPLib to be more flexible
        def side_effect(request, cleaned=True):
            # For an InfoDomain command for "freeman.gov", simulate behavior:
            if isinstance(request, commands.InfoDomain) and request.name.lower() == "freeman.gov":
                info_domain_call_count[0] += 1
                fake_info = copy.deepcopy(self.InfoDomainWithContacts)
                # If this branch ever gets hit, you could vary response based on call count.
                # But note: in our current deletion flow, InfoDomain may not be called.
                if info_domain_call_count[0] == 1:
                    fake_info.hosts = ["fake.host.com"]
                else:
                    fake_info.hosts = []
                return MagicMock(res_data=[fake_info])
            return self.mockedSendFunction(request, cleaned=cleaned)

        with patch("registrar.models.domain.registry.send", side_effect=side_effect):
            self.domain_with_contacts.deletedInEpp()
            self.domain_with_contacts.save()

        # Now assert the expected calls that we know occur.
        # Note: we no longer assert a call to InfoDomain.
        self.mockedSendFunction.assert_has_calls(
            [
                call(
                    commands.UpdateDomain(
                        name="freeman.gov",
                        add=[common.Status(state=Domain.Status.CLIENT_HOLD, description="", lang="en")],
                        rem=[],
                        nsset=None,
                        keyset=None,
                        registrant=None,
                        auth_info=None,
                    ),
                    cleaned=True,
                ),
            ],
        )
        self.mockedSendFunction.assert_has_calls(
            [
                call(
                    commands.InfoHost(name="fake.host.com"),
                    cleaned=True,
                ),
                call(
                    commands.UpdateDomain(
                        name="freeman.gov",
                        add=[],
                        rem=[common.HostObjSet(hosts=["fake.host.com"])],
                        nsset=None,
                        keyset=None,
                        registrant=None,
                        auth_info=None,
                    ),
                    cleaned=True,
                ),
            ],
            any_order=True,
        )
        self.mockedSendFunction.assert_has_calls(
            [
                call(
                    commands.DeleteHost(name="fake.host.com"),
                    cleaned=True,
                ),
                call(
                    commands.UpdateDomain(
                        name="freeman.gov",
                        add=[],
                        rem=[common.DomainContact(contact="adminContact", type="admin")],
                        nsset=None,
                        keyset=None,
                        registrant=None,
                        auth_info=None,
                    ),
                    cleaned=True,
                ),
                call(
                    commands.DeleteContact(id="adminContact"),
                    cleaned=True,
                ),
                call(
                    commands.UpdateDomain(
                        name="freeman.gov",
                        add=[],
                        rem=[common.DomainContact(contact="techContact", type="tech")],
                        nsset=None,
                        keyset=None,
                        registrant=None,
                        auth_info=None,
                    ),
                    cleaned=True,
                ),
                call(
                    commands.DeleteContact(id="techContact"),
                    cleaned=True,
                ),
            ],
            any_order=True,
        )
        self.mockedSendFunction.assert_has_calls(
            [
                call(
                    commands.DeleteDomain(name="freeman.gov"),
                    cleaned=True,
                ),
            ],
        )
        self.assertIsNotNone(self.domain_with_contacts)
        self.assertEqual(self.domain_with_contacts.state, Domain.State.DELETED)

    @less_console_noise_decorator
    def test_analyst_deletes_domain_with_ds_data(self):
        """
        Scenario: Domain with DS data is deleted
            When `domain.deletedInEpp()` is called
            Then `commands.DeleteDomain` is sent to the registry
            And `state` is set to `DELETED`
        """
        # Create a domain with DS data
        domain, _ = Domain.objects.get_or_create(name="dsdomain.gov", state=Domain.State.READY)
        # set domain to be on hold
        domain.place_client_hold()
        domain.dnssecdata = extensions.DNSSECExtension(
            dsData=[extensions.DSData(keyTag=1, alg=1, digestType=1, digest="1234567890")],
        )
        domain.save()

        # Mock the InfoDomain command data to return a domain with no hosts
        # This is needed to simulate the domain being able to be deleted
        self.mockDataInfoDomain.hosts = []

        # Delete the domain
        domain.deletedInEpp()
        domain.save()

        # Check that dsdata is None
        self.assertEqual(domain.dnssecdata, None)

        # Check that the UpdateDomain command was sent to the registry with the correct extension
        self.mockedSendFunction.assert_has_calls(
            [
                call(
                    commands.UpdateDomain(
                        name="dsdomain.gov", add=[], rem=[], nsset=None, keyset=None, registrant=None, auth_info=None
                    ),
                    cleaned=True,
                ),
            ]
        )

        # Check that the domain was deleted
        self.assertEqual(domain.state, Domain.State.DELETED)

        # reset to avoid test pollution
        self.mockDataInfoDomain.hosts = ["fake.host.com"]

    @less_console_noise_decorator
    def test_deletion_ready_fsm_failure(self):
        """
        Scenario: Domain deletion is unsuccessful due to FSM rules
            Given state is 'ready'
            When `domain.deletedInEpp()` is called
            and domain is of `state` is `READY`
            Then an FSM error is returned
            And `state` is not set to `DELETED`

            The deleted date is still null.
        """
        self.assertEqual(self.domain.state, Domain.State.READY)
        with self.assertRaises(TransitionNotAllowed) as err:
            self.domain.deletedInEpp()
            self.domain.save()
            self.assertTrue(err.is_client_error() and err.code == ErrorCode.OBJECT_STATUS_PROHIBITS_OPERATION)
        # Domain should not be deleted
        self.assertNotEqual(self.domain, None)
        # Domain should have the right state
        self.assertEqual(self.domain.state, Domain.State.READY)
        # deleted should be null
        self.assertEqual(self.domain.deleted, None)<|MERGE_RESOLUTION|>--- conflicted
+++ resolved
@@ -1008,10 +1008,7 @@
                         expected_contact,
                         disclose=False,
                         disclose_fields=disclose_fields,
-<<<<<<< HEAD
-=======
                         disclose_types={"addr": "loc", "name": "loc"},
->>>>>>> 38204899
                     )
                 else:
                     expectedCreateCommand = self._convertPublicContactToEpp(
