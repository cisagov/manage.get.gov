"""
Feature being tested: Registry Integration

This file tests the various ways in which the registrar interacts with the registry.
"""

from django.test import TestCase
from django.db.utils import IntegrityError
from unittest.mock import MagicMock, patch, call
import datetime
from django.utils.timezone import make_aware
from registrar.models import Domain, Host, HostIP

from unittest import skip
from registrar.models.domain_application import DomainApplication
from registrar.models.domain_information import DomainInformation
from registrar.models.draft_domain import DraftDomain
from registrar.models.public_contact import PublicContact
from registrar.models.user import User
from registrar.utility.errors import ActionNotAllowed, NameserverError

from registrar.models.utility.contact_error import ContactError, ContactErrorCodes
from registrar.utility import errors

from django_fsm import TransitionNotAllowed  # type: ignore
from epplibwrapper import (
    commands,
    common,
    extensions,
    responses,
    RegistryError,
    ErrorCode,
)
from .common import MockEppLib, MockSESClient, less_console_noise
import logging
import boto3_mocking  # type: ignore

logger = logging.getLogger(__name__)


class TestDomainCache(MockEppLib):
    def tearDown(self):
        PublicContact.objects.all().delete()
        HostIP.objects.all().delete()
        Host.objects.all().delete()
        Domain.objects.all().delete()
        super().tearDown()

    def test_cache_sets_resets(self):
        """Cache should be set on getter and reset on setter calls"""
        with less_console_noise():
            domain, _ = Domain.objects.get_or_create(name="igorville.gov")
            # trigger getter
            _ = domain.creation_date
            domain._get_property("contacts")
            # getter should set the domain cache with a InfoDomain object
            # (see InfoDomainResult)
            self.assertEquals(domain._cache["auth_info"], self.mockDataInfoDomain.auth_info)
            self.assertEquals(domain._cache["cr_date"], self.mockDataInfoDomain.cr_date)
            status_list = [status.state for status in self.mockDataInfoDomain.statuses]
            self.assertEquals(domain._cache["statuses"], status_list)
            self.assertFalse("avail" in domain._cache.keys())

            # using a setter should clear the cache
            domain.dnssecdata = []
            self.assertEquals(domain._cache, {})

            # send should have been called only once
            self.mockedSendFunction.assert_has_calls(
                [
                    call(
                        commands.InfoDomain(name="igorville.gov", auth_info=None),
                        cleaned=True,
                    ),
                ],
                any_order=False,  # Ensure calls are in the specified order
            )

    def test_cache_used_when_avail(self):
        """Cache is pulled from if the object has already been accessed"""
        with less_console_noise():
            domain, _ = Domain.objects.get_or_create(name="igorville.gov")
            cr_date = domain.creation_date

            # repeat the getter call
            cr_date = domain.creation_date

            # value should still be set correctly
            self.assertEqual(cr_date, self.mockDataInfoDomain.cr_date)
            self.assertEqual(domain._cache["cr_date"], self.mockDataInfoDomain.cr_date)

            # send was only called once & not on the second getter call
            expectedCalls = [
                call(commands.InfoDomain(name="igorville.gov", auth_info=None), cleaned=True),
            ]

            self.mockedSendFunction.assert_has_calls(expectedCalls)

    def test_cache_nested_elements_not_subdomain(self):
        """Cache works correctly with the nested objects cache and hosts"""
        with less_console_noise():
            domain, _ = Domain.objects.get_or_create(name="igorville.gov")
            # The contact list will initially contain objects of type 'DomainContact'
            # this is then transformed into PublicContact, and cache should NOT
            # hold onto the DomainContact object
            expectedUnfurledContactsList = [
                common.DomainContact(contact="123", type="security"),
            ]
            expectedContactsDict = {
                PublicContact.ContactTypeChoices.ADMINISTRATIVE: None,
                PublicContact.ContactTypeChoices.SECURITY: "123",
                PublicContact.ContactTypeChoices.TECHNICAL: None,
            }
            expectedHostsDict = {
                "name": self.mockDataInfoDomain.hosts[0],
                "addrs": [],  # should return empty bc fake.host.com is not a subdomain of igorville.gov
                "cr_date": self.mockDataInfoHosts.cr_date,
            }

            # this can be changed when the getter for contacts is implemented
            domain._get_property("contacts")

            # check domain info is still correct and not overridden
            self.assertEqual(domain._cache["auth_info"], self.mockDataInfoDomain.auth_info)
            self.assertEqual(domain._cache["cr_date"], self.mockDataInfoDomain.cr_date)

            # check contacts
            self.assertEqual(domain._cache["_contacts"], self.mockDataInfoDomain.contacts)
            # The contact list should not contain what is sent by the registry by default,
            # as _fetch_cache will transform the type to PublicContact
            self.assertNotEqual(domain._cache["contacts"], expectedUnfurledContactsList)
            self.assertEqual(domain._cache["contacts"], expectedContactsDict)

            # get and check hosts is set correctly
            domain._get_property("hosts")
            self.assertEqual(domain._cache["hosts"], [expectedHostsDict])
            self.assertEqual(domain._cache["contacts"], expectedContactsDict)
            # invalidate cache
            domain._cache = {}

            # get host
            domain._get_property("hosts")
            # Should return empty bc fake.host.com is not a subdomain of igorville.gov
            self.assertEqual(domain._cache["hosts"], [expectedHostsDict])

            # get contacts
            domain._get_property("contacts")
            self.assertEqual(domain._cache["hosts"], [expectedHostsDict])
            self.assertEqual(domain._cache["contacts"], expectedContactsDict)

    def test_cache_nested_elements_is_subdomain(self):
        """Cache works correctly with the nested objects cache and hosts"""
        with less_console_noise():
            domain, _ = Domain.objects.get_or_create(name="meoward.gov")

            # The contact list will initially contain objects of type 'DomainContact'
            # this is then transformed into PublicContact, and cache should NOT
            # hold onto the DomainContact object
            expectedUnfurledContactsList = [
                common.DomainContact(contact="123", type="security"),
            ]
            expectedContactsDict = {
                PublicContact.ContactTypeChoices.ADMINISTRATIVE: None,
                PublicContact.ContactTypeChoices.SECURITY: "123",
                PublicContact.ContactTypeChoices.TECHNICAL: None,
            }
            expectedHostsDict = {
                "name": self.mockDataInfoDomainSubdomain.hosts[0],
                "addrs": [item.addr for item in self.mockDataInfoHosts.addrs],
                "cr_date": self.mockDataInfoHosts.cr_date,
            }

            # this can be changed when the getter for contacts is implemented
            domain._get_property("contacts")

            # check domain info is still correct and not overridden
            self.assertEqual(domain._cache["auth_info"], self.mockDataInfoDomainSubdomain.auth_info)
            self.assertEqual(domain._cache["cr_date"], self.mockDataInfoDomainSubdomain.cr_date)

            # check contacts
            self.assertEqual(domain._cache["_contacts"], self.mockDataInfoDomainSubdomain.contacts)
            # The contact list should not contain what is sent by the registry by default,
            # as _fetch_cache will transform the type to PublicContact
            self.assertNotEqual(domain._cache["contacts"], expectedUnfurledContactsList)
            self.assertEqual(domain._cache["contacts"], expectedContactsDict)

            # get and check hosts is set correctly
            domain._get_property("hosts")
            self.assertEqual(domain._cache["hosts"], [expectedHostsDict])
            self.assertEqual(domain._cache["contacts"], expectedContactsDict)
            # invalidate cache
            domain._cache = {}

            # get host
            domain._get_property("hosts")
            self.assertEqual(domain._cache["hosts"], [expectedHostsDict])

            # get contacts
            domain._get_property("contacts")
            self.assertEqual(domain._cache["hosts"], [expectedHostsDict])
            self.assertEqual(domain._cache["contacts"], expectedContactsDict)

    def test_map_epp_contact_to_public_contact(self):
        # Tests that the mapper is working how we expect
        with less_console_noise():
            domain, _ = Domain.objects.get_or_create(name="registry.gov")
            security = PublicContact.ContactTypeChoices.SECURITY
            mapped = domain.map_epp_contact_to_public_contact(
                self.mockDataInfoContact,
                self.mockDataInfoContact.id,
                security,
            )

            expected_contact = PublicContact(
                domain=domain,
                contact_type=security,
                registry_id="123",
                email="123@mail.gov",
                voice="+1.8882820870",
                fax="+1-212-9876543",
                pw="lastPw",
                name="Registry Customer Service",
                org="Cybersecurity and Infrastructure Security Agency",
                city="Arlington",
                pc="22201",
                cc="US",
                sp="VA",
                street1="4200 Wilson Blvd.",
            )

            # Test purposes only, since we're comparing
            # two duplicate objects. We would expect
            # these not to have the same state.
            expected_contact._state = mapped._state

            # Mapped object is what we expect
            self.assertEqual(mapped.__dict__, expected_contact.__dict__)

            # The mapped object should correctly translate to a DB
            # object. If not, something else went wrong.
            db_object = domain._get_or_create_public_contact(mapped)
            in_db = PublicContact.objects.filter(
                registry_id=domain.security_contact.registry_id,
                contact_type=security,
            ).get()
            # DB Object is the same as the mapped object
            self.assertEqual(db_object, in_db)

            domain.security_contact = in_db
            # Trigger the getter
            _ = domain.security_contact
            # Check to see that changes made
            # to DB objects persist in cache correctly
            in_db.email = "123test@mail.gov"
            in_db.save()

            cached_contact = domain._cache["contacts"].get(security)
            self.assertEqual(cached_contact, in_db.registry_id)
            self.assertEqual(domain.security_contact.email, "123test@mail.gov")

    def test_errors_map_epp_contact_to_public_contact(self):
        """
        Scenario: Registrant gets invalid data from EPPLib
            When the `map_epp_contact_to_public_contact` function
                gets invalid data from EPPLib
            Then the function throws the expected ContactErrors
        """
        with less_console_noise():
            domain, _ = Domain.objects.get_or_create(name="registry.gov")
            fakedEpp = self.fakedEppObject()
            invalid_length = fakedEpp.dummyInfoContactResultData(
                "Cymaticsisasubsetofmodalvibrationalphenomena", "lengthInvalid@mail.gov"
            )
            valid_object = fakedEpp.dummyInfoContactResultData("valid", "valid@mail.gov")

            desired_error = ContactErrorCodes.CONTACT_ID_INVALID_LENGTH
            with self.assertRaises(ContactError) as context:
                domain.map_epp_contact_to_public_contact(
                    invalid_length,
                    invalid_length.id,
                    PublicContact.ContactTypeChoices.SECURITY,
                )
            self.assertEqual(context.exception.code, desired_error)

            desired_error = ContactErrorCodes.CONTACT_ID_NONE
            with self.assertRaises(ContactError) as context:
                domain.map_epp_contact_to_public_contact(
                    valid_object,
                    None,
                    PublicContact.ContactTypeChoices.SECURITY,
                )
            self.assertEqual(context.exception.code, desired_error)

            desired_error = ContactErrorCodes.CONTACT_INVALID_TYPE
            with self.assertRaises(ContactError) as context:
                domain.map_epp_contact_to_public_contact(
                    "bad_object",
                    valid_object.id,
                    PublicContact.ContactTypeChoices.SECURITY,
                )
            self.assertEqual(context.exception.code, desired_error)

            desired_error = ContactErrorCodes.CONTACT_TYPE_NONE
            with self.assertRaises(ContactError) as context:
                domain.map_epp_contact_to_public_contact(
                    valid_object,
                    valid_object.id,
                    None,
                )
            self.assertEqual(context.exception.code, desired_error)


class TestDomainCreation(MockEppLib):
    """Rule: An approved domain application must result in a domain"""

    @boto3_mocking.patching
    def test_approved_application_creates_domain_locally(self):
        """
        Scenario: Analyst approves a domain application
            When the DomainApplication transitions to approved
            Then a Domain exists in the database with the same `name`
            But a domain object does not exist in the registry
        """
<<<<<<< HEAD
        draft_domain, _ = DraftDomain.objects.get_or_create(name="igorville.gov")
        user, _ = User.objects.get_or_create()
        investigator, _ = User.objects.get_or_create(username="frenchtoast", is_staff=True)
        application = DomainApplication.objects.create(
            creator=user, requested_domain=draft_domain, investigator=investigator
        )
=======
        with less_console_noise():
            draft_domain, _ = DraftDomain.objects.get_or_create(name="igorville.gov")
            user, _ = User.objects.get_or_create()
            application = DomainApplication.objects.create(creator=user, requested_domain=draft_domain)
>>>>>>> 1cfb4958

            mock_client = MockSESClient()
            with boto3_mocking.clients.handler_for("sesv2", mock_client):
                # skip using the submit method
                application.status = DomainApplication.ApplicationStatus.SUBMITTED
                # transition to approve state
                application.approve()
            # should have information present for this domain
            domain = Domain.objects.get(name="igorville.gov")
            self.assertTrue(domain)
            self.mockedSendFunction.assert_not_called()

    def test_accessing_domain_properties_creates_domain_in_registry(self):
        """
        Scenario: A registrant checks the status of a newly approved domain
            Given that no domain object exists in the registry
            When a property is accessed
            Then Domain sends `commands.CreateDomain` to the registry
            And `domain.state` is set to `UNKNOWN`
            And `domain.is_active()` returns False
        """
        with less_console_noise():
            domain = Domain.objects.create(name="beef-tongue.gov")
            # trigger getter
            _ = domain.statuses

            # contacts = PublicContact.objects.filter(domain=domain,
            # type=PublicContact.ContactTypeChoices.REGISTRANT).get()

            # Called in _fetch_cache
            self.mockedSendFunction.assert_has_calls(
                [
                    # TODO: due to complexity of the test, will return to it in
                    # a future ticket
                    # call(
                    #     commands.CreateDomain(name="beef-tongue.gov",
                    #     id=contact.registry_id, auth_info=None),
                    #     cleaned=True,
                    # ),
                    call(
                        commands.InfoDomain(name="beef-tongue.gov", auth_info=None),
                        cleaned=True,
                    ),
                ],
                any_order=False,  # Ensure calls are in the specified order
            )

            self.assertEqual(domain.state, Domain.State.UNKNOWN)
            self.assertEqual(domain.is_active(), False)

    @skip("assertion broken with mock addition")
    def test_empty_domain_creation(self):
        """Can't create a completely empty domain."""
        with self.assertRaisesRegex(IntegrityError, "name"):
            Domain.objects.create()

    def test_minimal_creation(self):
        """Can create with just a name."""
        with less_console_noise():
            Domain.objects.create(name="igorville.gov")

    @skip("assertion broken with mock addition")
    def test_duplicate_creation(self):
        """Can't create domain if name is not unique."""
        Domain.objects.create(name="igorville.gov")
        with self.assertRaisesRegex(IntegrityError, "name"):
            Domain.objects.create(name="igorville.gov")

    def tearDown(self) -> None:
        DomainInformation.objects.all().delete()
        DomainApplication.objects.all().delete()
        PublicContact.objects.all().delete()
        Domain.objects.all().delete()
        User.objects.all().delete()
        DraftDomain.objects.all().delete()
        super().tearDown()


class TestDomainStatuses(MockEppLib):
    """Domain statuses are set by the registry"""

    def test_get_status(self):
        """Domain 'statuses' getter returns statuses by calling epp"""
        with less_console_noise():
            domain, _ = Domain.objects.get_or_create(name="chicken-liver.gov")
            # trigger getter
            _ = domain.statuses
            status_list = [status.state for status in self.mockDataInfoDomain.statuses]
            self.assertEquals(domain._cache["statuses"], status_list)
            # Called in _fetch_cache
            self.mockedSendFunction.assert_has_calls(
                [
                    call(
                        commands.InfoDomain(name="chicken-liver.gov", auth_info=None),
                        cleaned=True,
                    ),
                ],
                any_order=False,  # Ensure calls are in the specified order
            )

    def test_get_status_returns_empty_list_when_value_error(self):
        """Domain 'statuses' getter returns an empty list
        when value error"""
        with less_console_noise():
            domain, _ = Domain.objects.get_or_create(name="pig-knuckles.gov")

            def side_effect(self):
                raise KeyError

            patcher = patch("registrar.models.domain.Domain._get_property")
            mocked_get = patcher.start()
            mocked_get.side_effect = side_effect

            # trigger getter
            _ = domain.statuses

            with self.assertRaises(KeyError):
                _ = domain._cache["statuses"]
            self.assertEquals(_, [])

            patcher.stop()

    @skip("not implemented yet")
    def test_place_client_hold_sets_status(self):
        """Domain 'place_client_hold' method causes the registry to change statuses"""
        raise

    @skip("not implemented yet")
    def test_revert_client_hold_sets_status(self):
        """Domain 'revert_client_hold' method causes the registry to change statuses"""
        raise

    def test_first_ready(self):
        """
        first_ready is set when a domain is first transitioned to READY. It does not get overwritten
        in case the domain gets out of and back into READY.
        """
        with less_console_noise():
            domain, _ = Domain.objects.get_or_create(name="pig-knuckles.gov", state=Domain.State.DNS_NEEDED)
            self.assertEqual(domain.first_ready, None)
            domain.ready()
            # check that status is READY
            self.assertTrue(domain.is_active())
            self.assertNotEqual(domain.first_ready, None)
            # Capture the value of first_ready
            first_ready = domain.first_ready
            # change domain status
            domain.dns_needed()
            self.assertFalse(domain.is_active())
            # change  back to READY
            domain.ready()
            self.assertTrue(domain.is_active())
            # assert that the value of first_ready has not changed
            self.assertEqual(domain.first_ready, first_ready)

    def tearDown(self) -> None:
        PublicContact.objects.all().delete()
        Domain.objects.all().delete()
        super().tearDown()


class TestDomainAvailable(MockEppLib):
    """Test Domain.available"""

    # No SetUp or tearDown necessary for these tests

    def test_domain_available(self):
        """
        Scenario: Testing whether an available domain is available
            Should return True

            Mock response to mimic EPP Response
            Validate CheckDomain command is called
            Validate response given mock
        """

        def side_effect(_request, cleaned):
            return MagicMock(
                res_data=[responses.check.CheckDomainResultData(name="available.gov", avail=True, reason=None)],
            )

        with less_console_noise():
            patcher = patch("registrar.models.domain.registry.send")
            mocked_send = patcher.start()
            mocked_send.side_effect = side_effect

            available = Domain.available("available.gov")
            mocked_send.assert_has_calls(
                [
                    call(
                        commands.CheckDomain(
                            ["available.gov"],
                        ),
                        cleaned=True,
                    )
                ]
            )
            self.assertTrue(available)
            patcher.stop()

    def test_domain_unavailable(self):
        """
        Scenario: Testing whether an unavailable domain is available
            Should return False

            Mock response to mimic EPP Response
            Validate CheckDomain command is called
            Validate response given mock
        """

        def side_effect(_request, cleaned):
            return MagicMock(
                res_data=[responses.check.CheckDomainResultData(name="unavailable.gov", avail=False, reason="In Use")],
            )

        with less_console_noise():
            patcher = patch("registrar.models.domain.registry.send")
            mocked_send = patcher.start()
            mocked_send.side_effect = side_effect

            available = Domain.available("unavailable.gov")
            mocked_send.assert_has_calls(
                [
                    call(
                        commands.CheckDomain(
                            ["unavailable.gov"],
                        ),
                        cleaned=True,
                    )
                ]
            )
            self.assertFalse(available)
            patcher.stop()

    def test_domain_available_with_invalid_error(self):
        """
        Scenario: Testing whether an invalid domain is available
            Should throw InvalidDomainError

            Validate InvalidDomainError is raised
        """
        with less_console_noise():
            with self.assertRaises(errors.InvalidDomainError):
                Domain.available("invalid-string")

    def test_domain_available_with_empty_string(self):
        """
        Scenario: Testing whether an empty string domain name is available
            Should throw InvalidDomainError

            Validate InvalidDomainError is raised
        """
        with less_console_noise():
            with self.assertRaises(errors.InvalidDomainError):
                Domain.available("")

    def test_domain_available_unsuccessful(self):
        """
        Scenario: Testing behavior when registry raises a RegistryError

            Validate RegistryError is raised
        """

        def side_effect(_request, cleaned):
            raise RegistryError(code=ErrorCode.COMMAND_SYNTAX_ERROR)

        with less_console_noise():
            patcher = patch("registrar.models.domain.registry.send")
            mocked_send = patcher.start()
            mocked_send.side_effect = side_effect

            with self.assertRaises(RegistryError):
                Domain.available("raises-error.gov")
            patcher.stop()


class TestRegistrantContacts(MockEppLib):
    """Rule: Registrants may modify their WHOIS data"""

    def setUp(self):
        """
        Background:
            Given the registrant is logged in
            And the registrant is the admin on a domain
        """
        super().setUp()
        # Creates a domain with no contact associated to it
        self.domain, _ = Domain.objects.get_or_create(name="security.gov")
        # Creates a domain with an associated contact
        self.domain_contact, _ = Domain.objects.get_or_create(name="freeman.gov")

    def tearDown(self):
        super().tearDown()
        self.domain._invalidate_cache()
        self.domain_contact._invalidate_cache()
        PublicContact.objects.all().delete()
        Domain.objects.all().delete()

    def test_no_security_email(self):
        """
        Scenario: Registrant has not added a security contact email
            Given `domain.security_contact` has not been set to anything
            When the domain is created in the registry
            Then the domain has a valid security contact with CISA defaults
            And disclose flags are set to keep the email address hidden
        """
        with less_console_noise():
            # making a domain should make it domain
            expectedSecContact = PublicContact.get_default_security()
            expectedSecContact.domain = self.domain
            self.domain.dns_needed_from_unknown()
            self.assertEqual(self.mockedSendFunction.call_count, 8)
            self.assertEqual(PublicContact.objects.filter(domain=self.domain).count(), 4)
            self.assertEqual(
                PublicContact.objects.get(
                    domain=self.domain,
                    contact_type=PublicContact.ContactTypeChoices.SECURITY,
                ).email,
                expectedSecContact.email,
            )
            id = PublicContact.objects.get(
                domain=self.domain,
                contact_type=PublicContact.ContactTypeChoices.SECURITY,
            ).registry_id
            expectedSecContact.registry_id = id
            expectedCreateCommand = self._convertPublicContactToEpp(expectedSecContact, disclose_email=False)
            expectedUpdateDomain = commands.UpdateDomain(
                name=self.domain.name,
                add=[common.DomainContact(contact=expectedSecContact.registry_id, type="security")],
            )
            self.mockedSendFunction.assert_any_call(expectedCreateCommand, cleaned=True)
            self.mockedSendFunction.assert_any_call(expectedUpdateDomain, cleaned=True)

    def test_user_adds_security_email(self):
        """
        Scenario: Registrant adds a security contact email
            When `domain.security_contact` is set equal to a PublicContact with the
                chosen security contact email
            Then Domain sends `commands.CreateContact` to the registry
            And Domain sends `commands.UpdateDomain` to the registry with the newly
                created contact of type 'security'
        """
        with less_console_noise():
            # make a security contact that is a PublicContact
            # make sure a security email already exists
            self.domain.dns_needed_from_unknown()
            expectedSecContact = PublicContact.get_default_security()
            expectedSecContact.domain = self.domain
            expectedSecContact.email = "newEmail@fake.com"
            expectedSecContact.registry_id = "456"
            expectedSecContact.name = "Fakey McFakerson"
            # calls the security contact setter as if you did
            #  self.domain.security_contact=expectedSecContact
            expectedSecContact.save()
            # no longer the default email it should be disclosed
            expectedCreateCommand = self._convertPublicContactToEpp(expectedSecContact, disclose_email=True)
            expectedUpdateDomain = commands.UpdateDomain(
                name=self.domain.name,
                add=[common.DomainContact(contact=expectedSecContact.registry_id, type="security")],
            )
            # check that send has triggered the create command for the contact
            receivedSecurityContact = PublicContact.objects.get(
                domain=self.domain, contact_type=PublicContact.ContactTypeChoices.SECURITY
            )
            self.assertEqual(receivedSecurityContact, expectedSecContact)
            self.mockedSendFunction.assert_any_call(expectedCreateCommand, cleaned=True)
            self.mockedSendFunction.assert_any_call(expectedUpdateDomain, cleaned=True)

    def test_security_email_is_idempotent(self):
        """
        Scenario: Registrant adds a security contact email twice, due to a UI glitch
            When `commands.CreateContact` and `commands.UpdateDomain` are sent
                to the registry twice with identical data
            Then no errors are raised in Domain
        """
        with less_console_noise():
            security_contact = self.domain.get_default_security_contact()
            security_contact.registry_id = "fail"
            security_contact.save()
            self.domain.security_contact = security_contact
            expectedCreateCommand = self._convertPublicContactToEpp(security_contact, disclose_email=False)
            expectedUpdateDomain = commands.UpdateDomain(
                name=self.domain.name,
                add=[common.DomainContact(contact=security_contact.registry_id, type="security")],
            )
            expected_calls = [
                call(expectedCreateCommand, cleaned=True),
                call(expectedCreateCommand, cleaned=True),
                call(expectedUpdateDomain, cleaned=True),
            ]
            self.mockedSendFunction.assert_has_calls(expected_calls, any_order=True)
            self.assertEqual(PublicContact.objects.filter(domain=self.domain).count(), 1)

    def test_user_deletes_security_email(self):
        """
        Scenario: Registrant clears out an existing security contact email
            Given a domain exists in the registry with a user-added security email
            When `domain.security_contact` is set equal to a PublicContact with an empty
                security contact email
            Then Domain sends `commands.UpdateDomain` and `commands.DeleteContact`
                to the registry
            And the domain has a valid security contact with CISA defaults
            And disclose flags are set to keep the email address hidden
        """
        with less_console_noise():
            old_contact = self.domain.get_default_security_contact()
            old_contact.registry_id = "fail"
            old_contact.email = "user.entered@email.com"
            old_contact.save()
            new_contact = self.domain.get_default_security_contact()
            new_contact.registry_id = "fail"
            new_contact.email = ""
            self.domain.security_contact = new_contact
            firstCreateContactCall = self._convertPublicContactToEpp(old_contact, disclose_email=True)
            updateDomainAddCall = commands.UpdateDomain(
                name=self.domain.name,
                add=[common.DomainContact(contact=old_contact.registry_id, type="security")],
            )
            self.assertEqual(
                PublicContact.objects.filter(domain=self.domain).get().email,
                PublicContact.get_default_security().email,
            )
            # this one triggers the fail
            secondCreateContact = self._convertPublicContactToEpp(new_contact, disclose_email=True)
            updateDomainRemCall = commands.UpdateDomain(
                name=self.domain.name,
                rem=[common.DomainContact(contact=old_contact.registry_id, type="security")],
            )
            defaultSecID = PublicContact.objects.filter(domain=self.domain).get().registry_id
            default_security = PublicContact.get_default_security()
            default_security.registry_id = defaultSecID
            createDefaultContact = self._convertPublicContactToEpp(default_security, disclose_email=False)
            updateDomainWDefault = commands.UpdateDomain(
                name=self.domain.name,
                add=[common.DomainContact(contact=defaultSecID, type="security")],
            )
            expected_calls = [
                call(firstCreateContactCall, cleaned=True),
                call(updateDomainAddCall, cleaned=True),
                call(secondCreateContact, cleaned=True),
                call(updateDomainRemCall, cleaned=True),
                call(createDefaultContact, cleaned=True),
                call(updateDomainWDefault, cleaned=True),
            ]
            self.mockedSendFunction.assert_has_calls(expected_calls, any_order=True)

    def test_updates_security_email(self):
        """
        Scenario: Registrant replaces one valid security contact email with another
            Given a domain exists in the registry with a user-added security email
            When `domain.security_contact` is set equal to a PublicContact with a new
                security contact email
            Then Domain sends `commands.UpdateContact` to the registry
        """
        with less_console_noise():
            security_contact = self.domain.get_default_security_contact()
            security_contact.email = "originalUserEmail@gmail.com"
            security_contact.registry_id = "fail"
            security_contact.save()
            expectedCreateCommand = self._convertPublicContactToEpp(security_contact, disclose_email=True)
            expectedUpdateDomain = commands.UpdateDomain(
                name=self.domain.name,
                add=[common.DomainContact(contact=security_contact.registry_id, type="security")],
            )
            security_contact.email = "changedEmail@email.com"
            security_contact.save()
            expectedSecondCreateCommand = self._convertPublicContactToEpp(security_contact, disclose_email=True)
            updateContact = self._convertPublicContactToEpp(security_contact, disclose_email=True, createContact=False)
            expected_calls = [
                call(expectedCreateCommand, cleaned=True),
                call(expectedUpdateDomain, cleaned=True),
                call(expectedSecondCreateCommand, cleaned=True),
                call(updateContact, cleaned=True),
            ]
            self.mockedSendFunction.assert_has_calls(expected_calls, any_order=True)
            self.assertEqual(PublicContact.objects.filter(domain=self.domain).count(), 1)

    def test_security_email_returns_on_registry_error(self):
        """
        Scenario: Security email previously set through EPP and stored in registrar's database.
            Registry is unavailable and throws exception when attempting to build cache from
            registry. Security email retrieved from database.
        """
        with less_console_noise():
            # Use self.domain_contact which has been initialized with existing contacts, including securityContact
            # call get_security_email to initially set the security_contact_registry_id in the domain model
            self.domain_contact.get_security_email()
            # invalidate the cache so the next time get_security_email is called, it has to attempt to populate cache
            self.domain_contact._invalidate_cache()

            # mock that registry throws an error on the EPP send
            def side_effect(_request, cleaned):
                raise RegistryError(code=ErrorCode.COMMAND_FAILED)

            patcher = patch("registrar.models.domain.registry.send")
            mocked_send = patcher.start()
            mocked_send.side_effect = side_effect
            # when get_security_email is called, the registry error will force the security contact
            # to be retrieved using the security_contact_registry_id in the domain model
            security_email = self.domain_contact.get_security_email()
            # assert that the proper security contact was retrieved by testing the email matches expected value
            self.assertEqual(security_email, "security@mail.gov")
            patcher.stop()

    def test_security_email_stored_on_fetch_cache(self):
        """
        Scenario: Security email is stored in db when security contact is retrieved from fetch_cache.
            Verify the success of this by asserting get_or_create calls to db.
            The mocked data for the EPP calls for the freeman.gov domain returns a security
            contact with registry id of securityContact when InfoContact is called
        """
        with less_console_noise():
            # Use self.domain_contact which has been initialized with existing contacts, including securityContact

            # force fetch_cache to be called, which will return above documented mocked hosts
            self.domain_contact.get_security_email()

            # assert that the security_contact_registry_id in the db matches "securityContact"
            self.assertEqual(self.domain_contact.security_contact_registry_id, "securityContact")

    def test_not_disclosed_on_other_contacts(self):
        """
        Scenario: Registrant creates a new domain with multiple contacts
            When `domain` has registrant, admin, technical,
                and security contacts
            Then Domain sends `commands.CreateContact` to the registry
            And the field `disclose` is set to false for DF.EMAIL
                on all fields except security
        """
        with less_console_noise():
            # Generates a domain with four existing contacts
            domain, _ = Domain.objects.get_or_create(name="freeman.gov")
            # Contact setup
            expected_admin = domain.get_default_administrative_contact()
            expected_admin.email = self.mockAdministrativeContact.email
            expected_registrant = domain.get_default_registrant_contact()
            expected_registrant.email = self.mockRegistrantContact.email
            expected_security = domain.get_default_security_contact()
            expected_security.email = self.mockSecurityContact.email
            expected_tech = domain.get_default_technical_contact()
            expected_tech.email = self.mockTechnicalContact.email
            domain.administrative_contact = expected_admin
            domain.registrant_contact = expected_registrant
            domain.security_contact = expected_security
            domain.technical_contact = expected_tech
            contacts = [
                (expected_admin, domain.administrative_contact),
                (expected_registrant, domain.registrant_contact),
                (expected_security, domain.security_contact),
                (expected_tech, domain.technical_contact),
            ]
            # Test for each contact
            for contact in contacts:
                expected_contact = contact[0]
                actual_contact = contact[1]
                is_security = expected_contact.contact_type == "security"
                expectedCreateCommand = self._convertPublicContactToEpp(expected_contact, disclose_email=is_security)
                # Should only be disclosed if the type is security, as the email is valid
                self.mockedSendFunction.assert_any_call(expectedCreateCommand, cleaned=True)
                # The emails should match on both items
                self.assertEqual(expected_contact.email, actual_contact.email)

    def test_convert_public_contact_to_epp(self):
        with less_console_noise():
            domain, _ = Domain.objects.get_or_create(name="freeman.gov")
            dummy_contact = domain.get_default_security_contact()
            test_disclose = self._convertPublicContactToEpp(dummy_contact, disclose_email=True).__dict__
            test_not_disclose = self._convertPublicContactToEpp(dummy_contact, disclose_email=False).__dict__
            # Separated for linter
            disclose_email_field = {common.DiscloseField.EMAIL}
            expected_disclose = {
                "auth_info": common.ContactAuthInfo(pw="2fooBAR123fooBaz"),
                "disclose": common.Disclose(flag=True, fields=disclose_email_field, types=None),
                "email": "dotgov@cisa.dhs.gov",
                "extensions": [],
                "fax": None,
                "id": "ThIq2NcRIDN7PauO",
                "ident": None,
                "notify_email": None,
                "postal_info": common.PostalInfo(
                    name="Registry Customer Service",
                    addr=common.ContactAddr(
                        street=["4200 Wilson Blvd.", None, None],
                        city="Arlington",
                        pc="22201",
                        cc="US",
                        sp="VA",
                    ),
                    org="Cybersecurity and Infrastructure Security Agency",
                    type="loc",
                ),
                "vat": None,
                "voice": "+1.8882820870",
            }
            # Separated for linter
            expected_not_disclose = {
                "auth_info": common.ContactAuthInfo(pw="2fooBAR123fooBaz"),
                "disclose": common.Disclose(flag=False, fields=disclose_email_field, types=None),
                "email": "dotgov@cisa.dhs.gov",
                "extensions": [],
                "fax": None,
                "id": "ThrECENCHI76PGLh",
                "ident": None,
                "notify_email": None,
                "postal_info": common.PostalInfo(
                    name="Registry Customer Service",
                    addr=common.ContactAddr(
                        street=["4200 Wilson Blvd.", None, None],
                        city="Arlington",
                        pc="22201",
                        cc="US",
                        sp="VA",
                    ),
                    org="Cybersecurity and Infrastructure Security Agency",
                    type="loc",
                ),
                "vat": None,
                "voice": "+1.8882820870",
            }
            # Set the ids equal, since this value changes
            test_disclose["id"] = expected_disclose["id"]
            test_not_disclose["id"] = expected_not_disclose["id"]
            self.assertEqual(test_disclose, expected_disclose)
            self.assertEqual(test_not_disclose, expected_not_disclose)

    def test_not_disclosed_on_default_security_contact(self):
        """
        Scenario: Registrant creates a new domain with no security email
            When `domain.security_contact.email` is equal to the default
            Then Domain sends `commands.CreateContact` to the registry
            And the field `disclose` is set to false for DF.EMAIL
        """
        with less_console_noise():
            domain, _ = Domain.objects.get_or_create(name="defaultsecurity.gov")
            expectedSecContact = PublicContact.get_default_security()
            expectedSecContact.domain = domain
            expectedSecContact.registry_id = "defaultSec"
            domain.security_contact = expectedSecContact
            expectedCreateCommand = self._convertPublicContactToEpp(expectedSecContact, disclose_email=False)
            self.mockedSendFunction.assert_any_call(expectedCreateCommand, cleaned=True)
            # Confirm that we are getting a default email
            self.assertEqual(domain.security_contact.email, expectedSecContact.email)

    def test_not_disclosed_on_default_technical_contact(self):
        """
        Scenario: Registrant creates a new domain with no technical contact
            When `domain.technical_contact.email` is equal to the default
            Then Domain sends `commands.CreateContact` to the registry
            And the field `disclose` is set to false for DF.EMAIL
        """
        with less_console_noise():
            domain, _ = Domain.objects.get_or_create(name="defaulttechnical.gov")
            expectedTechContact = PublicContact.get_default_technical()
            expectedTechContact.domain = domain
            expectedTechContact.registry_id = "defaultTech"
            domain.technical_contact = expectedTechContact
            expectedCreateCommand = self._convertPublicContactToEpp(expectedTechContact, disclose_email=False)
            self.mockedSendFunction.assert_any_call(expectedCreateCommand, cleaned=True)
            # Confirm that we are getting a default email
            self.assertEqual(domain.technical_contact.email, expectedTechContact.email)

    def test_is_disclosed_on_security_contact(self):
        """
        Scenario: Registrant creates a new domain with a security email
            When `domain.security_contact.email` is set to a valid email
                and is not the default
            Then Domain sends `commands.CreateContact` to the registry
            And the field `disclose` is set to true for DF.EMAIL
        """
        with less_console_noise():
            domain, _ = Domain.objects.get_or_create(name="igorville.gov")
            expectedSecContact = PublicContact.get_default_security()
            expectedSecContact.domain = domain
            expectedSecContact.email = "123@mail.gov"
            domain.security_contact = expectedSecContact
            expectedCreateCommand = self._convertPublicContactToEpp(expectedSecContact, disclose_email=True)
            self.mockedSendFunction.assert_any_call(expectedCreateCommand, cleaned=True)
            # Confirm that we are getting the desired email
            self.assertEqual(domain.security_contact.email, expectedSecContact.email)

    @skip("not implemented yet")
    def test_update_is_unsuccessful(self):
        """
        Scenario: An update to the security contact is unsuccessful
            When an error is returned from epplibwrapper
            Then a user-friendly error message is returned for displaying on the web
        """
        raise

    def test_contact_getter_security(self):
        with less_console_noise():
            security = PublicContact.ContactTypeChoices.SECURITY
            # Create prexisting object
            expected_contact = self.domain.map_epp_contact_to_public_contact(
                self.mockSecurityContact,
                contact_id="securityContact",
                contact_type=security,
            )
            # Checks if we grabbed the correct PublicContact
            self.assertEqual(self.domain_contact.security_contact.email, expected_contact.email)
            expected_contact_db = PublicContact.objects.filter(
                registry_id=self.domain_contact.security_contact.registry_id,
                contact_type=security,
            ).get()
            self.assertEqual(self.domain_contact.security_contact, expected_contact_db)
            self.mockedSendFunction.assert_has_calls(
                [
                    call(
                        commands.InfoContact(id="securityContact", auth_info=None),
                        cleaned=True,
                    ),
                ]
            )
            # Checks if we are receiving the cache we expect
            cache = self.domain_contact._cache["contacts"]
            self.assertEqual(cache.get(security), "securityContact")

    def test_contact_getter_technical(self):
        with less_console_noise():
            technical = PublicContact.ContactTypeChoices.TECHNICAL
            expected_contact = self.domain.map_epp_contact_to_public_contact(
                self.mockTechnicalContact,
                contact_id="technicalContact",
                contact_type=technical,
            )
            self.assertEqual(self.domain_contact.technical_contact.email, expected_contact.email)
            # Checks if we grab the correct PublicContact
            expected_contact_db = PublicContact.objects.filter(
                registry_id=self.domain_contact.technical_contact.registry_id,
                contact_type=technical,
            ).get()
            # Checks if we grab the correct PublicContact
            self.assertEqual(self.domain_contact.technical_contact, expected_contact_db)
            self.mockedSendFunction.assert_has_calls(
                [
                    call(
                        commands.InfoContact(id="technicalContact", auth_info=None),
                        cleaned=True,
                    ),
                ]
            )
            # Checks if we are receiving the cache we expect
            cache = self.domain_contact._cache["contacts"]
            self.assertEqual(cache.get(technical), "technicalContact")

    def test_contact_getter_administrative(self):
        with less_console_noise():
            administrative = PublicContact.ContactTypeChoices.ADMINISTRATIVE
            expected_contact = self.domain.map_epp_contact_to_public_contact(
                self.mockAdministrativeContact,
                contact_id="adminContact",
                contact_type=administrative,
            )
            self.assertEqual(self.domain_contact.administrative_contact.email, expected_contact.email)
            expected_contact_db = PublicContact.objects.filter(
                registry_id=self.domain_contact.administrative_contact.registry_id,
                contact_type=administrative,
            ).get()
            # Checks if we grab the correct PublicContact
            self.assertEqual(self.domain_contact.administrative_contact, expected_contact_db)
            self.mockedSendFunction.assert_has_calls(
                [
                    call(
                        commands.InfoContact(id="adminContact", auth_info=None),
                        cleaned=True,
                    ),
                ]
            )
            # Checks if we are receiving the cache we expect
            cache = self.domain_contact._cache["contacts"]
            self.assertEqual(cache.get(administrative), "adminContact")

    def test_contact_getter_registrant(self):
        with less_console_noise():
            expected_contact = self.domain.map_epp_contact_to_public_contact(
                self.mockRegistrantContact,
                contact_id="regContact",
                contact_type=PublicContact.ContactTypeChoices.REGISTRANT,
            )
            self.assertEqual(self.domain_contact.registrant_contact.email, expected_contact.email)
            expected_contact_db = PublicContact.objects.filter(
                registry_id=self.domain_contact.registrant_contact.registry_id,
                contact_type=PublicContact.ContactTypeChoices.REGISTRANT,
            ).get()
            # Checks if we grab the correct PublicContact
            self.assertEqual(self.domain_contact.registrant_contact, expected_contact_db)
            self.mockedSendFunction.assert_has_calls(
                [
                    call(
                        commands.InfoContact(id="regContact", auth_info=None),
                        cleaned=True,
                    ),
                ]
            )
            # Checks if we are receiving the cache we expect.
            self.assertEqual(self.domain_contact._cache["registrant"], expected_contact_db)


class TestRegistrantNameservers(MockEppLib):
    """Rule: Registrants may modify their nameservers"""

    def setUp(self):
        """
        Background:
            Given the registrant is logged in
            And the registrant is the admin on a domain
        """
        super().setUp()
        self.nameserver1 = "ns1.my-nameserver-1.com"
        self.nameserver2 = "ns1.my-nameserver-2.com"
        self.nameserver3 = "ns1.cats-are-superior3.com"

        self.domain, _ = Domain.objects.get_or_create(name="my-nameserver.gov", state=Domain.State.DNS_NEEDED)
        self.domainWithThreeNS, _ = Domain.objects.get_or_create(
            name="threenameserversDomain.gov", state=Domain.State.READY
        )

    def test_get_nameserver_changes_success_deleted_vals(self):
        """Testing only deleting and no other changes"""
        with less_console_noise():
            self.domain._cache["hosts"] = [
                {"name": "ns1.example.com", "addrs": None},
                {"name": "ns2.example.com", "addrs": ["1.2.3.4"]},
            ]
            newChanges = [
                ("ns1.example.com",),
            ]
            (
                deleted_values,
                updated_values,
                new_values,
                oldNameservers,
            ) = self.domain.getNameserverChanges(newChanges)

            self.assertEqual(deleted_values, ["ns2.example.com"])
            self.assertEqual(updated_values, [])
            self.assertEqual(new_values, {})
            self.assertEqual(
                oldNameservers,
                {"ns1.example.com": None, "ns2.example.com": ["1.2.3.4"]},
            )

    def test_get_nameserver_changes_success_updated_vals(self):
        """Testing only updating no other changes"""
        with less_console_noise():
            self.domain._cache["hosts"] = [
                {"name": "ns3.my-nameserver.gov", "addrs": ["1.2.3.4"]},
            ]
            newChanges = [
                ("ns3.my-nameserver.gov", ["1.2.4.5"]),
            ]
            (
                deleted_values,
                updated_values,
                new_values,
                oldNameservers,
            ) = self.domain.getNameserverChanges(newChanges)
            self.assertEqual(deleted_values, [])
            self.assertEqual(updated_values, [("ns3.my-nameserver.gov", ["1.2.4.5"])])
            self.assertEqual(new_values, {})
            self.assertEqual(
                oldNameservers,
                {"ns3.my-nameserver.gov": ["1.2.3.4"]},
            )

    def test_get_nameserver_changes_success_new_vals(self):
        with less_console_noise():
            # Testing only creating no other changes
            self.domain._cache["hosts"] = [
                {"name": "ns1.example.com", "addrs": None},
            ]
            newChanges = [
                ("ns1.example.com",),
                ("ns4.example.com",),
            ]
            (
                deleted_values,
                updated_values,
                new_values,
                oldNameservers,
            ) = self.domain.getNameserverChanges(newChanges)

            self.assertEqual(deleted_values, [])
            self.assertEqual(updated_values, [])
            self.assertEqual(new_values, {"ns4.example.com": None})
            self.assertEqual(
                oldNameservers,
                {
                    "ns1.example.com": None,
                },
            )

    def test_user_adds_one_nameserver(self):
        """
        Scenario: Registrant adds a single nameserver
            Given the domain has zero nameservers
            When `domain.nameservers` is set to an array of length 1
            Then `commands.CreateHost` and `commands.UpdateDomain` is sent
                to the registry
            And `domain.is_active` returns False
            And domain.first_ready is null
        """
        with less_console_noise():
            # set 1 nameserver
            nameserver = "ns1.my-nameserver.com"
            self.domain.nameservers = [(nameserver,)]
            # when we create a host, we should've updated at the same time
            created_host = commands.CreateHost(nameserver)
            update_domain_with_created = commands.UpdateDomain(
                name=self.domain.name,
                add=[common.HostObjSet([created_host.name])],
                rem=[],
            )
            # checking if commands were sent (commands have to be sent in order)
            expectedCalls = [
                call(created_host, cleaned=True),
                call(update_domain_with_created, cleaned=True),
            ]
            self.mockedSendFunction.assert_has_calls(expectedCalls)
            # check that status is still NOT READY
            # as you have less than 2 nameservers
            self.assertFalse(self.domain.is_active())
            self.assertEqual(self.domain.first_ready, None)

    def test_user_adds_two_nameservers(self):
        """
        Scenario: Registrant adds 2 or more nameservers, thereby activating the domain
            Given the domain has zero nameservers
            When `domain.nameservers` is set to an array of length 2
            Then `commands.CreateHost` and `commands.UpdateDomain` is sent
                to the registry
            And `domain.is_active` returns True
            And domain.first_ready is not null
        """
        with less_console_noise():
            # set 2 nameservers
            self.domain.nameservers = [(self.nameserver1,), (self.nameserver2,)]
            # when you create a host, you also have to update at same time
            created_host1 = commands.CreateHost(self.nameserver1)
            created_host2 = commands.CreateHost(self.nameserver2)
            update_domain_with_created = commands.UpdateDomain(
                name=self.domain.name,
                add=[
                    common.HostObjSet([created_host1.name, created_host2.name]),
                ],
                rem=[],
            )
            infoDomain = commands.InfoDomain(name="my-nameserver.gov", auth_info=None)
            # checking if commands were sent (commands have to be sent in order)
            expectedCalls = [
                call(infoDomain, cleaned=True),
                call(created_host1, cleaned=True),
                call(created_host2, cleaned=True),
                call(update_domain_with_created, cleaned=True),
            ]
            self.mockedSendFunction.assert_has_calls(expectedCalls, any_order=True)
            self.assertEqual(4, self.mockedSendFunction.call_count)
            # check that status is READY
            self.assertTrue(self.domain.is_active())
            self.assertNotEqual(self.domain.first_ready, None)

    def test_user_adds_too_many_nameservers(self):
        """
        Scenario: Registrant adds 14 or more nameservers
            Given the domain has zero nameservers
            When `domain.nameservers` is set to an array of length 14
            Then Domain raises a user-friendly error
        """
        with less_console_noise():
            # set 13+ nameservers
            nameserver1 = "ns1.cats-are-superior1.com"
            nameserver2 = "ns1.cats-are-superior2.com"
            nameserver3 = "ns1.cats-are-superior3.com"
            nameserver4 = "ns1.cats-are-superior4.com"
            nameserver5 = "ns1.cats-are-superior5.com"
            nameserver6 = "ns1.cats-are-superior6.com"
            nameserver7 = "ns1.cats-are-superior7.com"
            nameserver8 = "ns1.cats-are-superior8.com"
            nameserver9 = "ns1.cats-are-superior9.com"
            nameserver10 = "ns1.cats-are-superior10.com"
            nameserver11 = "ns1.cats-are-superior11.com"
            nameserver12 = "ns1.cats-are-superior12.com"
            nameserver13 = "ns1.cats-are-superior13.com"
            nameserver14 = "ns1.cats-are-superior14.com"

            def _get_14_nameservers():
                self.domain.nameservers = [
                    (nameserver1,),
                    (nameserver2,),
                    (nameserver3,),
                    (nameserver4,),
                    (nameserver5,),
                    (nameserver6,),
                    (nameserver7,),
                    (nameserver8,),
                    (nameserver9),
                    (nameserver10,),
                    (nameserver11,),
                    (nameserver12,),
                    (nameserver13,),
                    (nameserver14,),
                ]

            self.assertRaises(NameserverError, _get_14_nameservers)
            self.assertEqual(self.mockedSendFunction.call_count, 0)

    def test_user_removes_some_nameservers(self):
        """
        Scenario: Registrant removes some nameservers, while keeping at least 2
            Given the domain has 3 nameservers
            When `domain.nameservers` is set to an array containing nameserver #1 and #2
            Then `commands.UpdateDomain` and `commands.DeleteHost` is sent
                to the registry
            And `domain.is_active` returns True
        """
        with less_console_noise():
            # Mock is set to return 3 nameservers on infodomain
            self.domainWithThreeNS.nameservers = [(self.nameserver1,), (self.nameserver2,)]
            expectedCalls = [
                # calls info domain, and info on all hosts
                # to get past values
                # then removes the single host and updates domain
                call(
                    commands.InfoDomain(name=self.domainWithThreeNS.name, auth_info=None),
                    cleaned=True,
                ),
                call(commands.InfoHost(name="ns1.my-nameserver-1.com"), cleaned=True),
                call(commands.InfoHost(name="ns1.my-nameserver-2.com"), cleaned=True),
                call(commands.InfoHost(name="ns1.cats-are-superior3.com"), cleaned=True),
                call(
                    commands.UpdateDomain(
                        name=self.domainWithThreeNS.name,
                        add=[],
                        rem=[common.HostObjSet(hosts=["ns1.cats-are-superior3.com"])],
                        nsset=None,
                        keyset=None,
                        registrant=None,
                        auth_info=None,
                    ),
                    cleaned=True,
                ),
                call(commands.DeleteHost(name="ns1.cats-are-superior3.com"), cleaned=True),
            ]
            self.mockedSendFunction.assert_has_calls(expectedCalls, any_order=True)
            self.assertTrue(self.domainWithThreeNS.is_active())

    def test_user_removes_too_many_nameservers(self):
        """
        Scenario: Registrant removes some nameservers, bringing the total to less than 2
            Given the domain has 2 nameservers
            When `domain.nameservers` is set to an array containing nameserver #1
            Then `commands.UpdateDomain` and `commands.DeleteHost` is sent
                to the registry
            And `domain.is_active` returns False

        """
        with less_console_noise():
            self.domainWithThreeNS.nameservers = [(self.nameserver1,)]
            expectedCalls = [
                call(
                    commands.InfoDomain(name=self.domainWithThreeNS.name, auth_info=None),
                    cleaned=True,
                ),
                call(commands.InfoHost(name="ns1.my-nameserver-1.com"), cleaned=True),
                call(commands.InfoHost(name="ns1.my-nameserver-2.com"), cleaned=True),
                call(commands.InfoHost(name="ns1.cats-are-superior3.com"), cleaned=True),
                call(commands.DeleteHost(name="ns1.my-nameserver-2.com"), cleaned=True),
                call(
                    commands.UpdateDomain(
                        name=self.domainWithThreeNS.name,
                        add=[],
                        rem=[
                            common.HostObjSet(
                                hosts=[
                                    "ns1.my-nameserver-2.com",
                                    "ns1.cats-are-superior3.com",
                                ]
                            ),
                        ],
                        nsset=None,
                        keyset=None,
                        registrant=None,
                        auth_info=None,
                    ),
                    cleaned=True,
                ),
                call(commands.DeleteHost(name="ns1.cats-are-superior3.com"), cleaned=True),
            ]
            self.mockedSendFunction.assert_has_calls(expectedCalls, any_order=True)
            self.assertFalse(self.domainWithThreeNS.is_active())

    def test_user_replaces_nameservers(self):
        """
        Scenario: Registrant simultaneously adds and removes some nameservers
            Given the domain has 3 nameservers
            When `domain.nameservers` is set to an array containing nameserver #1 plus
                two new nameservers
            Then `commands.CreateHost` is sent to create #4 and #5
            And `commands.UpdateDomain` is sent to add #4 and #5 plus remove #2 and #3
            And `commands.DeleteHost` is sent to delete #2 and #3
        """
        with less_console_noise():
            self.domainWithThreeNS.nameservers = [
                (self.nameserver1,),
                ("ns1.cats-are-superior1.com",),
                ("ns1.cats-are-superior2.com",),
            ]
            expectedCalls = [
                call(
                    commands.InfoDomain(name=self.domainWithThreeNS.name, auth_info=None),
                    cleaned=True,
                ),
                call(commands.InfoHost(name="ns1.my-nameserver-1.com"), cleaned=True),
                call(commands.InfoHost(name="ns1.my-nameserver-2.com"), cleaned=True),
                call(commands.InfoHost(name="ns1.cats-are-superior3.com"), cleaned=True),
                call(commands.DeleteHost(name="ns1.my-nameserver-2.com"), cleaned=True),
                call(
                    commands.CreateHost(name="ns1.cats-are-superior1.com", addrs=[]),
                    cleaned=True,
                ),
                call(
                    commands.CreateHost(name="ns1.cats-are-superior2.com", addrs=[]),
                    cleaned=True,
                ),
                call(
                    commands.UpdateDomain(
                        name=self.domainWithThreeNS.name,
                        add=[
                            common.HostObjSet(
                                hosts=[
                                    "ns1.cats-are-superior1.com",
                                    "ns1.cats-are-superior2.com",
                                ]
                            ),
                        ],
                        rem=[
                            common.HostObjSet(
                                hosts=[
                                    "ns1.my-nameserver-2.com",
                                    "ns1.cats-are-superior3.com",
                                ]
                            ),
                        ],
                        nsset=None,
                        keyset=None,
                        registrant=None,
                        auth_info=None,
                    ),
                    cleaned=True,
                ),
            ]
            self.mockedSendFunction.assert_has_calls(expectedCalls, any_order=True)
            self.assertTrue(self.domainWithThreeNS.is_active())

    def test_user_cannot_add_subordinate_without_ip(self):
        """
        Scenario: Registrant adds a nameserver which is a subdomain of their .gov
            Given the domain exists in the registry
            When `domain.nameservers` is set to an array containing an entry
                with a subdomain of the domain and no IP addresses
            Then Domain raises a user-friendly error
        """
        with less_console_noise():
            dotgovnameserver = "my-nameserver.gov"
            with self.assertRaises(NameserverError):
                self.domain.nameservers = [(dotgovnameserver,)]

    def test_user_updates_ips(self):
        """
        Scenario: Registrant changes IP addresses for a nameserver
            Given the domain exists in the registry
            And has a subordinate nameserver
            When `domain.nameservers` is set to an array containing that nameserver
                with a different IP address(es)
            Then `commands.UpdateHost` is sent to the registry
        """
        with less_console_noise():
            domain, _ = Domain.objects.get_or_create(name="nameserverwithip.gov", state=Domain.State.READY)
            domain.nameservers = [
                ("ns1.nameserverwithip.gov", ["2.3.4.5", "1.2.3.4"]),
                (
                    "ns2.nameserverwithip.gov",
                    ["1.2.3.4", "2.3.4.5", "2001:0db8:85a3:0000:0000:8a2e:0370:7334"],
                ),
                ("ns3.nameserverwithip.gov", ["2.3.4.5"]),
            ]
            expectedCalls = [
                call(
                    commands.InfoDomain(name="nameserverwithip.gov", auth_info=None),
                    cleaned=True,
                ),
                call(commands.InfoHost(name="ns1.nameserverwithip.gov"), cleaned=True),
                call(commands.InfoHost(name="ns2.nameserverwithip.gov"), cleaned=True),
                call(commands.InfoHost(name="ns3.nameserverwithip.gov"), cleaned=True),
                call(
                    commands.UpdateHost(
                        name="ns2.nameserverwithip.gov",
                        add=[common.Ip(addr="2001:0db8:85a3:0000:0000:8a2e:0370:7334", ip="v6")],
                        rem=[],
                        chg=None,
                    ),
                    cleaned=True,
                ),
                call(
                    commands.UpdateHost(
                        name="ns3.nameserverwithip.gov",
                        add=[],
                        rem=[common.Ip(addr="1.2.3.4", ip=None)],
                        chg=None,
                    ),
                    cleaned=True,
                ),
            ]
            self.mockedSendFunction.assert_has_calls(expectedCalls, any_order=True)
            self.assertTrue(domain.is_active())

    def test_user_cannot_add_non_subordinate_with_ip(self):
        """
        Scenario: Registrant adds a nameserver which is NOT a subdomain of their .gov
            Given the domain exists in the registry
            When `domain.nameservers` is set to an array containing an entry
                which is not a subdomain of the domain and has IP addresses
            Then Domain raises a user-friendly error
        """
        with less_console_noise():
            dotgovnameserver = "mynameserverdotgov.gov"
            with self.assertRaises(NameserverError):
                self.domain.nameservers = [(dotgovnameserver, ["1.2.3"])]

    def test_nameservers_are_idempotent(self):
        """
        Scenario: Registrant adds a set of nameservers twice, due to a UI glitch
            When `commands.CreateHost` and `commands.UpdateDomain` are sent
                to the registry twice with identical data
            Then no errors are raised in Domain
        """
        with less_console_noise():
            # Checking that it doesn't create or update even if out of order
            self.domainWithThreeNS.nameservers = [
                (self.nameserver3,),
                (self.nameserver1,),
                (self.nameserver2,),
            ]
            expectedCalls = [
                call(
                    commands.InfoDomain(name=self.domainWithThreeNS.name, auth_info=None),
                    cleaned=True,
                ),
                call(commands.InfoHost(name="ns1.my-nameserver-1.com"), cleaned=True),
                call(commands.InfoHost(name="ns1.my-nameserver-2.com"), cleaned=True),
                call(commands.InfoHost(name="ns1.cats-are-superior3.com"), cleaned=True),
            ]
            self.mockedSendFunction.assert_has_calls(expectedCalls, any_order=True)
            self.assertEqual(self.mockedSendFunction.call_count, 4)

    def test_is_subdomain_with_no_ip(self):
        with less_console_noise():
            domain, _ = Domain.objects.get_or_create(name="nameserversubdomain.gov", state=Domain.State.READY)
            with self.assertRaises(NameserverError):
                domain.nameservers = [
                    ("ns1.nameserversubdomain.gov",),
                    ("ns2.nameserversubdomain.gov",),
                ]

    def test_not_subdomain_but_has_ip(self):
        with less_console_noise():
            domain, _ = Domain.objects.get_or_create(name="nameserversubdomain.gov", state=Domain.State.READY)
            with self.assertRaises(NameserverError):
                domain.nameservers = [
                    ("ns1.cats-da-best.gov", ["1.2.3.4"]),
                    ("ns2.cats-da-best.gov", ["2.3.4.5"]),
                ]

    def test_is_subdomain_but_ip_addr_not_valid(self):
        with less_console_noise():
            domain, _ = Domain.objects.get_or_create(name="nameserversubdomain.gov", state=Domain.State.READY)

            with self.assertRaises(NameserverError):
                domain.nameservers = [
                    ("ns1.nameserversubdomain.gov", ["1.2.3"]),
                    ("ns2.nameserversubdomain.gov", ["2.3.4"]),
                ]

    def test_setting_not_allowed(self):
        """Scenario: A domain state is not Ready or DNS needed
        then setting nameservers is not allowed"""
        with less_console_noise():
            domain, _ = Domain.objects.get_or_create(name="onholdDomain.gov", state=Domain.State.ON_HOLD)
            with self.assertRaises(ActionNotAllowed):
                domain.nameservers = [self.nameserver1, self.nameserver2]

    def test_nameserver_returns_on_registry_error(self):
        """
        Scenario: Nameservers previously set through EPP and stored in registrar's database.
            Registry is unavailable and throws exception when attempting to build cache from
            registry. Nameservers retrieved from database.
        """
        with less_console_noise():
            domain, _ = Domain.objects.get_or_create(name="fake.gov", state=Domain.State.READY)
            # set the host and host_ips directly in the database; this is normally handled through
            # fetch_cache
            host, _ = Host.objects.get_or_create(domain=domain, name="ns1.fake.gov")
            host_ip, _ = HostIP.objects.get_or_create(host=host, address="1.1.1.1")

            # mock that registry throws an error on the InfoHost send
            def side_effect(_request, cleaned):
                raise RegistryError(code=ErrorCode.COMMAND_FAILED)

            patcher = patch("registrar.models.domain.registry.send")
            mocked_send = patcher.start()
            mocked_send.side_effect = side_effect
            nameservers = domain.nameservers
            self.assertEqual(len(nameservers), 1)
            self.assertEqual(nameservers[0][0], "ns1.fake.gov")
            self.assertEqual(nameservers[0][1], ["1.1.1.1"])
            patcher.stop()

    def test_nameservers_stored_on_fetch_cache_a_subdomain_with_ip(self):
        """
        #1: Nameserver is a subdomain, and has an IP address
        referenced by mockDataInfoDomainSubdomainAndIPAddress
        """
        with less_console_noise():
            # make the domain
            domain, _ = Domain.objects.get_or_create(name="meow.gov", state=Domain.State.READY)

            # mock the get_or_create methods for Host and HostIP
            with patch.object(Host.objects, "get_or_create") as mock_host_get_or_create, patch.object(
                HostIP.objects, "get_or_create"
            ) as mock_host_ip_get_or_create:
                mock_host_get_or_create.return_value = (Host(domain=domain), True)
                mock_host_ip_get_or_create.return_value = (HostIP(), True)

                # force fetch_cache to be called, which will return above documented mocked hosts
                domain.nameservers

                mock_host_get_or_create.assert_called_once_with(domain=domain, name="fake.meow.gov")
                # Retrieve the mocked_host from the return value of the mock
                actual_mocked_host, _ = mock_host_get_or_create.return_value
                mock_host_ip_get_or_create.assert_called_with(address="2.0.0.8", host=actual_mocked_host)
                self.assertEqual(mock_host_ip_get_or_create.call_count, 1)

    def test_nameservers_stored_on_fetch_cache_a_subdomain_without_ip(self):
        """
        #2: Nameserver is a subdomain, but doesn't have an IP address associated
        referenced by mockDataInfoDomainSubdomainNoIP
        """
        with less_console_noise():
            # make the domain
            domain, _ = Domain.objects.get_or_create(name="subdomainwoip.gov", state=Domain.State.READY)

            # mock the get_or_create methods for Host and HostIP
            with patch.object(Host.objects, "get_or_create") as mock_host_get_or_create, patch.object(
                HostIP.objects, "get_or_create"
            ) as mock_host_ip_get_or_create:
                mock_host_get_or_create.return_value = (Host(domain=domain), True)
                mock_host_ip_get_or_create.return_value = (HostIP(), True)

                # force fetch_cache to be called, which will return above documented mocked hosts
                domain.nameservers

                mock_host_get_or_create.assert_called_once_with(domain=domain, name="fake.subdomainwoip.gov")
                mock_host_ip_get_or_create.assert_not_called()
                self.assertEqual(mock_host_ip_get_or_create.call_count, 0)

    def test_nameservers_stored_on_fetch_cache_not_subdomain_with_ip(self):
        """
        Scenario: Nameservers are stored in db when they are retrieved from fetch_cache.
            Verify the success of this by asserting get_or_create calls to db.
            The mocked data for the EPP calls returns a host name
            of 'fake.host.com' from InfoDomain and an array of 2 IPs: 1.2.3.4 and 2.3.4.5
            from InfoHost

        #3: Nameserver is not a subdomain, but it does have an IP address returned
        due to how we set up our defaults
        """
        with less_console_noise():
            domain, _ = Domain.objects.get_or_create(name="fake.gov", state=Domain.State.READY)

            with patch.object(Host.objects, "get_or_create") as mock_host_get_or_create, patch.object(
                HostIP.objects, "get_or_create"
            ) as mock_host_ip_get_or_create:
                mock_host_get_or_create.return_value = (Host(domain=domain), True)
                mock_host_ip_get_or_create.return_value = (HostIP(), True)

                # force fetch_cache to be called, which will return above documented mocked hosts
                domain.nameservers

                mock_host_get_or_create.assert_called_once_with(domain=domain, name="fake.host.com")
                mock_host_ip_get_or_create.assert_not_called()
                self.assertEqual(mock_host_ip_get_or_create.call_count, 0)

    def test_nameservers_stored_on_fetch_cache_not_subdomain_without_ip(self):
        """
        #4: Nameserver is not a subdomain and doesn't have an associated IP address
        referenced by self.mockDataInfoDomainNotSubdomainNoIP
        """
        with less_console_noise():
            domain, _ = Domain.objects.get_or_create(name="fakemeow.gov", state=Domain.State.READY)

            with patch.object(Host.objects, "get_or_create") as mock_host_get_or_create, patch.object(
                HostIP.objects, "get_or_create"
            ) as mock_host_ip_get_or_create:
                mock_host_get_or_create.return_value = (Host(domain=domain), True)
                mock_host_ip_get_or_create.return_value = (HostIP(), True)

                # force fetch_cache to be called, which will return above documented mocked hosts
                domain.nameservers
                mock_host_get_or_create.assert_called_once_with(domain=domain, name="fake.meow.com")
                mock_host_ip_get_or_create.assert_not_called()
                self.assertEqual(mock_host_ip_get_or_create.call_count, 0)

    @skip("not implemented yet")
    def test_update_is_unsuccessful(self):
        """
        Scenario: An update to the nameservers is unsuccessful
            When an error is returned from epplibwrapper
            Then a user-friendly error message is returned for displaying on the web

        Note: TODO 433 -- we will perform correct error handling and complete
        this ticket. We want to raise an error for update/create/delete, but
        don't want to lose user info (and exit out too early)
        """

        domain, _ = Domain.objects.get_or_create(name="failednameserver.gov", state=Domain.State.READY)

        with self.assertRaises(RegistryError):
            domain.nameservers = [("ns1.failednameserver.gov", ["4.5.6"])]

    def tearDown(self):
        HostIP.objects.all().delete()
        Host.objects.all().delete()
        Domain.objects.all().delete()
        return super().tearDown()


class TestNameserverValidation(TestCase):
    """Test the isValidDomain method which validates nameservers"""

    def test_255_chars_is_too_long(self):
        """Test that domain of 255 chars or longer is invalid"""
        domain_too_long = (
            "aaaaaaaaaaaaaaaaaaaaaaaaaaaaaaaaaaaa"
            ".bbbbbbbbbbbbbbbbbbbbbbbbbbbbbbbbbbbbbbbbbbbbbbbbbbbbb"
            ".bbbbbbbbbbbbbbbbbbbbbbbbbbbbbbbbbbbbbbbbbbbbbbbbbbbbb"
            ".bbbbbbbbbbbbbbbbbbbbbbbbbbbbbbbbbbbbbbbbbbbbbbbbbbbbb"
            ".bbbbbbbbbbbbbbbbbbbbbbbbbbbbbbbbbbbbbbbbbbbbbbbbbbbbb"
            ".bbbbbbbbbbbbbbbbbbbbbbbbbbbbbbbbbbbbbbbbbbbbbbbbb.gov"
        )
        self.assertFalse(Domain.isValidHost(domain_too_long))

    def test_64_char_label_too_long(self):
        """Test that label of 64 characters or longer is invalid"""
        label_too_long = "aaaaaaaaaaaaaaaaaaaaaaaaaaaaaaaabbbbbbbbbbbbbbbbbbbbbbbbbbbbbbbb"
        domain_label_too_long = "www." + label_too_long + ".gov"
        self.assertFalse(Domain.isValidHost(domain_label_too_long))

    def test_only_tld_and_sld(self):
        """Test that host with only a tld and sld is invalid"""
        tld = "gov"
        sld = "example"
        domain_with_sld_and_tld = sld + "." + tld
        self.assertFalse(Domain.isValidHost(domain_with_sld_and_tld))

    def test_improper_chars_in_nameserver(self):
        """Test that host with improper chars is invalid"""
        invalid_chars = "*&^"
        domain_with_invalid_chars = "www.bad--" + invalid_chars + ".gov"
        self.assertFalse(Domain.isValidHost(domain_with_invalid_chars))

    def test_misplaced_dashes(self):
        """Test that misplaced dashes are invalid"""
        self.assertFalse(Domain.isValidHost("-www.example.gov"))
        self.assertFalse(Domain.isValidHost("www.example-.gov"))
        self.assertTrue(Domain.isValidHost("www.ex-ample.gov"))

    def test_valid_hostname(self):
        """Test that valid hostnames are valid"""
        self.assertTrue(Domain.isValidHost("www.tld.sld.gov"))
        self.assertTrue(Domain.isValidHost("www.valid.c"))
        self.assertTrue(Domain.isValidHost("2ww.valid.gov"))
        self.assertTrue(Domain.isValidHost("w.t.g"))


class TestRegistrantDNSSEC(MockEppLib):
    """Rule: Registrants may modify their secure DNS data"""

    # helper function to create UpdateDomainDNSSECExtention object for verification
    def createUpdateExtension(self, dnssecdata: extensions.DNSSECExtension, remove=False):
        if not remove:
            return commands.UpdateDomainDNSSECExtension(
                maxSigLife=dnssecdata.maxSigLife,
                dsData=dnssecdata.dsData,
                keyData=dnssecdata.keyData,
                remDsData=None,
                remKeyData=None,
                remAllDsKeyData=False,
            )
        else:
            return commands.UpdateDomainDNSSECExtension(
                maxSigLife=dnssecdata.maxSigLife,
                dsData=None,
                keyData=None,
                remDsData=dnssecdata.dsData,
                remKeyData=dnssecdata.keyData,
                remAllDsKeyData=False,
            )

    def setUp(self):
        """
        Background:
            Given the analyst is logged in
            And a domain exists in the registry
        """
        super().setUp()
        # for the tests, need a domain in the unknown state
        self.domain, _ = Domain.objects.get_or_create(name="fake.gov")

    def tearDown(self):
        Domain.objects.all().delete()
        super().tearDown()

    def test_user_adds_dnssec_data(self):
        """
        Scenario: Registrant adds DNSSEC ds data.
        Verify that both the setter and getter are functioning properly

        This test verifies:
        1 - setter initially calls InfoDomain command
        2 - setter then calls UpdateDomain command
        3 - setter adds the UpdateDNSSECExtension extension to the command
        4 - setter causes the getter to call info domain on next get from cache
        5 - getter properly parses dnssecdata from InfoDomain response and sets to cache

        """

        # need to use a separate patcher and side_effect for this test, as
        # response from InfoDomain must be different for different iterations
        # of the same command
        def side_effect(_request, cleaned):
            if isinstance(_request, commands.InfoDomain):
                if mocked_send.call_count == 1:
                    return MagicMock(res_data=[self.mockDataInfoDomain])
                else:
                    return MagicMock(
                        res_data=[self.mockDataInfoDomain],
                        extensions=[self.dnssecExtensionWithDsData],
                    )
            else:
                return MagicMock(res_data=[self.mockDataInfoHosts])

        with less_console_noise():
            patcher = patch("registrar.models.domain.registry.send")
            mocked_send = patcher.start()
            mocked_send.side_effect = side_effect
            domain, _ = Domain.objects.get_or_create(name="dnssec-dsdata.gov")
            domain.dnssecdata = self.dnssecExtensionWithDsData
            # get the DNS SEC extension added to the UpdateDomain command and
            # verify that it is properly sent
            # args[0] is the _request sent to registry
            args, _ = mocked_send.call_args
            # assert that the extension on the update matches
            self.assertEquals(
                args[0].extensions[0],
                self.createUpdateExtension(self.dnssecExtensionWithDsData),
            )
            # test that the dnssecdata getter is functioning properly
            dnssecdata_get = domain.dnssecdata
            mocked_send.assert_has_calls(
                [
                    call(
                        commands.InfoDomain(
                            name="dnssec-dsdata.gov",
                        ),
                        cleaned=True,
                    ),
                    call(
                        commands.UpdateDomain(
                            name="dnssec-dsdata.gov",
                            nsset=None,
                            keyset=None,
                            registrant=None,
                            auth_info=None,
                        ),
                        cleaned=True,
                    ),
                    call(
                        commands.InfoDomain(
                            name="dnssec-dsdata.gov",
                        ),
                        cleaned=True,
                    ),
                ]
            )
            self.assertEquals(dnssecdata_get.dsData, self.dnssecExtensionWithDsData.dsData)
            patcher.stop()

    def test_dnssec_is_idempotent(self):
        """
        Scenario: Registrant adds DNS data twice, due to a UI glitch

        # implementation note: this requires seeing what happens when these are actually
        # sent like this, and then implementing appropriate mocks for any errors the
        # registry normally sends in this case

        This test verifies:
        1 - InfoDomain command is called first
        2 - UpdateDomain command called on the initial setter
        3 - setter causes the getter to call info domain on next get from cache
        4 - UpdateDomain command is not called on second setter (no change)
        5 - getter properly parses dnssecdata from InfoDomain response and sets to cache

        """

        # need to use a separate patcher and side_effect for this test, as
        # response from InfoDomain must be different for different iterations
        # of the same command
        def side_effect(_request, cleaned):
            if isinstance(_request, commands.InfoDomain):
                if mocked_send.call_count == 1:
                    return MagicMock(res_data=[self.mockDataInfoDomain])
                else:
                    return MagicMock(
                        res_data=[self.mockDataInfoDomain],
                        extensions=[self.dnssecExtensionWithDsData],
                    )
            else:
                return MagicMock(res_data=[self.mockDataInfoHosts])

        with less_console_noise():
            patcher = patch("registrar.models.domain.registry.send")
            mocked_send = patcher.start()
            mocked_send.side_effect = side_effect
            domain, _ = Domain.objects.get_or_create(name="dnssec-dsdata.gov")
            # set the dnssecdata once
            domain.dnssecdata = self.dnssecExtensionWithDsData
            # set the dnssecdata again
            domain.dnssecdata = self.dnssecExtensionWithDsData
            # test that the dnssecdata getter is functioning properly
            dnssecdata_get = domain.dnssecdata
            mocked_send.assert_has_calls(
                [
                    call(
                        commands.InfoDomain(
                            name="dnssec-dsdata.gov",
                        ),
                        cleaned=True,
                    ),
                    call(
                        commands.UpdateDomain(
                            name="dnssec-dsdata.gov",
                            nsset=None,
                            keyset=None,
                            registrant=None,
                            auth_info=None,
                        ),
                        cleaned=True,
                    ),
                    call(
                        commands.InfoDomain(
                            name="dnssec-dsdata.gov",
                        ),
                        cleaned=True,
                    ),
                    call(
                        commands.InfoDomain(
                            name="dnssec-dsdata.gov",
                        ),
                        cleaned=True,
                    ),
                ]
            )
            self.assertEquals(dnssecdata_get.dsData, self.dnssecExtensionWithDsData.dsData)
            patcher.stop()

    def test_user_adds_dnssec_data_multiple_dsdata(self):
        """
        Scenario: Registrant adds DNSSEC data with multiple DSData.
        Verify that both the setter and getter are functioning properly

        This test verifies:
        1 - setter calls UpdateDomain command
        2 - setter adds the UpdateDNSSECExtension extension to the command
        3 - setter causes the getter to call info domain on next get from cache
        4 - getter properly parses dnssecdata from InfoDomain response and sets to cache

        """

        # need to use a separate patcher and side_effect for this test, as
        # response from InfoDomain must be different for different iterations
        # of the same command
        def side_effect(_request, cleaned):
            if isinstance(_request, commands.InfoDomain):
                if mocked_send.call_count == 1:
                    return MagicMock(res_data=[self.mockDataInfoDomain])
                else:
                    return MagicMock(
                        res_data=[self.mockDataInfoDomain],
                        extensions=[self.dnssecExtensionWithMultDsData],
                    )
            else:
                return MagicMock(res_data=[self.mockDataInfoHosts])

        with less_console_noise():
            patcher = patch("registrar.models.domain.registry.send")
            mocked_send = patcher.start()
            mocked_send.side_effect = side_effect
            domain, _ = Domain.objects.get_or_create(name="dnssec-multdsdata.gov")
            domain.dnssecdata = self.dnssecExtensionWithMultDsData
            # get the DNS SEC extension added to the UpdateDomain command
            # and verify that it is properly sent
            # args[0] is the _request sent to registry
            args, _ = mocked_send.call_args
            # assert that the extension matches
            self.assertEquals(
                args[0].extensions[0],
                self.createUpdateExtension(self.dnssecExtensionWithMultDsData),
            )
            # test that the dnssecdata getter is functioning properly
            dnssecdata_get = domain.dnssecdata
            mocked_send.assert_has_calls(
                [
                    call(
                        commands.UpdateDomain(
                            name="dnssec-multdsdata.gov",
                            nsset=None,
                            keyset=None,
                            registrant=None,
                            auth_info=None,
                        ),
                        cleaned=True,
                    ),
                    call(
                        commands.InfoDomain(
                            name="dnssec-multdsdata.gov",
                        ),
                        cleaned=True,
                    ),
                ]
            )
            self.assertEquals(dnssecdata_get.dsData, self.dnssecExtensionWithMultDsData.dsData)
            patcher.stop()

    def test_user_removes_dnssec_data(self):
        """
        Scenario: Registrant removes DNSSEC ds data.
        Verify that both the setter and getter are functioning properly

        This test verifies:
        1 - setter initially calls InfoDomain command
        2 - first setter calls UpdateDomain command
        3 - second setter calls InfoDomain command again
        3 - setter then calls UpdateDomain command
        4 - setter adds the UpdateDNSSECExtension extension to the command with rem

        """

        # need to use a separate patcher and side_effect for this test, as
        # response from InfoDomain must be different for different iterations
        # of the same command
        def side_effect(_request, cleaned):
            if isinstance(_request, commands.InfoDomain):
                if mocked_send.call_count == 1:
                    return MagicMock(res_data=[self.mockDataInfoDomain])
                else:
                    return MagicMock(
                        res_data=[self.mockDataInfoDomain],
                        extensions=[self.dnssecExtensionWithDsData],
                    )
            else:
                return MagicMock(res_data=[self.mockDataInfoHosts])

        with less_console_noise():
            patcher = patch("registrar.models.domain.registry.send")
            mocked_send = patcher.start()
            mocked_send.side_effect = side_effect
            domain, _ = Domain.objects.get_or_create(name="dnssec-dsdata.gov")
            # dnssecdata_get_initial = domain.dnssecdata  # call to force initial mock
            # domain._invalidate_cache()
            domain.dnssecdata = self.dnssecExtensionWithDsData
            domain.dnssecdata = self.dnssecExtensionRemovingDsData
            # get the DNS SEC extension added to the UpdateDomain command and
            # verify that it is properly sent
            # args[0] is the _request sent to registry
            args, _ = mocked_send.call_args
            # assert that the extension on the update matches
            self.assertEquals(
                args[0].extensions[0],
                self.createUpdateExtension(
                    self.dnssecExtensionWithDsData,
                    remove=True,
                ),
            )
            mocked_send.assert_has_calls(
                [
                    call(
                        commands.InfoDomain(
                            name="dnssec-dsdata.gov",
                        ),
                        cleaned=True,
                    ),
                    call(
                        commands.UpdateDomain(
                            name="dnssec-dsdata.gov",
                            nsset=None,
                            keyset=None,
                            registrant=None,
                            auth_info=None,
                        ),
                        cleaned=True,
                    ),
                    call(
                        commands.InfoDomain(
                            name="dnssec-dsdata.gov",
                        ),
                        cleaned=True,
                    ),
                    call(
                        commands.UpdateDomain(
                            name="dnssec-dsdata.gov",
                            nsset=None,
                            keyset=None,
                            registrant=None,
                            auth_info=None,
                        ),
                        cleaned=True,
                    ),
                ]
            )
            patcher.stop()

    def test_update_is_unsuccessful(self):
        """
        Scenario: An update to the dns data is unsuccessful
            When an error is returned from epplibwrapper
            Then a user-friendly error message is returned for displaying on the web
        """
        with less_console_noise():
            domain, _ = Domain.objects.get_or_create(name="dnssec-invalid.gov")
            with self.assertRaises(RegistryError) as err:
                domain.dnssecdata = self.dnssecExtensionWithDsData
                self.assertTrue(err.is_client_error() or err.is_session_error() or err.is_server_error())


class TestExpirationDate(MockEppLib):
    """User may renew expiration date by a number of units of time"""

    def setUp(self):
        """
        Domain exists in registry
        """
        super().setUp()
        # for the tests, need a domain in the ready state
        # mock data for self.domain includes the following dates:
        # cr_date=datetime.datetime(2023, 5, 25, 19, 45, 35)
        # ex_date=datetime.date(2023, 5, 25)
        self.domain, _ = Domain.objects.get_or_create(name="fake.gov", state=Domain.State.READY)
        # for the test, need a domain that will raise an exception
        self.domain_w_error, _ = Domain.objects.get_or_create(name="fake-error.gov", state=Domain.State.READY)

    def tearDown(self):
        Domain.objects.all().delete()
        super().tearDown()

    def test_expiration_date_setter_not_implemented(self):
        """assert that the setter for expiration date is not implemented and will raise error"""
        with less_console_noise():
            with self.assertRaises(NotImplementedError):
                self.domain.registry_expiration_date = datetime.date.today()

    def test_renew_domain(self):
        """assert that the renew_domain sets new expiration date in cache and saves to registrar"""
        with less_console_noise():
            self.domain.renew_domain()
            test_date = datetime.date(2023, 5, 25)
            self.assertEquals(self.domain._cache["ex_date"], test_date)
            self.assertEquals(self.domain.expiration_date, test_date)

    def test_renew_domain_error(self):
        """assert that the renew_domain raises an exception when registry raises error"""
        with less_console_noise():
            with self.assertRaises(RegistryError):
                self.domain_w_error.renew_domain()

    def test_is_expired(self):
        """assert that is_expired returns true for expiration_date in past"""
        with less_console_noise():
            # force fetch_cache to be called
            self.domain.statuses
            self.assertTrue(self.domain.is_expired)

    def test_is_not_expired(self):
        """assert that is_expired returns false for expiration in future"""
        with less_console_noise():
            # to do this, need to mock value returned from timezone.now
            # set now to 2023-01-01
            mocked_datetime = datetime.datetime(2023, 1, 1, 12, 0, 0)
            # force fetch_cache which sets the expiration date to 2023-05-25
            self.domain.statuses
            with patch("registrar.models.domain.timezone.now", return_value=mocked_datetime):
                self.assertFalse(self.domain.is_expired())

    def test_expiration_date_updated_on_info_domain_call(self):
        """assert that expiration date in db is updated on info domain call"""
        with less_console_noise():
            # force fetch_cache to be called
            self.domain.statuses
            test_date = datetime.date(2023, 5, 25)
            self.assertEquals(self.domain.expiration_date, test_date)


class TestCreationDate(MockEppLib):
    """Created_at in domain model is updated from EPP"""

    def setUp(self):
        """
        Domain exists in registry
        """
        super().setUp()
        # for the tests, need a domain with a creation date
        self.domain, _ = Domain.objects.get_or_create(name="fake.gov", state=Domain.State.READY)
        # creation_date returned from mockDataInfoDomain with creation date:
        # cr_date=datetime.datetime(2023, 5, 25, 19, 45, 35)
        self.creation_date = make_aware(datetime.datetime(2023, 5, 25, 19, 45, 35))

    def tearDown(self):
        Domain.objects.all().delete()
        super().tearDown()

    def test_creation_date_setter_not_implemented(self):
        """assert that the setter for creation date is not implemented and will raise error"""
        with self.assertRaises(NotImplementedError):
            self.domain.creation_date = datetime.date.today()

    def test_creation_date_updated_on_info_domain_call(self):
        """assert that creation date in db is updated on info domain call"""
        # force fetch_cache to be called
        self.domain.statuses
        self.assertEquals(self.domain.created_at, self.creation_date)


class TestAnalystClientHold(MockEppLib):
    """Rule: Analysts may suspend or restore a domain by using client hold"""

    def setUp(self):
        """
        Background:
            Given the analyst is logged in
            And a domain exists in the registry
        """
        super().setUp()
        # for the tests, need a domain in the ready state
        self.domain, _ = Domain.objects.get_or_create(name="fake.gov", state=Domain.State.READY)
        # for the tests, need a domain in the on_hold state
        self.domain_on_hold, _ = Domain.objects.get_or_create(name="fake-on-hold.gov", state=Domain.State.ON_HOLD)

    def tearDown(self):
        Domain.objects.all().delete()
        super().tearDown()

    def test_analyst_places_client_hold(self):
        """
        Scenario: Analyst takes a domain off the internet
            When `domain.place_client_hold()` is called
            Then `CLIENT_HOLD` is added to the domain's statuses
        """
        with less_console_noise():
            self.domain.place_client_hold()
            self.mockedSendFunction.assert_has_calls(
                [
                    call(
                        commands.UpdateDomain(
                            name="fake.gov",
                            add=[
                                common.Status(
                                    state=Domain.Status.CLIENT_HOLD,
                                    description="",
                                    lang="en",
                                )
                            ],
                            nsset=None,
                            keyset=None,
                            registrant=None,
                            auth_info=None,
                        ),
                        cleaned=True,
                    )
                ]
            )
            self.assertEquals(self.domain.state, Domain.State.ON_HOLD)

    def test_analyst_places_client_hold_idempotent(self):
        """
        Scenario: Analyst tries to place client hold twice
            Given `CLIENT_HOLD` is already in the domain's statuses
            When `domain.place_client_hold()` is called
            Then Domain returns normally (without error)
        """
        with less_console_noise():
            self.domain_on_hold.place_client_hold()
            self.mockedSendFunction.assert_has_calls(
                [
                    call(
                        commands.UpdateDomain(
                            name="fake-on-hold.gov",
                            add=[
                                common.Status(
                                    state=Domain.Status.CLIENT_HOLD,
                                    description="",
                                    lang="en",
                                )
                            ],
                            nsset=None,
                            keyset=None,
                            registrant=None,
                            auth_info=None,
                        ),
                        cleaned=True,
                    )
                ]
            )
            self.assertEquals(self.domain_on_hold.state, Domain.State.ON_HOLD)

    def test_analyst_removes_client_hold(self):
        """
        Scenario: Analyst restores a suspended domain
            Given `CLIENT_HOLD` is in the domain's statuses
            When `domain.remove_client_hold()` is called
            Then `CLIENT_HOLD` is no longer in the domain's statuses
        """
        with less_console_noise():
            self.domain_on_hold.revert_client_hold()
            self.mockedSendFunction.assert_has_calls(
                [
                    call(
                        commands.UpdateDomain(
                            name="fake-on-hold.gov",
                            rem=[
                                common.Status(
                                    state=Domain.Status.CLIENT_HOLD,
                                    description="",
                                    lang="en",
                                )
                            ],
                            nsset=None,
                            keyset=None,
                            registrant=None,
                            auth_info=None,
                        ),
                        cleaned=True,
                    )
                ]
            )
            self.assertEquals(self.domain_on_hold.state, Domain.State.READY)

    def test_analyst_removes_client_hold_idempotent(self):
        """
        Scenario: Analyst tries to remove client hold twice
            Given `CLIENT_HOLD` is not in the domain's statuses
            When `domain.remove_client_hold()` is called
            Then Domain returns normally (without error)
        """
        with less_console_noise():
            self.domain.revert_client_hold()
            self.mockedSendFunction.assert_has_calls(
                [
                    call(
                        commands.UpdateDomain(
                            name="fake.gov",
                            rem=[
                                common.Status(
                                    state=Domain.Status.CLIENT_HOLD,
                                    description="",
                                    lang="en",
                                )
                            ],
                            nsset=None,
                            keyset=None,
                            registrant=None,
                            auth_info=None,
                        ),
                        cleaned=True,
                    )
                ]
            )
            self.assertEquals(self.domain.state, Domain.State.READY)

    def test_update_is_unsuccessful(self):
        """
        Scenario: An update to place or remove client hold is unsuccessful
            When an error is returned from epplibwrapper
            Then a user-friendly error message is returned for displaying on the web
        """

        def side_effect(_request, cleaned):
            raise RegistryError(code=ErrorCode.OBJECT_STATUS_PROHIBITS_OPERATION)

        with less_console_noise():
            patcher = patch("registrar.models.domain.registry.send")
            mocked_send = patcher.start()
            mocked_send.side_effect = side_effect
            # if RegistryError is raised, admin formats user-friendly
            # error message if error is_client_error, is_session_error, or
            # is_server_error; so test for those conditions
            with self.assertRaises(RegistryError) as err:
                self.domain.place_client_hold()
                self.assertTrue(err.is_client_error() or err.is_session_error() or err.is_server_error())
            patcher.stop()


class TestAnalystLock(TestCase):
    """Rule: Analysts may lock or unlock a domain to prevent or allow updates"""

    def setUp(self):
        """
        Background:
            Given the analyst is logged in
            And a domain exists in the registry
        """
        pass

    @skip("not implemented yet")
    def test_analyst_locks_domain(self):
        """
        Scenario: Analyst locks a domain to prevent edits or deletion
            When `domain.lock()` is called
            Then `CLIENT_DELETE_PROHIBITED` is added to the domain's statuses
            And `CLIENT_TRANSFER_PROHIBITED` is added to the domain's statuses
            And `CLIENT_UPDATE_PROHIBITED` is added to the domain's statuses
        """
        raise

    @skip("not implemented yet")
    def test_analyst_locks_domain_idempotent(self):
        """
        Scenario: Analyst tries to lock a domain twice
            Given `CLIENT_*_PROHIBITED` is already in the domain's statuses
            When `domain.lock()` is called
            Then Domain returns normally (without error)
        """
        raise

    @skip("not implemented yet")
    def test_analyst_removes_lock(self):
        """
        Scenario: Analyst unlocks a domain to allow deletion or edits
            Given `CLIENT_*_PROHIBITED` is in the domain's statuses
            When `domain.unlock()` is called
            Then `CLIENT_DELETE_PROHIBITED` is no longer in the domain's statuses
            And `CLIENT_TRANSFER_PROHIBITED` is no longer in the domain's statuses
            And `CLIENT_UPDATE_PROHIBITED` is no longer in the domain's statuses
        """
        raise

    @skip("not implemented yet")
    def test_analyst_removes_lock_idempotent(self):
        """
        Scenario: Analyst tries to unlock a domain twice
            Given `CLIENT_*_PROHIBITED` is not in the domain's statuses
            When `domain.unlock()` is called
            Then Domain returns normally (without error)
        """
        raise

    @skip("not implemented yet")
    def test_update_is_unsuccessful(self):
        """
        Scenario: An update to lock or unlock a domain is unsuccessful
            When an error is returned from epplibwrapper
            Then a user-friendly error message is returned for displaying on the web
        """
        raise


class TestAnalystDelete(MockEppLib):
    """Rule: Analysts may delete a domain"""

    def setUp(self):
        """
        Background:
            Given the analyst is logged in
            And a domain exists in the registry
        """
        super().setUp()
        self.domain, _ = Domain.objects.get_or_create(name="fake.gov", state=Domain.State.READY)
        self.domain_on_hold, _ = Domain.objects.get_or_create(name="fake-on-hold.gov", state=Domain.State.ON_HOLD)

    def tearDown(self):
        Domain.objects.all().delete()
        super().tearDown()

    def test_analyst_deletes_domain(self):
        """
        Scenario: Analyst permanently deletes a domain
            When `domain.deletedInEpp()` is called
            Then `commands.DeleteDomain` is sent to the registry
            And `state` is set to `DELETED`

            The deleted date is set.
        """
        with less_console_noise():
            # Put the domain in client hold
            self.domain.place_client_hold()
            # Delete it...
            self.domain.deletedInEpp()
            self.domain.save()
            self.mockedSendFunction.assert_has_calls(
                [
                    call(
                        commands.DeleteDomain(name="fake.gov"),
                        cleaned=True,
                    )
                ]
            )
            # Domain itself should not be deleted
            self.assertNotEqual(self.domain, None)
            # Domain should have the right state
            self.assertEqual(self.domain.state, Domain.State.DELETED)
            # Domain should have a deleted
            self.assertNotEqual(self.domain.deleted, None)
            # Cache should be invalidated
            self.assertEqual(self.domain._cache, {})

    def test_deletion_is_unsuccessful(self):
        """
        Scenario: Domain deletion is unsuccessful
            When a subdomain exists
            Then a client error is returned of code 2305
            And `state` is not set to `DELETED`
        """
        with less_console_noise():
            # Desired domain
            domain, _ = Domain.objects.get_or_create(name="failDelete.gov", state=Domain.State.ON_HOLD)
            # Put the domain in client hold
            domain.place_client_hold()
            # Delete it
            with self.assertRaises(RegistryError) as err:
                domain.deletedInEpp()
                domain.save()
                self.assertTrue(err.is_client_error() and err.code == ErrorCode.OBJECT_ASSOCIATION_PROHIBITS_OPERATION)
            self.mockedSendFunction.assert_has_calls(
                [
                    call(
                        commands.DeleteDomain(name="failDelete.gov"),
                        cleaned=True,
                    )
                ]
            )
            # Domain itself should not be deleted
            self.assertNotEqual(domain, None)
            # State should not have changed
            self.assertEqual(domain.state, Domain.State.ON_HOLD)

    def test_deletion_ready_fsm_failure(self):
        """
        Scenario: Domain deletion is unsuccessful due to FSM rules
            Given state is 'ready'
            When `domain.deletedInEpp()` is called
            and domain is of `state` is `READY`
            Then an FSM error is returned
            And `state` is not set to `DELETED`

            The deleted date is still null.
        """
        with less_console_noise():
            self.assertEqual(self.domain.state, Domain.State.READY)
            with self.assertRaises(TransitionNotAllowed) as err:
                self.domain.deletedInEpp()
                self.domain.save()
                self.assertTrue(err.is_client_error() and err.code == ErrorCode.OBJECT_STATUS_PROHIBITS_OPERATION)
            # Domain should not be deleted
            self.assertNotEqual(self.domain, None)
            # Domain should have the right state
            self.assertEqual(self.domain.state, Domain.State.READY)
            # deleted should be null
            self.assertEqual(self.domain.deleted, None)<|MERGE_RESOLUTION|>--- conflicted
+++ resolved
@@ -321,30 +321,24 @@
             Then a Domain exists in the database with the same `name`
             But a domain object does not exist in the registry
         """
-<<<<<<< HEAD
-        draft_domain, _ = DraftDomain.objects.get_or_create(name="igorville.gov")
-        user, _ = User.objects.get_or_create()
-        investigator, _ = User.objects.get_or_create(username="frenchtoast", is_staff=True)
-        application = DomainApplication.objects.create(
-            creator=user, requested_domain=draft_domain, investigator=investigator
-        )
-=======
         with less_console_noise():
             draft_domain, _ = DraftDomain.objects.get_or_create(name="igorville.gov")
             user, _ = User.objects.get_or_create()
-            application = DomainApplication.objects.create(creator=user, requested_domain=draft_domain)
->>>>>>> 1cfb4958
-
-            mock_client = MockSESClient()
-            with boto3_mocking.clients.handler_for("sesv2", mock_client):
-                # skip using the submit method
-                application.status = DomainApplication.ApplicationStatus.SUBMITTED
-                # transition to approve state
-                application.approve()
-            # should have information present for this domain
-            domain = Domain.objects.get(name="igorville.gov")
-            self.assertTrue(domain)
-            self.mockedSendFunction.assert_not_called()
+            investigator, _ = User.objects.get_or_create(username="frenchtoast", is_staff=True)
+            application = DomainApplication.objects.create(
+                creator=user, requested_domain=draft_domain, investigator=investigator
+            )
+
+                mock_client = MockSESClient()
+                with boto3_mocking.clients.handler_for("sesv2", mock_client):
+                    # skip using the submit method
+                    application.status = DomainApplication.ApplicationStatus.SUBMITTED
+                    # transition to approve state
+                    application.approve()
+                # should have information present for this domain
+                domain = Domain.objects.get(name="igorville.gov")
+                self.assertTrue(domain)
+                self.mockedSendFunction.assert_not_called()
 
     def test_accessing_domain_properties_creates_domain_in_registry(self):
         """
