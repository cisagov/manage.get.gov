import unittest
from unittest.mock import patch, MagicMock, ANY
from datetime import date
from registrar.models.domain import Domain
from registrar.models.portfolio import Portfolio
from registrar.models.portfolio_invitation import PortfolioInvitation
from registrar.models.user import User
from registrar.models.user_domain_role import UserDomainRole
from registrar.models.user_portfolio_permission import UserPortfolioPermission
from registrar.models.utility.portfolio_helper import UserPortfolioRoleChoices
from registrar.utility.email import EmailSendingError
from registrar.utility.email_invitations import (
    _send_portfolio_admin_addition_emails_to_portfolio_admins,
    _send_portfolio_admin_removal_emails_to_portfolio_admins,
    send_domain_invitation_email,
    _send_domain_invitation_update_emails_to_domain_managers,
    send_domain_manager_removal_emails_to_domain_managers,
    send_portfolio_admin_addition_emails,
    send_portfolio_admin_removal_emails,
    send_portfolio_invitation_email,
    send_portfolio_invitation_remove_email,
    send_portfolio_member_permission_remove_email,
    send_portfolio_member_permission_update_email,
    send_portfolio_update_emails_to_portfolio_admins,
)

from api.tests.common import less_console_noise_decorator
from registrar.utility.errors import MissingEmailError


class DomainInvitationEmail(unittest.TestCase):

    @less_console_noise_decorator
    @patch("registrar.utility.email_invitations.send_templated_email")
    @patch("registrar.utility.email_invitations.UserDomainRole.objects.filter")
    @patch("registrar.utility.email_invitations._validate_invitation")
    @patch("registrar.utility.email_invitations._get_requestor_email")
    @patch("registrar.utility.email_invitations._send_domain_invitation_email")
    @patch("registrar.utility.email_invitations._normalize_domains")
    def test_send_domain_invitation_email(
        self,
        mock_normalize_domains,
        mock_send_invitation_email,
        mock_get_requestor_email,
        mock_validate_invitation,
        mock_user_domain_role_filter,
        mock_send_templated_email,
    ):
        """Test sending domain invitation email for one domain.
        Should also send emails to manager of that domain.
        """
        # Setup
        mock_domain = MagicMock(name="domain1")
        mock_domain.name = "example.com"
        mock_normalize_domains.return_value = [mock_domain]

        mock_requestor = MagicMock()
        mock_requestor_email = "requestor@example.com"
        mock_get_requestor_email.return_value = mock_requestor_email

        mock_user1 = MagicMock()
        mock_user1.email = "manager1@example.com"

        mock_user_domain_role_filter.return_value = [MagicMock(user=mock_user1)]

        email = "invitee@example.com"
        is_member_of_different_org = False

        # Call the function
        send_domain_invitation_email(
            email=email,
            requestor=mock_requestor,
            domains=mock_domain,
            is_member_of_different_org=is_member_of_different_org,
        )

        # Assertions
        mock_normalize_domains.assert_called_once_with(mock_domain)
        mock_get_requestor_email.assert_called_once_with(mock_requestor, domains=[mock_domain])
        mock_validate_invitation.assert_called_once_with(
            email, None, [mock_domain], mock_requestor, is_member_of_different_org
        )
        mock_send_invitation_email.assert_called_once_with(email, mock_requestor_email, [mock_domain], None)
        mock_user_domain_role_filter.assert_called_once_with(domain=mock_domain)
        mock_send_templated_email.assert_called_once_with(
            "emails/domain_manager_notification.txt",
            "emails/domain_manager_notification_subject.txt",
            to_address=mock_user1.email,
            context={
                "domain": mock_domain,
                "requestor_email": mock_requestor_email,
                "invited_email_address": email,
                "domain_manager": mock_user1,
                "date": date.today(),
            },
        )

    @less_console_noise_decorator
    @patch("registrar.utility.email_invitations.send_templated_email")
    @patch("registrar.utility.email_invitations.UserDomainRole.objects.filter")
    @patch("registrar.utility.email_invitations._validate_invitation")
    @patch("registrar.utility.email_invitations._get_requestor_email")
    @patch("registrar.utility.email_invitations._send_domain_invitation_email")
    @patch("registrar.utility.email_invitations._normalize_domains")
    def test_send_domain_invitation_email_multiple_domains(
        self,
        mock_normalize_domains,
        mock_send_invitation_email,
        mock_get_requestor_email,
        mock_validate_invitation,
        mock_user_domain_role_filter,
        mock_send_templated_email,
    ):
        """Test sending domain invitation email for multiple domains.
        Should also send emails to managers of each domain.
        """
        # Setup
        # Create multiple mock domains
        mock_domain1 = MagicMock(name="domain1")
        mock_domain1.name = "example.com"
        mock_domain2 = MagicMock(name="domain2")
        mock_domain2.name = "example.org"

        mock_normalize_domains.return_value = [mock_domain1, mock_domain2]

        mock_requestor = MagicMock()
        mock_requestor_email = "requestor@example.com"
        mock_get_requestor_email.return_value = mock_requestor_email

        mock_user1 = MagicMock()
        mock_user1.email = "manager1@example.com"
        mock_user2 = MagicMock()
        mock_user2.email = "manager2@example.com"

        # Configure domain roles for each domain
        def filter_side_effect(domain):
            if domain == mock_domain1:
                return [MagicMock(user=mock_user1)]
            elif domain == mock_domain2:
                return [MagicMock(user=mock_user2)]
            return []

        mock_user_domain_role_filter.side_effect = filter_side_effect

        email = "invitee@example.com"
        is_member_of_different_org = False

        # Call the function
        send_domain_invitation_email(
            email=email,
            requestor=mock_requestor,
            domains=[mock_domain1, mock_domain2],
            is_member_of_different_org=is_member_of_different_org,
        )

        # Assertions
        mock_normalize_domains.assert_called_once_with([mock_domain1, mock_domain2])
        mock_get_requestor_email.assert_called_once_with(mock_requestor, domains=[mock_domain1, mock_domain2])
        mock_validate_invitation.assert_called_once_with(
            email, None, [mock_domain1, mock_domain2], mock_requestor, is_member_of_different_org
        )
        mock_send_invitation_email.assert_called_once_with(
            email, mock_requestor_email, [mock_domain1, mock_domain2], None
        )

        # Check that domain manager emails were sent for both domains
        mock_user_domain_role_filter.assert_any_call(domain=mock_domain1)
        mock_user_domain_role_filter.assert_any_call(domain=mock_domain2)

        mock_send_templated_email.assert_any_call(
            "emails/domain_manager_notification.txt",
            "emails/domain_manager_notification_subject.txt",
            to_address=mock_user1.email,
            context={
                "domain": mock_domain1,
                "requestor_email": mock_requestor_email,
                "invited_email_address": email,
                "domain_manager": mock_user1,
                "date": date.today(),
            },
        )
        mock_send_templated_email.assert_any_call(
            "emails/domain_manager_notification.txt",
            "emails/domain_manager_notification_subject.txt",
            to_address=mock_user2.email,
            context={
                "domain": mock_domain2,
                "requestor_email": mock_requestor_email,
                "invited_email_address": email,
                "domain_manager": mock_user2,
                "date": date.today(),
            },
        )

        # Verify the total number of calls to send_templated_email
        self.assertEqual(mock_send_templated_email.call_count, 2)

    @less_console_noise_decorator
    @patch("registrar.utility.email_invitations._validate_invitation")
    def test_send_domain_invitation_email_raises_invite_validation_exception(self, mock_validate_invitation):
        """Test sending domain invitation email for one domain and assert exception
        when invite validation fails.
        """
        # Setup
        mock_validate_invitation.side_effect = ValueError("Validation failed")
        email = "invitee@example.com"
        requestor = MagicMock()
        domain = MagicMock()

        # Call and assert exception
        with self.assertRaises(ValueError) as context:
            send_domain_invitation_email(email, requestor, domain, is_member_of_different_org=False)

        self.assertEqual(str(context.exception), "Validation failed")
        mock_validate_invitation.assert_called_once()

    @less_console_noise_decorator
    @patch("registrar.utility.email_invitations._get_requestor_email")
    def test_send_domain_invitation_email_raises_get_requestor_email_exception(self, mock_get_requestor_email):
        """Test sending domain invitation email for one domain and assert exception
        when get_requestor_email fails.
        """
        # Setup
        mock_get_requestor_email.side_effect = ValueError("Validation failed")
        email = "invitee@example.com"
        requestor = MagicMock()
        domain = MagicMock()

        # Call and assert exception
        with self.assertRaises(ValueError) as context:
            send_domain_invitation_email(email, requestor, domain, is_member_of_different_org=False)

        self.assertEqual(str(context.exception), "Validation failed")
        mock_get_requestor_email.assert_called_once()

    @less_console_noise_decorator
    @patch("registrar.utility.email_invitations._validate_invitation")
    @patch("registrar.utility.email_invitations._get_requestor_email")
    @patch("registrar.utility.email_invitations._send_domain_invitation_email")
    @patch("registrar.utility.email_invitations._normalize_domains")
    def test_send_domain_invitation_email_raises_sending_email_exception(
        self,
        mock_normalize_domains,
        mock_send_invitation_email,
        mock_get_requestor_email,
        mock_validate_invitation,
    ):
        """Test sending domain invitation email for one domain and assert exception
        when send_invitation_email fails.
        """
        # Setup
        mock_domain = MagicMock(name="domain1")
        mock_domain.name = "example.com"
        mock_normalize_domains.return_value = [mock_domain]

        mock_requestor = MagicMock()
        mock_requestor_email = "requestor@example.com"
        mock_get_requestor_email.return_value = mock_requestor_email

        mock_user1 = MagicMock()
        mock_user1.email = "manager1@example.com"

        email = "invitee@example.com"
        is_member_of_different_org = False

        mock_send_invitation_email.side_effect = EmailSendingError("Error sending email")

        # Call and assert exception
        with self.assertRaises(EmailSendingError) as context:
            send_domain_invitation_email(
                email=email,
                requestor=mock_requestor,
                domains=mock_domain,
                is_member_of_different_org=is_member_of_different_org,
            )

        # Assertions
        mock_normalize_domains.assert_called_once_with(mock_domain)
        mock_get_requestor_email.assert_called_once_with(mock_requestor, domains=[mock_domain])
        mock_validate_invitation.assert_called_once_with(
            email, None, [mock_domain], mock_requestor, is_member_of_different_org
        )
        self.assertEqual(str(context.exception), "Error sending email")

    @less_console_noise_decorator
    @patch("registrar.utility.email_invitations._send_domain_invitation_update_emails_to_domain_managers")
    @patch("registrar.utility.email_invitations._validate_invitation")
    @patch("registrar.utility.email_invitations._get_requestor_email")
    @patch("registrar.utility.email_invitations._send_domain_invitation_email")
    @patch("registrar.utility.email_invitations._normalize_domains")
    def test_send_domain_invitation_email_manager_emails_send_mail_exception(
        self,
        mock_normalize_domains,
        mock_send_invitation_email,
        mock_get_requestor_email,
        mock_validate_invitation,
        mock_send_domain_manager_emails,
    ):
        """Test sending domain invitation email for one domain and assert exception
        when _send_domain_invitation_update_emails_to_domain_managers fails.
        """
        # Setup
        mock_domain = MagicMock(name="domain1")
        mock_domain.name = "example.com"
        mock_normalize_domains.return_value = [mock_domain]

        mock_requestor = MagicMock()
        mock_requestor_email = "requestor@example.com"
        mock_get_requestor_email.return_value = mock_requestor_email

        email = "invitee@example.com"
        is_member_of_different_org = False

        # Change the return value to False for mock_send_domain_manager_emails
        mock_send_domain_manager_emails.return_value = False

        # Call and assert that send_domain_invitation_email returns False
        result = send_domain_invitation_email(
            email=email,
            requestor=mock_requestor,
            domains=mock_domain,
            is_member_of_different_org=is_member_of_different_org,
        )

        # Assertions
        mock_normalize_domains.assert_called_once_with(mock_domain)
        mock_get_requestor_email.assert_called_once_with(mock_requestor, domains=[mock_domain])
        mock_validate_invitation.assert_called_once_with(
            email, None, [mock_domain], mock_requestor, is_member_of_different_org
        )
        mock_send_invitation_email.assert_called_once_with(email, mock_requestor_email, [mock_domain], None)

        # Assert that the result is False
        self.assertFalse(result)

    @less_console_noise_decorator
    @patch("registrar.utility.email_invitations.send_templated_email")
    @patch("registrar.models.UserDomainRole.objects.filter")
    def test_send_emails_to_domain_managers_all_emails_sent_successfully(self, mock_filter, mock_send_templated_email):
        """Test when all emails are sent successfully."""

        # Setup mocks
        mock_domain = MagicMock(spec=Domain)
        mock_requestor_email = "requestor@example.com"
        mock_email = "invitee@example.com"

        # Create mock user and UserDomainRole
        mock_user = MagicMock(spec=User)
        mock_user.email = "manager@example.com"
        mock_user_domain_role = MagicMock(spec=UserDomainRole, user=mock_user)

        # Mock the filter method to return a list of mock UserDomainRole objects
        mock_filter.return_value = [mock_user_domain_role]

        # Mock successful email sending
        mock_send_templated_email.return_value = None  # No exception means success

        # Call function
        result = _send_domain_invitation_update_emails_to_domain_managers(mock_email, mock_requestor_email, mock_domain)

        # Assertions
        self.assertTrue(result)  # All emails should be successfully sent
        mock_send_templated_email.assert_called_once_with(
            "emails/domain_manager_notification.txt",
            "emails/domain_manager_notification_subject.txt",
            to_address="manager@example.com",
            context={
                "domain": mock_domain,
                "requestor_email": mock_requestor_email,
                "invited_email_address": mock_email,
                "domain_manager": mock_user,
                "date": date.today(),
            },
        )

    @less_console_noise_decorator
    @patch("registrar.utility.email_invitations.send_templated_email")
    @patch("registrar.models.UserDomainRole.objects.filter")
    def test_send_emails_to_domain_managers_email_send_fails(self, mock_filter, mock_send_templated_email):
        """Test when sending an email fails (raises EmailSendingError)."""

        # Setup mocks
        mock_domain = MagicMock(spec=Domain)
        mock_requestor_email = "requestor@example.com"
        mock_email = "invitee@example.com"

        # Create mock user and UserDomainRole
        mock_user = MagicMock(spec=User)
        mock_user.email = "manager@example.com"
        mock_user_domain_role = MagicMock(spec=UserDomainRole, user=mock_user)

        # Mock the filter method to return a list of mock UserDomainRole objects
        mock_filter.return_value = [mock_user_domain_role]

        # Mock sending email to raise an EmailSendingError
        mock_send_templated_email.side_effect = EmailSendingError("Email sending failed")

        # Call function
        result = _send_domain_invitation_update_emails_to_domain_managers(mock_email, mock_requestor_email, mock_domain)

        # Assertions
        self.assertFalse(result)  # The result should be False as email sending failed
        mock_send_templated_email.assert_called_once_with(
            "emails/domain_manager_notification.txt",
            "emails/domain_manager_notification_subject.txt",
            to_address="manager@example.com",
            context={
                "domain": mock_domain,
                "requestor_email": mock_requestor_email,
                "invited_email_address": mock_email,
                "domain_manager": mock_user,
                "date": date.today(),
            },
        )

    @less_console_noise_decorator
    @patch("registrar.utility.email_invitations.send_templated_email")
    @patch("registrar.models.UserDomainRole.objects.filter")
    def test_send_emails_to_domain_managers_no_domain_managers(self, mock_filter, mock_send_templated_email):
        """Test when there are no domain managers."""

        # Setup mocks
        mock_domain = MagicMock(spec=Domain)
        mock_requestor_email = "requestor@example.com"
        mock_email = "invitee@example.com"

        # Mock no domain managers (empty UserDomainRole queryset)
        mock_filter.return_value = []

        # Call function
        result = _send_domain_invitation_update_emails_to_domain_managers(mock_email, mock_requestor_email, mock_domain)

        # Assertions
        self.assertTrue(result)  # No emails to send, so it should return True
        mock_send_templated_email.assert_not_called()  # No emails should be sent

    @less_console_noise_decorator
    @patch("registrar.utility.email_invitations.send_templated_email")
    @patch("registrar.models.UserDomainRole.objects.filter")
    def test_send_emails_to_domain_managers_some_emails_fail(self, mock_filter, mock_send_templated_email):
        """Test when some emails fail to send."""

        # Setup mocks
        mock_domain = MagicMock(spec=Domain)
        mock_requestor_email = "requestor@example.com"
        mock_email = "invitee@example.com"

        # Create mock users and UserDomainRoles
        mock_user_1 = MagicMock(spec=User)
        mock_user_1.email = "manager1@example.com"
        mock_user_2 = MagicMock(spec=User)
        mock_user_2.email = "manager2@example.com"

        mock_user_domain_role_1 = MagicMock(spec=UserDomainRole, user=mock_user_1)
        mock_user_domain_role_2 = MagicMock(spec=UserDomainRole, user=mock_user_2)
        mock_filter.return_value = [mock_user_domain_role_1, mock_user_domain_role_2]

        # Mock first email success and second email failure
        mock_send_templated_email.side_effect = [None, EmailSendingError("Failed to send email")]

        # Call function
        result = _send_domain_invitation_update_emails_to_domain_managers(mock_email, mock_requestor_email, mock_domain)

        # Assertions
        self.assertFalse(result)  # One email failed, so result should be False
        mock_send_templated_email.assert_any_call(
            "emails/domain_manager_notification.txt",
            "emails/domain_manager_notification_subject.txt",
            to_address="manager1@example.com",
            context={
                "domain": mock_domain,
                "requestor_email": mock_requestor_email,
                "invited_email_address": mock_email,
                "domain_manager": mock_user_1,
                "date": date.today(),
            },
        )
        mock_send_templated_email.assert_any_call(
            "emails/domain_manager_notification.txt",
            "emails/domain_manager_notification_subject.txt",
            to_address="manager2@example.com",
            context={
                "domain": mock_domain,
                "requestor_email": mock_requestor_email,
                "invited_email_address": mock_email,
                "domain_manager": mock_user_2,
                "date": date.today(),
            },
        )


class PortfolioInvitationEmailTests(unittest.TestCase):

    def setUp(self):
        """Setup common test data for all test cases"""
        self.email = "invitee@example.com"
        self.requestor = MagicMock(name="User")
        self.requestor.email = "requestor@example.com"
        self.portfolio = MagicMock(name="Portfolio")

    @less_console_noise_decorator
    @patch("registrar.utility.email_invitations.send_templated_email")
    def test_send_portfolio_invitation_email_success(self, mock_send_templated_email):
        """Test successful email sending"""
        is_admin_invitation = False

        result = send_portfolio_invitation_email(self.email, self.requestor, self.portfolio, is_admin_invitation)

        self.assertTrue(result)
        mock_send_templated_email.assert_called_once()

    @less_console_noise_decorator
    @patch(
        "registrar.utility.email_invitations.send_templated_email",
        side_effect=EmailSendingError("Failed to send email"),
    )
    def test_send_portfolio_invitation_email_failure(self, mock_send_templated_email):
        """Test failure when sending email"""
        is_admin_invitation = False

        with self.assertRaises(EmailSendingError) as context:
            send_portfolio_invitation_email(self.email, self.requestor, self.portfolio, is_admin_invitation)

        self.assertIn("Could not sent email invitation to", str(context.exception))

    @less_console_noise_decorator
    @patch(
        "registrar.utility.email_invitations._get_requestor_email",
        side_effect=MissingEmailError("Requestor has no email"),
    )
    def test_send_portfolio_invitation_email_missing_requestor_email(self, mock_get_email):
        """Test when requestor has no email"""
        is_admin_invitation = False

        with self.assertRaises(MissingEmailError) as context:
            send_portfolio_invitation_email(self.email, self.requestor, self.portfolio, is_admin_invitation)

        self.assertIn(
            "Can't send invitation email. No email is associated with your user account.", str(context.exception)
        )

    @less_console_noise_decorator
    @patch(
        "registrar.utility.email_invitations._send_portfolio_admin_addition_emails_to_portfolio_admins",
        return_value=False,
    )
    @patch("registrar.utility.email_invitations.send_templated_email")
    def test_send_portfolio_invitation_email_admin_invitation(self, mock_send_templated_email, mock_admin_email):
        """Test admin invitation email logic"""
        is_admin_invitation = True

        result = send_portfolio_invitation_email(self.email, self.requestor, self.portfolio, is_admin_invitation)

        self.assertFalse(result)  # Admin email sending failed
        mock_send_templated_email.assert_called_once()
        mock_admin_email.assert_called_once()

    @less_console_noise_decorator
    @patch("registrar.utility.email_invitations._get_requestor_email")
    @patch("registrar.utility.email_invitations._send_portfolio_admin_addition_emails_to_portfolio_admins")
    def test_send_email_success(self, mock_send_admin_emails, mock_get_requestor_email):
        """Test successful sending of admin addition emails."""
        mock_get_requestor_email.return_value = "requestor@example.com"
        mock_send_admin_emails.return_value = True

        result = send_portfolio_admin_addition_emails(self.email, self.requestor, self.portfolio)

        mock_get_requestor_email.assert_called_once_with(self.requestor, portfolio=self.portfolio)
        mock_send_admin_emails.assert_called_once_with(self.email, "requestor@example.com", self.portfolio)
        self.assertTrue(result)

    @less_console_noise_decorator
    @patch(
        "registrar.utility.email_invitations._get_requestor_email",
        side_effect=MissingEmailError("Requestor email missing"),
    )
    def test_missing_requestor_email_raises_exception(self, mock_get_requestor_email):
        """Test exception raised if requestor email is missing."""
        with self.assertRaises(MissingEmailError):
            send_portfolio_admin_addition_emails(self.email, self.requestor, self.portfolio)

    @less_console_noise_decorator
    @patch("registrar.utility.email_invitations._get_requestor_email")
    @patch("registrar.utility.email_invitations._send_portfolio_admin_addition_emails_to_portfolio_admins")
    def test_send_email_failure(self, mock_send_admin_emails, mock_get_requestor_email):
        """Test handling of failure in sending admin addition emails."""
        mock_get_requestor_email.return_value = "requestor@example.com"
        mock_send_admin_emails.return_value = False  # Simulate failure

        result = send_portfolio_admin_addition_emails(self.email, self.requestor, self.portfolio)

        self.assertFalse(result)
        mock_get_requestor_email.assert_called_once_with(self.requestor, portfolio=self.portfolio)
        mock_send_admin_emails.assert_called_once_with(self.email, "requestor@example.com", self.portfolio)


class SendPortfolioAdminAdditionEmailsTests(unittest.TestCase):
    """Unit tests for _send_portfolio_admin_addition_emails_to_portfolio_admins function."""

    def setUp(self):
        """Set up test data."""
        self.email = "new.admin@example.com"
        self.requestor_email = "requestor@example.com"
        self.portfolio = MagicMock(spec=Portfolio)
        self.portfolio.organization_name = "Test Organization"

        # Mock portfolio admin users
        self.admin_user1 = MagicMock(spec=User)
        self.admin_user1.email = "admin1@example.com"

        self.admin_user2 = MagicMock(spec=User)
        self.admin_user2.email = "admin2@example.com"

        self.portfolio_admin1 = MagicMock(spec=UserPortfolioPermission)
        self.portfolio_admin1.user = self.admin_user1
        self.portfolio_admin1.roles = [UserPortfolioRoleChoices.ORGANIZATION_ADMIN]

        self.portfolio_admin2 = MagicMock(spec=UserPortfolioPermission)
        self.portfolio_admin2.user = self.admin_user2
        self.portfolio_admin2.roles = [UserPortfolioRoleChoices.ORGANIZATION_ADMIN]

    @less_console_noise_decorator
    @patch("registrar.utility.email_invitations.send_templated_email")
    @patch("registrar.utility.email_invitations.UserPortfolioPermission.objects.filter")
    def test_send_email_success(self, mock_filter, mock_send_templated_email):
        """Test successful sending of admin addition emails."""
        mock_filter.return_value.exclude.return_value = [self.portfolio_admin1, self.portfolio_admin2]
        mock_send_templated_email.return_value = None  # No exception means success

        result = _send_portfolio_admin_addition_emails_to_portfolio_admins(
            self.email, self.requestor_email, self.portfolio
        )

        mock_filter.assert_called_once_with(
            portfolio=self.portfolio, roles__contains=[UserPortfolioRoleChoices.ORGANIZATION_ADMIN]
        )
        mock_send_templated_email.assert_any_call(
            "emails/portfolio_admin_addition_notification.txt",
            "emails/portfolio_admin_addition_notification_subject.txt",
            to_address=self.admin_user1.email,
            context={
                "portfolio": self.portfolio,
                "requestor_email": self.requestor_email,
                "invited_email_address": self.email,
                "portfolio_admin": self.admin_user1,
                "date": date.today(),
            },
        )
        mock_send_templated_email.assert_any_call(
            "emails/portfolio_admin_addition_notification.txt",
            "emails/portfolio_admin_addition_notification_subject.txt",
            to_address=self.admin_user2.email,
            context={
                "portfolio": self.portfolio,
                "requestor_email": self.requestor_email,
                "invited_email_address": self.email,
                "portfolio_admin": self.admin_user2,
                "date": date.today(),
            },
        )
        self.assertTrue(result)

    @less_console_noise_decorator
    @patch("registrar.utility.email_invitations.send_templated_email", side_effect=EmailSendingError)
    @patch("registrar.utility.email_invitations.UserPortfolioPermission.objects.filter")
    def test_send_email_failure(self, mock_filter, mock_send_templated_email):
        """Test handling of failure in sending admin addition emails."""
        mock_filter.return_value.exclude.return_value = [self.portfolio_admin1, self.portfolio_admin2]

        result = _send_portfolio_admin_addition_emails_to_portfolio_admins(
            self.email, self.requestor_email, self.portfolio
        )

        self.assertFalse(result)
        mock_filter.assert_called_once_with(
            portfolio=self.portfolio, roles__contains=[UserPortfolioRoleChoices.ORGANIZATION_ADMIN]
        )
        mock_send_templated_email.assert_any_call(
            "emails/portfolio_admin_addition_notification.txt",
            "emails/portfolio_admin_addition_notification_subject.txt",
            to_address=self.admin_user1.email,
            context={
                "portfolio": self.portfolio,
                "requestor_email": self.requestor_email,
                "invited_email_address": self.email,
                "portfolio_admin": self.admin_user1,
                "date": date.today(),
            },
        )
        mock_send_templated_email.assert_any_call(
            "emails/portfolio_admin_addition_notification.txt",
            "emails/portfolio_admin_addition_notification_subject.txt",
            to_address=self.admin_user2.email,
            context={
                "portfolio": self.portfolio,
                "requestor_email": self.requestor_email,
                "invited_email_address": self.email,
                "portfolio_admin": self.admin_user2,
                "date": date.today(),
            },
        )

    @less_console_noise_decorator
    @patch("registrar.utility.email_invitations.UserPortfolioPermission.objects.filter")
    def test_no_admins_to_notify(self, mock_filter):
        """Test case where there are no portfolio admins to notify."""
        mock_filter.return_value.exclude.return_value = []  # No admins

        result = _send_portfolio_admin_addition_emails_to_portfolio_admins(
            self.email, self.requestor_email, self.portfolio
        )

        self.assertTrue(result)  # No emails sent, but also no failures
        mock_filter.assert_called_once_with(
            portfolio=self.portfolio, roles__contains=[UserPortfolioRoleChoices.ORGANIZATION_ADMIN]
        )


class SendPortfolioAdminRemovalEmailsToAdminsTests(unittest.TestCase):
    """Unit tests for _send_portfolio_admin_removal_emails_to_portfolio_admins function."""

    def setUp(self):
        """Set up test data."""
        self.email = "removed.admin@example.com"
        self.requestor_email = "requestor@example.com"
        self.portfolio = MagicMock(spec=Portfolio)
        self.portfolio.organization_name = "Test Organization"

        # Mock portfolio admin users
        self.admin_user1 = MagicMock(spec=User)
        self.admin_user1.email = "admin1@example.com"

        self.admin_user2 = MagicMock(spec=User)
        self.admin_user2.email = "admin2@example.com"

        self.portfolio_admin1 = MagicMock(spec=UserPortfolioPermission)
        self.portfolio_admin1.user = self.admin_user1
        self.portfolio_admin1.roles = [UserPortfolioRoleChoices.ORGANIZATION_ADMIN]

        self.portfolio_admin2 = MagicMock(spec=UserPortfolioPermission)
        self.portfolio_admin2.user = self.admin_user2
        self.portfolio_admin2.roles = [UserPortfolioRoleChoices.ORGANIZATION_ADMIN]

    @less_console_noise_decorator
    @patch("registrar.utility.email_invitations.send_templated_email")
    @patch("registrar.utility.email_invitations.UserPortfolioPermission.objects.filter")
    def test_send_email_success(self, mock_filter, mock_send_templated_email):
        """Test successful sending of admin removal emails."""
        mock_filter.return_value.exclude.return_value = [self.portfolio_admin1, self.portfolio_admin2]
        mock_send_templated_email.return_value = None  # No exception means success

        result = _send_portfolio_admin_removal_emails_to_portfolio_admins(
            self.email, self.requestor_email, self.portfolio
        )

        mock_filter.assert_called_once_with(
            portfolio=self.portfolio, roles__contains=[UserPortfolioRoleChoices.ORGANIZATION_ADMIN]
        )
        mock_send_templated_email.assert_any_call(
            "emails/portfolio_admin_removal_notification.txt",
            "emails/portfolio_admin_removal_notification_subject.txt",
            to_address=self.admin_user1.email,
            context={
                "portfolio": self.portfolio,
                "requestor_email": self.requestor_email,
                "removed_email_address": self.email,
                "portfolio_admin": self.admin_user1,
                "date": date.today(),
            },
        )
        mock_send_templated_email.assert_any_call(
            "emails/portfolio_admin_removal_notification.txt",
            "emails/portfolio_admin_removal_notification_subject.txt",
            to_address=self.admin_user2.email,
            context={
                "portfolio": self.portfolio,
                "requestor_email": self.requestor_email,
                "removed_email_address": self.email,
                "portfolio_admin": self.admin_user2,
                "date": date.today(),
            },
        )
        self.assertTrue(result)

    @less_console_noise_decorator
    @patch("registrar.utility.email_invitations.send_templated_email", side_effect=EmailSendingError)
    @patch("registrar.utility.email_invitations.UserPortfolioPermission.objects.filter")
    def test_send_email_failure(self, mock_filter, mock_send_templated_email):
        """Test handling of failure in sending admin removal emails."""
        mock_filter.return_value.exclude.return_value = [self.portfolio_admin1, self.portfolio_admin2]

        result = _send_portfolio_admin_removal_emails_to_portfolio_admins(
            self.email, self.requestor_email, self.portfolio
        )

        self.assertFalse(result)
        mock_filter.assert_called_once_with(
            portfolio=self.portfolio, roles__contains=[UserPortfolioRoleChoices.ORGANIZATION_ADMIN]
        )
        mock_send_templated_email.assert_any_call(
            "emails/portfolio_admin_removal_notification.txt",
            "emails/portfolio_admin_removal_notification_subject.txt",
            to_address=self.admin_user1.email,
            context={
                "portfolio": self.portfolio,
                "requestor_email": self.requestor_email,
                "removed_email_address": self.email,
                "portfolio_admin": self.admin_user1,
                "date": date.today(),
            },
        )
        mock_send_templated_email.assert_any_call(
            "emails/portfolio_admin_removal_notification.txt",
            "emails/portfolio_admin_removal_notification_subject.txt",
            to_address=self.admin_user2.email,
            context={
                "portfolio": self.portfolio,
                "requestor_email": self.requestor_email,
                "removed_email_address": self.email,
                "portfolio_admin": self.admin_user2,
                "date": date.today(),
            },
        )

    @less_console_noise_decorator
    @patch("registrar.utility.email_invitations.UserPortfolioPermission.objects.filter")
    def test_no_admins_to_notify(self, mock_filter):
        """Test case where there are no portfolio admins to notify."""
        mock_filter.return_value.exclude.return_value = []  # No admins

        result = _send_portfolio_admin_removal_emails_to_portfolio_admins(
            self.email, self.requestor_email, self.portfolio
        )

        self.assertTrue(result)  # No emails sent, but also no failures
        mock_filter.assert_called_once_with(
            portfolio=self.portfolio, roles__contains=[UserPortfolioRoleChoices.ORGANIZATION_ADMIN]
        )


class SendPortfolioAdminRemovalEmailsTests(unittest.TestCase):
    """Unit tests for send_portfolio_admin_removal_emails function."""

    def setUp(self):
        """Set up test data."""
        self.email = "removed.admin@example.com"
        self.requestor = MagicMock(spec=User)
        self.requestor.email = "requestor@example.com"
        self.portfolio = MagicMock(spec=Portfolio)
        self.portfolio.organization_name = "Test Organization"

    @less_console_noise_decorator
    @patch("registrar.utility.email_invitations._get_requestor_email")
    @patch("registrar.utility.email_invitations._send_portfolio_admin_removal_emails_to_portfolio_admins")
    def test_send_email_success(self, mock_send_removal_emails, mock_get_requestor_email):
        """Test successful execution of send_portfolio_admin_removal_emails."""
        mock_get_requestor_email.return_value = self.requestor.email
        mock_send_removal_emails.return_value = True  # Simulating success

        result = send_portfolio_admin_removal_emails(self.email, self.requestor, self.portfolio)

        mock_get_requestor_email.assert_called_once_with(self.requestor, portfolio=self.portfolio)
        mock_send_removal_emails.assert_called_once_with(self.email, self.requestor.email, self.portfolio)
        self.assertTrue(result)

    @less_console_noise_decorator
    @patch("registrar.utility.email_invitations._get_requestor_email", side_effect=MissingEmailError("No email found"))
    @patch("registrar.utility.email_invitations._send_portfolio_admin_removal_emails_to_portfolio_admins")
    def test_missing_email_error(self, mock_send_removal_emails, mock_get_requestor_email):
        """Test handling of MissingEmailError when requestor has no email."""
        with self.assertRaises(MissingEmailError) as context:
            send_portfolio_admin_removal_emails(self.email, self.requestor, self.portfolio)

        mock_get_requestor_email.assert_called_once_with(self.requestor, portfolio=self.portfolio)
        mock_send_removal_emails.assert_not_called()  # Should not proceed if email retrieval fails
        self.assertEqual(
            str(context.exception), "Can't send invitation email. No email is associated with your user account."
        )

    @less_console_noise_decorator
    @patch("registrar.utility.email_invitations._get_requestor_email")
    @patch(
        "registrar.utility.email_invitations._send_portfolio_admin_removal_emails_to_portfolio_admins",
        return_value=False,
    )
    def test_send_email_failure(self, mock_send_removal_emails, mock_get_requestor_email):
        """Test handling of failure when admin removal emails fail to send."""
        mock_get_requestor_email.return_value = self.requestor.email
        mock_send_removal_emails.return_value = False  # Simulating failure

        result = send_portfolio_admin_removal_emails(self.email, self.requestor, self.portfolio)

        mock_get_requestor_email.assert_called_once_with(self.requestor, portfolio=self.portfolio)
        mock_send_removal_emails.assert_called_once_with(self.email, self.requestor.email, self.portfolio)
        self.assertFalse(result)


class TestSendPortfolioMemberPermissionUpdateEmail(unittest.TestCase):
    """Unit tests for send_portfolio_member_permission_update_email function."""

    @patch("registrar.utility.email_invitations.send_templated_email")
    @patch("registrar.utility.email_invitations._get_requestor_email")
    def test_send_email_success(self, mock_get_requestor_email, mock_send_email):
        """Test that the email is sent successfully when there are no errors."""
        # Mock data
        requestor = MagicMock()
        permissions = MagicMock(spec=UserPortfolioPermission)
        permissions.user.email = "user@example.com"
        permissions.portfolio.organization_name = "Test Portfolio"

        mock_get_requestor_email.return_value = "requestor@example.com"

        # Call function
        result = send_portfolio_member_permission_update_email(requestor, permissions)

        # Assertions
        mock_get_requestor_email.assert_called_once_with(requestor, portfolio=permissions.portfolio)
        mock_send_email.assert_called_once_with(
            "emails/portfolio_update.txt",
            "emails/portfolio_update_subject.txt",
            to_address="user@example.com",
            context={
                "requested_user": permissions.user,
                "portfolio": permissions.portfolio,
                "requestor_email": "requestor@example.com",
                "permissions": permissions,
                "date": date.today(),
            },
        )
        self.assertTrue(result)

    @patch("registrar.utility.email_invitations.send_templated_email", side_effect=EmailSendingError("Email failed"))
    @patch("registrar.utility.email_invitations._get_requestor_email")
    @patch("registrar.utility.email_invitations.logger")
    def test_send_email_failure(self, mock_logger, mock_get_requestor_email, mock_send_email):
        """Test that the function returns False and logs an error when email sending fails."""
        # Mock data
        requestor = MagicMock()
        permissions = MagicMock(spec=UserPortfolioPermission)
        permissions.user.email = "user@example.com"
        permissions.portfolio.organization_name = "Test Portfolio"

        mock_get_requestor_email.return_value = "requestor@example.com"

        # Call function
        result = send_portfolio_member_permission_update_email(requestor, permissions)

        # Assertions
        mock_logger.warning.assert_called_once_with(
            "Could not send email organization member update notification to %s for portfolio: %s",
            permissions.user.email,
            permissions.portfolio.organization_name,
            exc_info=True,
        )
        self.assertFalse(result)

    @patch("registrar.utility.email_invitations._get_requestor_email", side_effect=Exception("Unexpected error"))
    @patch("registrar.utility.email_invitations.logger")
    def test_requestor_email_retrieval_failure(self, mock_logger, mock_get_requestor_email):
        """Test that an exception in retrieving requestor email is logged."""
        # Mock data
        requestor = MagicMock()
        permissions = MagicMock(spec=UserPortfolioPermission)

        # Call function
        with self.assertRaises(Exception):
            send_portfolio_member_permission_update_email(requestor, permissions)

        # Assertions
        mock_logger.warning.assert_not_called()  # Function should fail before logging email failure


class TestSendPortfolioMemberPermissionRemoveEmail(unittest.TestCase):
    """Unit tests for send_portfolio_member_permission_remove_email function."""

    @patch("registrar.utility.email_invitations.send_templated_email")
    @patch("registrar.utility.email_invitations._get_requestor_email")
    def test_send_email_success(self, mock_get_requestor_email, mock_send_email):
        """Test that the email is sent successfully when there are no errors."""
        # Mock data
        requestor = MagicMock()
        permissions = MagicMock(spec=UserPortfolioPermission)
        permissions.user.email = "user@example.com"
        permissions.portfolio.organization_name = "Test Portfolio"

        mock_get_requestor_email.return_value = "requestor@example.com"

        # Call function
        result = send_portfolio_member_permission_remove_email(requestor, permissions)

        # Assertions
        mock_get_requestor_email.assert_called_once_with(requestor, portfolio=permissions.portfolio)
        mock_send_email.assert_called_once_with(
            "emails/portfolio_removal.txt",
            "emails/portfolio_removal_subject.txt",
            to_address="user@example.com",
            context={
                "requested_user": permissions.user,
                "portfolio": permissions.portfolio,
                "requestor_email": "requestor@example.com",
            },
        )
        self.assertTrue(result)

    @patch("registrar.utility.email_invitations.send_templated_email", side_effect=EmailSendingError("Email failed"))
    @patch("registrar.utility.email_invitations._get_requestor_email")
    @patch("registrar.utility.email_invitations.logger")
    def test_send_email_failure(self, mock_logger, mock_get_requestor_email, mock_send_email):
        """Test that the function returns False and logs an error when email sending fails."""
        # Mock data
        requestor = MagicMock()
        permissions = MagicMock(spec=UserPortfolioPermission)
        permissions.user.email = "user@example.com"
        permissions.portfolio.organization_name = "Test Portfolio"

        mock_get_requestor_email.return_value = "requestor@example.com"

        # Call function
        result = send_portfolio_member_permission_remove_email(requestor, permissions)

        # Assertions
        mock_logger.warning.assert_called_once_with(
            "Could not send email organization member removal notification to %s for portfolio: %s",
            permissions.user.email,
            permissions.portfolio.organization_name,
            exc_info=True,
        )
        self.assertFalse(result)

    @patch("registrar.utility.email_invitations._get_requestor_email", side_effect=Exception("Unexpected error"))
    @patch("registrar.utility.email_invitations.logger")
    def test_requestor_email_retrieval_failure(self, mock_logger, mock_get_requestor_email):
        """Test that an exception in retrieving requestor email is logged."""
        # Mock data
        requestor = MagicMock()
        permissions = MagicMock(spec=UserPortfolioPermission)

        # Call function
        with self.assertRaises(Exception):
            send_portfolio_member_permission_remove_email(requestor, permissions)

        # Assertions
        mock_logger.warning.assert_not_called()  # Function should fail before logging email failure


class TestSendPortfolioInvitationRemoveEmail(unittest.TestCase):
    """Unit tests for send_portfolio_invitation_remove_email function."""

    @patch("registrar.utility.email_invitations.send_templated_email")
    @patch("registrar.utility.email_invitations._get_requestor_email")
    def test_send_email_success(self, mock_get_requestor_email, mock_send_email):
        """Test that the email is sent successfully when there are no errors."""
        # Mock data
        requestor = MagicMock()
        invitation = MagicMock(spec=PortfolioInvitation)
        invitation.email = "user@example.com"
        invitation.portfolio.organization_name = "Test Portfolio"

        mock_get_requestor_email.return_value = "requestor@example.com"

        # Call function
        result = send_portfolio_invitation_remove_email(requestor, invitation)

        # Assertions
        mock_get_requestor_email.assert_called_once_with(requestor, portfolio=invitation.portfolio)
        mock_send_email.assert_called_once_with(
            "emails/portfolio_removal.txt",
            "emails/portfolio_removal_subject.txt",
            to_address="user@example.com",
            context={
                "requested_user": None,
                "portfolio": invitation.portfolio,
                "requestor_email": "requestor@example.com",
            },
        )
        self.assertTrue(result)

    @patch("registrar.utility.email_invitations.send_templated_email", side_effect=EmailSendingError("Email failed"))
    @patch("registrar.utility.email_invitations._get_requestor_email")
    @patch("registrar.utility.email_invitations.logger")
    def test_send_email_failure(self, mock_logger, mock_get_requestor_email, mock_send_email):
        """Test that the function returns False and logs an error when email sending fails."""
        # Mock data
        requestor = MagicMock()
        invitation = MagicMock(spec=PortfolioInvitation)
        invitation.email = "user@example.com"
        invitation.portfolio.organization_name = "Test Portfolio"

        mock_get_requestor_email.return_value = "requestor@example.com"

        # Call function
        result = send_portfolio_invitation_remove_email(requestor, invitation)

        # Assertions
        mock_logger.warning.assert_called_once_with(
            "Could not send email organization member removal notification to %s for portfolio: %s",
            invitation.email,
            invitation.portfolio.organization_name,
            exc_info=True,
        )
        self.assertFalse(result)

    @patch("registrar.utility.email_invitations._get_requestor_email", side_effect=Exception("Unexpected error"))
    @patch("registrar.utility.email_invitations.logger")
    def test_requestor_email_retrieval_failure(self, mock_logger, mock_get_requestor_email):
        """Test that an exception in retrieving requestor email is logged."""
        # Mock data
        requestor = MagicMock()
        invitation = MagicMock(spec=PortfolioInvitation)

        # Call function
        with self.assertRaises(Exception):
            send_portfolio_invitation_remove_email(requestor, invitation)

        # Assertions
        mock_logger.warning.assert_not_called()  # Function should fail before logging email failure


<<<<<<< HEAD
class TestSendPortfolioOrganizationUpdateEmail(unittest.TestCase):
    """Unit tests for send_portfolio_update_emails_to_portfolio_admins function."""
=======
class SendDomainManagerRemovalEmailsToManagersTests(unittest.TestCase):
    """Unit tests for send_domain_manager_removal_emails_to_domain_managers function."""
>>>>>>> 778970d5

    def setUp(self):
        """Set up test data."""
        self.email = "removed.admin@example.com"
        self.requestor_email = "requestor@example.com"
<<<<<<< HEAD
        self.portfolio = MagicMock(spec=Portfolio, name="Portfolio")
        self.portfolio.organization_name = "Test Organization"

        # Mock portfolio admin users
        self.admin_user1 = MagicMock(spec=User)
        self.admin_user1.email = "admin1@example.com"

        self.admin_user2 = MagicMock(spec=User)
        self.admin_user2.email = "admin2@example.com"

        self.portfolio_admin1 = MagicMock(spec=UserPortfolioPermission)
        self.portfolio_admin1.user = self.admin_user1
        self.portfolio_admin1.roles = [UserPortfolioRoleChoices.ORGANIZATION_ADMIN]

        self.portfolio_admin2 = MagicMock(spec=UserPortfolioPermission)
        self.portfolio_admin2.user = self.admin_user2
        self.portfolio_admin2.roles = [UserPortfolioRoleChoices.ORGANIZATION_ADMIN]

    @patch("registrar.utility.email_invitations.send_templated_email")
    @patch("registrar.utility.email_invitations.UserPortfolioPermission.objects.filter")
    def test_send_portfolio_update_emails_to_portfolio_admins(self, mock_filter, mock_send_templated_email):
        """Test send_portfolio_update_emails_to_portfolio_admins sends templated email."""
        # Mock data
        editor = self.admin_user1
        updated_page = "Organization"

        mock_filter.return_value = [self.portfolio_admin1, self.portfolio_admin2]
        mock_send_templated_email.return_value = None  # No exception means success

        # Call function
        result = send_portfolio_update_emails_to_portfolio_admins(editor, self.portfolio, updated_page)

        mock_filter.assert_called_once_with(
            portfolio=self.portfolio, roles__contains=[UserPortfolioRoleChoices.ORGANIZATION_ADMIN]
        )
        mock_send_templated_email.assert_any_call(
            "emails/portfolio_org_update_notification.txt",
            "emails/portfolio_org_update_notification_subject.txt",
            to_address=self.admin_user1.email,
            context=ANY,
        )
        mock_send_templated_email.assert_any_call(
            "emails/portfolio_org_update_notification.txt",
            "emails/portfolio_org_update_notification_subject.txt",
            to_address=self.admin_user2.email,
            context=ANY,
        )
        self.assertTrue(result)
=======
        self.domain = MagicMock(spec=Domain)
        self.domain.name = "Test Domain"

        # Mock domain manager users
        self.manager_user1 = MagicMock(spec=User)
        self.manager_user1.email = "manager1@example.com"

        self.manager_user2 = MagicMock(spec=User)
        self.manager_user2.email = "manager2@example.com"

        self.domain_manager1 = MagicMock(spec=UserDomainRole)
        self.domain_manager1.user = self.manager_user1

        self.domain_manager2 = MagicMock(spec=UserDomainRole)
        self.domain_manager2.user = self.manager_user2

    @less_console_noise_decorator
    @patch("registrar.utility.email_invitations.send_templated_email")
    @patch("registrar.utility.email_invitations.UserDomainRole.objects.filter")
    def test_send_email_success(self, mock_filter, mock_send_templated_email):
        """Test successful sending of domain manager removal emails."""
        mock_filter.return_value.exclude.return_value = [self.domain_manager1]
        mock_send_templated_email.return_value = None  # No exception means success

        result = send_domain_manager_removal_emails_to_domain_managers(
            removed_by_user=self.manager_user1,
            manager_removed=self.manager_user2,
            manager_removed_email=self.manager_user2.email,
            domain=self.domain,
        )

        mock_filter.assert_called_once_with(domain=self.domain)
        mock_send_templated_email.assert_any_call(
            "emails/domain_manager_deleted_notification.txt",
            "emails/domain_manager_deleted_notification_subject.txt",
            to_address=self.manager_user1.email,
            context={
                "domain": self.domain,
                "removed_by": self.manager_user1,
                "manager_removed_email": self.manager_user2.email,
                "date": date.today(),
            },
        )
        self.assertTrue(result)

    @less_console_noise_decorator
    @patch("registrar.utility.email_invitations.send_templated_email")
    @patch("registrar.utility.email_invitations.UserDomainRole.objects.filter")
    def test_send_email_success_when_no_user(self, mock_filter, mock_send_templated_email):
        """Test successful sending of domain manager removal emails."""
        mock_filter.return_value = [self.domain_manager1, self.domain_manager2]
        mock_send_templated_email.return_value = None  # No exception means success

        result = send_domain_manager_removal_emails_to_domain_managers(
            removed_by_user=self.manager_user1,
            manager_removed=None,
            manager_removed_email=self.manager_user2.email,
            domain=self.domain,
        )

        mock_filter.assert_called_once_with(domain=self.domain)
        mock_send_templated_email.assert_any_call(
            "emails/domain_manager_deleted_notification.txt",
            "emails/domain_manager_deleted_notification_subject.txt",
            to_address=self.manager_user1.email,
            context={
                "domain": self.domain,
                "removed_by": self.manager_user1,
                "manager_removed_email": self.manager_user2.email,
                "date": date.today(),
            },
        )
        mock_send_templated_email.assert_any_call(
            "emails/domain_manager_deleted_notification.txt",
            "emails/domain_manager_deleted_notification_subject.txt",
            to_address=self.manager_user2.email,
            context={
                "domain": self.domain,
                "removed_by": self.manager_user1,
                "manager_removed_email": self.manager_user2.email,
                "date": date.today(),
            },
        )
        self.assertTrue(result)

    @less_console_noise_decorator
    @patch("registrar.utility.email_invitations.send_templated_email", side_effect=EmailSendingError)
    @patch("registrar.utility.email_invitations.UserDomainRole.objects.filter")
    def test_send_email_failure(self, mock_filter, mock_send_templated_email):
        """Test handling of failure in sending admin removal emails."""
        mock_filter.return_value.exclude.return_value = [self.domain_manager1, self.domain_manager2]

        result = send_domain_manager_removal_emails_to_domain_managers(
            removed_by_user=self.manager_user1,
            manager_removed=self.manager_user2,
            manager_removed_email=self.manager_user2.email,
            domain=self.domain,
        )

        self.assertFalse(result)
        mock_filter.assert_called_once_with(domain=self.domain)
        mock_send_templated_email.assert_any_call(
            "emails/domain_manager_deleted_notification.txt",
            "emails/domain_manager_deleted_notification_subject.txt",
            to_address=self.manager_user1.email,
            context={
                "domain": self.domain,
                "removed_by": self.manager_user1,
                "manager_removed_email": self.manager_user2.email,
                "date": date.today(),
            },
        )
        mock_send_templated_email.assert_any_call(
            "emails/domain_manager_deleted_notification.txt",
            "emails/domain_manager_deleted_notification_subject.txt",
            to_address=self.manager_user2.email,
            context={
                "domain": self.domain,
                "removed_by": self.manager_user1,
                "manager_removed_email": self.manager_user2.email,
                "date": date.today(),
            },
        )

    @less_console_noise_decorator
    @patch("registrar.utility.email_invitations.UserDomainRole.objects.filter")
    def test_no_managers_to_notify(self, mock_filter):
        """Test case where there are no domain managers to notify."""
        mock_filter.return_value.exclude.return_value = []  # No managers

        result = send_domain_manager_removal_emails_to_domain_managers(
            removed_by_user=self.manager_user1,
            manager_removed=self.manager_user2,
            manager_removed_email=self.manager_user2.email,
            domain=self.domain,
        )

        self.assertTrue(result)  # No emails sent, but also no failures
        mock_filter.assert_called_once_with(domain=self.domain)
>>>>>>> 778970d5
<|MERGE_RESOLUTION|>--- conflicted
+++ resolved
@@ -1116,19 +1116,161 @@
         mock_logger.warning.assert_not_called()  # Function should fail before logging email failure
 
 
-<<<<<<< HEAD
-class TestSendPortfolioOrganizationUpdateEmail(unittest.TestCase):
-    """Unit tests for send_portfolio_update_emails_to_portfolio_admins function."""
-=======
 class SendDomainManagerRemovalEmailsToManagersTests(unittest.TestCase):
     """Unit tests for send_domain_manager_removal_emails_to_domain_managers function."""
->>>>>>> 778970d5
 
     def setUp(self):
         """Set up test data."""
         self.email = "removed.admin@example.com"
         self.requestor_email = "requestor@example.com"
-<<<<<<< HEAD
+        self.domain = MagicMock(spec=Domain)
+        self.domain.name = "Test Domain"
+
+        # Mock domain manager users
+        self.manager_user1 = MagicMock(spec=User)
+        self.manager_user1.email = "manager1@example.com"
+
+        self.manager_user2 = MagicMock(spec=User)
+        self.manager_user2.email = "manager2@example.com"
+
+        self.domain_manager1 = MagicMock(spec=UserDomainRole)
+        self.domain_manager1.user = self.manager_user1
+
+        self.domain_manager2 = MagicMock(spec=UserDomainRole)
+        self.domain_manager2.user = self.manager_user2
+
+    @less_console_noise_decorator
+    @patch("registrar.utility.email_invitations.send_templated_email")
+    @patch("registrar.utility.email_invitations.UserDomainRole.objects.filter")
+    def test_send_email_success(self, mock_filter, mock_send_templated_email):
+        """Test successful sending of domain manager removal emails."""
+        mock_filter.return_value.exclude.return_value = [self.domain_manager1]
+        mock_send_templated_email.return_value = None  # No exception means success
+
+        result = send_domain_manager_removal_emails_to_domain_managers(
+            removed_by_user=self.manager_user1,
+            manager_removed=self.manager_user2,
+            manager_removed_email=self.manager_user2.email,
+            domain=self.domain,
+        )
+
+        mock_filter.assert_called_once_with(domain=self.domain)
+        mock_send_templated_email.assert_any_call(
+            "emails/domain_manager_deleted_notification.txt",
+            "emails/domain_manager_deleted_notification_subject.txt",
+            to_address=self.manager_user1.email,
+            context={
+                "domain": self.domain,
+                "removed_by": self.manager_user1,
+                "manager_removed_email": self.manager_user2.email,
+                "date": date.today(),
+            },
+        )
+        self.assertTrue(result)
+
+    @less_console_noise_decorator
+    @patch("registrar.utility.email_invitations.send_templated_email")
+    @patch("registrar.utility.email_invitations.UserDomainRole.objects.filter")
+    def test_send_email_success_when_no_user(self, mock_filter, mock_send_templated_email):
+        """Test successful sending of domain manager removal emails."""
+        mock_filter.return_value = [self.domain_manager1, self.domain_manager2]
+        mock_send_templated_email.return_value = None  # No exception means success
+
+        result = send_domain_manager_removal_emails_to_domain_managers(
+            removed_by_user=self.manager_user1,
+            manager_removed=None,
+            manager_removed_email=self.manager_user2.email,
+            domain=self.domain,
+        )
+
+        mock_filter.assert_called_once_with(domain=self.domain)
+        mock_send_templated_email.assert_any_call(
+            "emails/domain_manager_deleted_notification.txt",
+            "emails/domain_manager_deleted_notification_subject.txt",
+            to_address=self.manager_user1.email,
+            context={
+                "domain": self.domain,
+                "removed_by": self.manager_user1,
+                "manager_removed_email": self.manager_user2.email,
+                "date": date.today(),
+            },
+        )
+        mock_send_templated_email.assert_any_call(
+            "emails/domain_manager_deleted_notification.txt",
+            "emails/domain_manager_deleted_notification_subject.txt",
+            to_address=self.manager_user2.email,
+            context={
+                "domain": self.domain,
+                "removed_by": self.manager_user1,
+                "manager_removed_email": self.manager_user2.email,
+                "date": date.today(),
+            },
+        )
+        self.assertTrue(result)
+
+    @less_console_noise_decorator
+    @patch("registrar.utility.email_invitations.send_templated_email", side_effect=EmailSendingError)
+    @patch("registrar.utility.email_invitations.UserDomainRole.objects.filter")
+    def test_send_email_failure(self, mock_filter, mock_send_templated_email):
+        """Test handling of failure in sending admin removal emails."""
+        mock_filter.return_value.exclude.return_value = [self.domain_manager1, self.domain_manager2]
+
+        result = send_domain_manager_removal_emails_to_domain_managers(
+            removed_by_user=self.manager_user1,
+            manager_removed=self.manager_user2,
+            manager_removed_email=self.manager_user2.email,
+            domain=self.domain,
+        )
+
+        self.assertFalse(result)
+        mock_filter.assert_called_once_with(domain=self.domain)
+        mock_send_templated_email.assert_any_call(
+            "emails/domain_manager_deleted_notification.txt",
+            "emails/domain_manager_deleted_notification_subject.txt",
+            to_address=self.manager_user1.email,
+            context={
+                "domain": self.domain,
+                "removed_by": self.manager_user1,
+                "manager_removed_email": self.manager_user2.email,
+                "date": date.today(),
+            },
+        )
+        mock_send_templated_email.assert_any_call(
+            "emails/domain_manager_deleted_notification.txt",
+            "emails/domain_manager_deleted_notification_subject.txt",
+            to_address=self.manager_user2.email,
+            context={
+                "domain": self.domain,
+                "removed_by": self.manager_user1,
+                "manager_removed_email": self.manager_user2.email,
+                "date": date.today(),
+            },
+        )
+
+    @less_console_noise_decorator
+    @patch("registrar.utility.email_invitations.UserDomainRole.objects.filter")
+    def test_no_managers_to_notify(self, mock_filter):
+        """Test case where there are no domain managers to notify."""
+        mock_filter.return_value.exclude.return_value = []  # No managers
+
+        result = send_domain_manager_removal_emails_to_domain_managers(
+            removed_by_user=self.manager_user1,
+            manager_removed=self.manager_user2,
+            manager_removed_email=self.manager_user2.email,
+            domain=self.domain,
+        )
+
+        self.assertTrue(result)  # No emails sent, but also no failures
+        mock_filter.assert_called_once_with(domain=self.domain)
+
+
+class TestSendPortfolioOrganizationUpdateEmail(unittest.TestCase):
+    """Unit tests for send_portfolio_update_emails_to_portfolio_admins function."""
+
+    def setUp(self):
+        """Set up test data."""
+        self.email = "removed.admin@example.com"
+        self.requestor_email = "requestor@example.com"
         self.portfolio = MagicMock(spec=Portfolio, name="Portfolio")
         self.portfolio.organization_name = "Test Organization"
 
@@ -1176,145 +1318,4 @@
             to_address=self.admin_user2.email,
             context=ANY,
         )
-        self.assertTrue(result)
-=======
-        self.domain = MagicMock(spec=Domain)
-        self.domain.name = "Test Domain"
-
-        # Mock domain manager users
-        self.manager_user1 = MagicMock(spec=User)
-        self.manager_user1.email = "manager1@example.com"
-
-        self.manager_user2 = MagicMock(spec=User)
-        self.manager_user2.email = "manager2@example.com"
-
-        self.domain_manager1 = MagicMock(spec=UserDomainRole)
-        self.domain_manager1.user = self.manager_user1
-
-        self.domain_manager2 = MagicMock(spec=UserDomainRole)
-        self.domain_manager2.user = self.manager_user2
-
-    @less_console_noise_decorator
-    @patch("registrar.utility.email_invitations.send_templated_email")
-    @patch("registrar.utility.email_invitations.UserDomainRole.objects.filter")
-    def test_send_email_success(self, mock_filter, mock_send_templated_email):
-        """Test successful sending of domain manager removal emails."""
-        mock_filter.return_value.exclude.return_value = [self.domain_manager1]
-        mock_send_templated_email.return_value = None  # No exception means success
-
-        result = send_domain_manager_removal_emails_to_domain_managers(
-            removed_by_user=self.manager_user1,
-            manager_removed=self.manager_user2,
-            manager_removed_email=self.manager_user2.email,
-            domain=self.domain,
-        )
-
-        mock_filter.assert_called_once_with(domain=self.domain)
-        mock_send_templated_email.assert_any_call(
-            "emails/domain_manager_deleted_notification.txt",
-            "emails/domain_manager_deleted_notification_subject.txt",
-            to_address=self.manager_user1.email,
-            context={
-                "domain": self.domain,
-                "removed_by": self.manager_user1,
-                "manager_removed_email": self.manager_user2.email,
-                "date": date.today(),
-            },
-        )
-        self.assertTrue(result)
-
-    @less_console_noise_decorator
-    @patch("registrar.utility.email_invitations.send_templated_email")
-    @patch("registrar.utility.email_invitations.UserDomainRole.objects.filter")
-    def test_send_email_success_when_no_user(self, mock_filter, mock_send_templated_email):
-        """Test successful sending of domain manager removal emails."""
-        mock_filter.return_value = [self.domain_manager1, self.domain_manager2]
-        mock_send_templated_email.return_value = None  # No exception means success
-
-        result = send_domain_manager_removal_emails_to_domain_managers(
-            removed_by_user=self.manager_user1,
-            manager_removed=None,
-            manager_removed_email=self.manager_user2.email,
-            domain=self.domain,
-        )
-
-        mock_filter.assert_called_once_with(domain=self.domain)
-        mock_send_templated_email.assert_any_call(
-            "emails/domain_manager_deleted_notification.txt",
-            "emails/domain_manager_deleted_notification_subject.txt",
-            to_address=self.manager_user1.email,
-            context={
-                "domain": self.domain,
-                "removed_by": self.manager_user1,
-                "manager_removed_email": self.manager_user2.email,
-                "date": date.today(),
-            },
-        )
-        mock_send_templated_email.assert_any_call(
-            "emails/domain_manager_deleted_notification.txt",
-            "emails/domain_manager_deleted_notification_subject.txt",
-            to_address=self.manager_user2.email,
-            context={
-                "domain": self.domain,
-                "removed_by": self.manager_user1,
-                "manager_removed_email": self.manager_user2.email,
-                "date": date.today(),
-            },
-        )
-        self.assertTrue(result)
-
-    @less_console_noise_decorator
-    @patch("registrar.utility.email_invitations.send_templated_email", side_effect=EmailSendingError)
-    @patch("registrar.utility.email_invitations.UserDomainRole.objects.filter")
-    def test_send_email_failure(self, mock_filter, mock_send_templated_email):
-        """Test handling of failure in sending admin removal emails."""
-        mock_filter.return_value.exclude.return_value = [self.domain_manager1, self.domain_manager2]
-
-        result = send_domain_manager_removal_emails_to_domain_managers(
-            removed_by_user=self.manager_user1,
-            manager_removed=self.manager_user2,
-            manager_removed_email=self.manager_user2.email,
-            domain=self.domain,
-        )
-
-        self.assertFalse(result)
-        mock_filter.assert_called_once_with(domain=self.domain)
-        mock_send_templated_email.assert_any_call(
-            "emails/domain_manager_deleted_notification.txt",
-            "emails/domain_manager_deleted_notification_subject.txt",
-            to_address=self.manager_user1.email,
-            context={
-                "domain": self.domain,
-                "removed_by": self.manager_user1,
-                "manager_removed_email": self.manager_user2.email,
-                "date": date.today(),
-            },
-        )
-        mock_send_templated_email.assert_any_call(
-            "emails/domain_manager_deleted_notification.txt",
-            "emails/domain_manager_deleted_notification_subject.txt",
-            to_address=self.manager_user2.email,
-            context={
-                "domain": self.domain,
-                "removed_by": self.manager_user1,
-                "manager_removed_email": self.manager_user2.email,
-                "date": date.today(),
-            },
-        )
-
-    @less_console_noise_decorator
-    @patch("registrar.utility.email_invitations.UserDomainRole.objects.filter")
-    def test_no_managers_to_notify(self, mock_filter):
-        """Test case where there are no domain managers to notify."""
-        mock_filter.return_value.exclude.return_value = []  # No managers
-
-        result = send_domain_manager_removal_emails_to_domain_managers(
-            removed_by_user=self.manager_user1,
-            manager_removed=self.manager_user2,
-            manager_removed_email=self.manager_user2.email,
-            domain=self.domain,
-        )
-
-        self.assertTrue(result)  # No emails sent, but also no failures
-        mock_filter.assert_called_once_with(domain=self.domain)
->>>>>>> 778970d5
+        self.assertTrue(result)