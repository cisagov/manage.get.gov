import datetime
import os
import logging

from contextlib import contextmanager
import random
from string import ascii_uppercase
from django.test import TestCase
from unittest.mock import MagicMock, Mock, patch
from typing import List, Dict, Mapping, Any

from django.conf import settings
from django.contrib.auth import get_user_model, login

from registrar.models import (
    Contact,
    DraftDomain,
    Website,
    DomainApplication,
    DomainInvitation,
    User,
    DomainInformation,
    PublicContact,
    Domain,
)
from epplibwrapper import (
    commands,
    common,
<<<<<<< HEAD
    extensions,
=======
    info,
>>>>>>> 30cba83e
    RegistryError,
    ErrorCode,
)

logger = logging.getLogger(__name__)


def get_handlers():
    """Obtain pointers to all StreamHandlers."""
    handlers = {}

    rootlogger = logging.getLogger()
    for h in rootlogger.handlers:
        if isinstance(h, logging.StreamHandler):
            handlers[h.name] = h

    for logger in logging.Logger.manager.loggerDict.values():
        if not isinstance(logger, logging.PlaceHolder):
            for h in logger.handlers:
                if isinstance(h, logging.StreamHandler):
                    handlers[h.name] = h

    return handlers


@contextmanager
def less_console_noise():
    """
    Context manager to use in tests to silence console logging.

    This is helpful on tests which trigger console messages
    (such as errors) which are normal and expected.

    It can easily be removed to debug a failing test.
    """
    restore = {}
    handlers = get_handlers()
    devnull = open(os.devnull, "w")

    # redirect all the streams
    for handler in handlers.values():
        prior = handler.setStream(devnull)
        restore[handler.name] = prior
    try:
        # run the test
        yield
    finally:
        # restore the streams
        for handler in handlers.values():
            handler.setStream(restore[handler.name])
        # close the file we opened
        devnull.close()


class MockUserLogin:
    def __init__(self, get_response):
        self.get_response = get_response

    def __call__(self, request):
        if request.user.is_anonymous:
            user = None
            UserModel = get_user_model()
            username = "Testy"
            args = {
                UserModel.USERNAME_FIELD: username,
            }
            user, _ = UserModel.objects.get_or_create(**args)
            user.is_staff = True
            user.is_superuser = True
            user.save()
            backend = settings.AUTHENTICATION_BACKENDS[-1]
            login(request, user, backend=backend)

        response = self.get_response(request)
        return response


class MockSESClient(Mock):
    EMAILS_SENT: List[Dict] = []

    def send_email(self, *args, **kwargs):
        self.EMAILS_SENT.append({"args": args, "kwargs": kwargs})


class AuditedAdminMockData:
    """Creates simple data mocks for AuditedAdminTest.
    Can likely be more generalized, but the primary purpose of this class is to simplify
    mock data creation, especially for lists of items,
    by making the assumption that for most use cases we don't have to worry about
    data 'accuracy' ('testy 2' is not an accurate first_name for example), we just care about
    implementing some kind of patterning, especially with lists of items.

    Two variables are used across multiple functions:

    *item_name* - Used in patterning. Will be appended en masse to multiple str fields,
    like first_name. For example, item_name 'egg' will return a user object of:

    first_name: 'egg first_name:user',
    last_name: 'egg last_name:user',
    username: 'egg username:user'

    where 'user' is the short_hand

    *short_hand* - Used in patterning. Certain fields will have ':{shorthand}' appended to it,
    as a way to optionally include metadata in the str itself. Can be further expanded on.
    Came from a bug where different querysets used in testing would effectively be 'anonymized', wherein
    it would only display a list of types, but not include the variable name.
    """  # noqa

    # Constants for different domain object types
    INFORMATION = "information"
    APPLICATION = "application"
    INVITATION = "invitation"

    def dummy_user(self, item_name, short_hand):
        """Creates a dummy user object,
        but with a shorthand and support for multiple"""
        user = User.objects.get_or_create(
            first_name="{} first_name:{}".format(item_name, short_hand),
            last_name="{} last_name:{}".format(item_name, short_hand),
            username="{} username:{}".format(item_name, short_hand),
        )[0]
        return user

    def dummy_contact(self, item_name, short_hand):
        """Creates a dummy contact object"""
        contact = Contact.objects.get_or_create(
            first_name="{} first_name:{}".format(item_name, short_hand),
            last_name="{} last_name:{}".format(item_name, short_hand),
            title="{} title:{}".format(item_name, short_hand),
            email="{}testy@town.com".format(item_name),
            phone="(555) 555 5555",
        )[0]
        return contact

    def dummy_draft_domain(self, item_name, prebuilt=False):
        """
        Creates a dummy DraftDomain object
        Args:
            item_name (str): Value for 'name' in a DraftDomain object.
            prebuilt (boolean): Determines return type.
        Returns:
            DraftDomain: Where name = 'item_name'. If prebuilt = True, then
            name will be "city{}.gov".format(item_name).
        """
        if prebuilt:
            item_name = "city{}.gov".format(item_name)
        return DraftDomain.objects.get_or_create(name=item_name)[0]

    def dummy_domain(self, item_name, prebuilt=False):
        """
        Creates a dummy domain object
        Args:
            item_name (str): Value for 'name' in a Domain object.
            prebuilt (boolean): Determines return type.
        Returns:
            Domain: Where name = 'item_name'. If prebuilt = True, then
            domain name will be "city{}.gov".format(item_name).
        """
        if prebuilt:
            item_name = "city{}.gov".format(item_name)
        return Domain.objects.get_or_create(name=item_name)[0]

    def dummy_website(self, item_name):
        """
        Creates a dummy website object
        Args:
            item_name (str): Value for 'website' in a Website object.
        Returns:
            Website: Where website = 'item_name'.
        """
        return Website.objects.get_or_create(website=item_name)[0]

    def dummy_alt(self, item_name):
        """
        Creates a dummy website object for alternates
        Args:
            item_name (str): Value for 'website' in a Website object.
        Returns:
            Website: Where website = "cityalt{}.gov".format(item_name).
        """
        return self.dummy_website(item_name="cityalt{}.gov".format(item_name))

    def dummy_current(self, item_name):
        """
        Creates a dummy website object for current
        Args:
            item_name (str): Value for 'website' in a Website object.
            prebuilt (boolean): Determines return type.
        Returns:
            Website: Where website = "city{}.gov".format(item_name)
        """
        return self.dummy_website(item_name="city{}.com".format(item_name))

    def get_common_domain_arg_dictionary(
        self,
        item_name,
        org_type="federal",
        federal_type="executive",
        purpose="Purpose of the site",
    ):
        """
        Generates a generic argument dict for most domains
        Args:
            item_name (str): A shared str value appended to first_name, last_name,
            organization_name, address_line1, address_line2,
            title, email, and username.

            org_type (str - optional): Sets a domains org_type

            federal_type (str - optional): Sets a domains federal_type

            purpose (str - optional): Sets a domains purpose
        Returns:
            Dictionary: {
                organization_type: str,
                federal_type: str,
                purpose: str,
                organization_name: str = "{} organization".format(item_name),
                address_line1: str = "{} address_line1".format(item_name),
                address_line2: str = "{} address_line2".format(item_name),
                is_policy_acknowledged: boolean = True,
                state_territory: str = "NY",
                zipcode: str = "10002",
                about_your_organization: str = "e-Government",
                anything_else: str = "There is more",
                authorizing_official: Contact = self.dummy_contact(item_name, "authorizing_official"),
                submitter: Contact = self.dummy_contact(item_name, "submitter"),
                creator: User = self.dummy_user(item_name, "creator"),
            }
        """  # noqa
        common_args = dict(
            organization_type=org_type,
            federal_type=federal_type,
            purpose=purpose,
            organization_name="{} organization".format(item_name),
            address_line1="{} address_line1".format(item_name),
            address_line2="{} address_line2".format(item_name),
            is_policy_acknowledged=True,
            state_territory="NY",
            zipcode="10002",
            about_your_organization="e-Government",
            anything_else="There is more",
            authorizing_official=self.dummy_contact(item_name, "authorizing_official"),
            submitter=self.dummy_contact(item_name, "submitter"),
            creator=self.dummy_user(item_name, "creator"),
        )
        return common_args

    def dummy_kwarg_boilerplate(
        self,
        domain_type,
        item_name,
        status=DomainApplication.STARTED,
        org_type="federal",
        federal_type="executive",
        purpose="Purpose of the site",
    ):
        """
        Returns a prebuilt kwarg dictionary for DomainApplication,
        DomainInformation, or DomainInvitation.
        Args:
            domain_type (str): is either 'application', 'information',
            or 'invitation'.

            item_name (str): A shared str value appended to first_name, last_name,
            organization_name, address_line1, address_line2,
            title, email, and username.

            status (str - optional): Defines the status for DomainApplication,
            e.g. DomainApplication.STARTED

            org_type (str - optional): Sets a domains org_type

            federal_type (str - optional): Sets a domains federal_type

            purpose (str - optional): Sets a domains purpose
        Returns:
            dict: Returns a dictionary structurally consistent with the expected input
            of either DomainApplication, DomainInvitation, or DomainInformation
            based on the 'domain_type' field.
        """  # noqa
        common_args = self.get_common_domain_arg_dictionary(
            item_name, org_type, federal_type, purpose
        )
        full_arg_dict = None
        match domain_type:
            case self.APPLICATION:
                full_arg_dict = dict(
                    **common_args,
                    requested_domain=self.dummy_draft_domain(item_name),
                    investigator=self.dummy_user(item_name, "investigator"),
                    status=status,
                )
            case self.INFORMATION:
                domain_app = self.create_full_dummy_domain_application(item_name)
                full_arg_dict = dict(
                    **common_args,
                    domain=self.dummy_domain(item_name, True),
                    domain_application=domain_app,
                )
            case self.INVITATION:
                full_arg_dict = dict(
                    email="test_mail@mail.com",
                    domain=self.dummy_domain(item_name, True),
                    status=DomainInvitation.INVITED,
                )
        return full_arg_dict

    def create_full_dummy_domain_application(
        self, item_name, status=DomainApplication.STARTED
    ):
        """Creates a dummy domain application object"""
        domain_application_kwargs = self.dummy_kwarg_boilerplate(
            self.APPLICATION, item_name, status
        )
        application = DomainApplication.objects.get_or_create(
            **domain_application_kwargs
        )[0]
        return application

    def create_full_dummy_domain_information(
        self, item_name, status=DomainApplication.STARTED
    ):
        """Creates a dummy domain information object"""
        domain_application_kwargs = self.dummy_kwarg_boilerplate(
            self.INFORMATION, item_name, status
        )
        application = DomainInformation.objects.get_or_create(
            **domain_application_kwargs
        )[0]
        return application

    def create_full_dummy_domain_invitation(
        self, item_name, status=DomainApplication.STARTED
    ):
        """Creates a dummy domain invitation object"""
        domain_application_kwargs = self.dummy_kwarg_boilerplate(
            self.INVITATION, item_name, status
        )
        application = DomainInvitation.objects.get_or_create(
            **domain_application_kwargs
        )[0]

        return application

    def create_full_dummy_domain_object(
        self,
        domain_type,
        item_name,
        has_other_contacts=True,
        has_current_website=True,
        has_alternative_gov_domain=True,
        status=DomainApplication.STARTED,
    ):
        """A helper to create a dummy domain application object"""
        application = None
        match domain_type:
            case self.APPLICATION:
                application = self.create_full_dummy_domain_application(
                    item_name, status
                )
            case self.INVITATION:
                application = self.create_full_dummy_domain_invitation(
                    item_name, status
                )
            case self.INFORMATION:
                application = self.create_full_dummy_domain_information(
                    item_name, status
                )
            case _:
                raise ValueError("Invalid domain_type, must conform to given constants")

        if has_other_contacts and domain_type != self.INVITATION:
            other = self.dummy_contact(item_name, "other")
            application.other_contacts.add(other)
        if has_current_website and domain_type == self.APPLICATION:
            current = self.dummy_current(item_name)
            application.current_websites.add(current)
        if has_alternative_gov_domain and domain_type == self.APPLICATION:
            alt = self.dummy_alt(item_name)
            application.alternative_domains.add(alt)

        return application


def mock_user():
    """A simple user."""
    user_kwargs = dict(
        id=4,
        first_name="Rachid",
        last_name="Mrad",
    )
    mock_user, _ = User.objects.get_or_create(**user_kwargs)
    return mock_user


def create_superuser():
    User = get_user_model()
    p = "adminpass"
    return User.objects.create_superuser(
        username="superuser",
        email="admin@example.com",
        password=p,
    )


def create_user():
    User = get_user_model()
    p = "userpass"
    return User.objects.create_user(
        username="staffuser",
        email="user@example.com",
        is_staff=True,
        password=p,
    )


def create_ready_domain():
    domain, _ = Domain.objects.get_or_create(name="city.gov", state=Domain.State.READY)
    return domain


def completed_application(
    has_other_contacts=True,
    has_current_website=True,
    has_alternative_gov_domain=True,
    has_about_your_organization=True,
    has_anything_else=True,
    status=DomainApplication.STARTED,
    user=False,
    name="city.gov",
):
    """A completed domain application."""
    if not user:
        user = get_user_model().objects.create(username="username")
    ao, _ = Contact.objects.get_or_create(
        first_name="Testy",
        last_name="Tester",
        title="Chief Tester",
        email="testy@town.com",
        phone="(555) 555 5555",
    )
    domain, _ = DraftDomain.objects.get_or_create(name=name)
    alt, _ = Website.objects.get_or_create(website="city1.gov")
    current, _ = Website.objects.get_or_create(website="city.com")
    you, _ = Contact.objects.get_or_create(
        first_name="Testy2",
        last_name="Tester2",
        title="Admin Tester",
        email="mayor@igorville.gov",
        phone="(555) 555 5556",
    )
    other, _ = Contact.objects.get_or_create(
        first_name="Testy",
        last_name="Tester",
        title="Another Tester",
        email="testy2@town.com",
        phone="(555) 555 5557",
    )
    domain_application_kwargs = dict(
        organization_type="federal",
        federal_type="executive",
        purpose="Purpose of the site",
        is_policy_acknowledged=True,
        organization_name="Testorg",
        address_line1="address 1",
        address_line2="address 2",
        state_territory="NY",
        zipcode="10002",
        authorizing_official=ao,
        requested_domain=domain,
        submitter=you,
        creator=user,
        status=status,
    )
    if has_about_your_organization:
        domain_application_kwargs["about_your_organization"] = "e-Government"
    if has_anything_else:
        domain_application_kwargs["anything_else"] = "There is more"

    application, _ = DomainApplication.objects.get_or_create(
        **domain_application_kwargs
    )

    if has_other_contacts:
        application.other_contacts.add(other)
    if has_current_website:
        application.current_websites.add(current)
    if has_alternative_gov_domain:
        application.alternative_domains.add(alt)

    return application


def multiple_unalphabetical_domain_objects(
    domain_type=AuditedAdminMockData.APPLICATION,
):
    """Returns a list of generic domain objects for testing purposes"""
    applications = []
    list_of_letters = list(ascii_uppercase)
    random.shuffle(list_of_letters)

    mock = AuditedAdminMockData()
    for object_name in list_of_letters:
        application = mock.create_full_dummy_domain_object(domain_type, object_name)
        applications.append(application)
    return applications


def generic_domain_object(domain_type, object_name):
    """Returns a generic domain object of
    domain_type 'application', 'information', or 'invitation'"""
    mock = AuditedAdminMockData()
    application = mock.create_full_dummy_domain_object(domain_type, object_name)
    return application


class MockEppLib(TestCase):
    class fakedEppObject(object):
        """"""

        def __init__(
            self,
            auth_info=...,
            cr_date=...,
            contacts=...,
            hosts=...,
            statuses=...,
            registrant=...,
        ):
            self.auth_info = auth_info
            self.cr_date = cr_date
            self.contacts = contacts
            self.hosts = hosts
            self.statuses = statuses
            self.registrant = registrant

        def dummyInfoContactResultData(
            self,
            id,
            email,
            cr_date=datetime.datetime(2023, 5, 25, 19, 45, 35),
            pw="thisisnotapassword",
        ):
            fake = info.InfoContactResultData(
                id=id,
                postal_info=common.PostalInfo(
                    name="Registry Customer Service",
                    addr=common.ContactAddr(
                        street=["4200 Wilson Blvd."],
                        city="Arlington",
                        pc="22201",
                        cc="US",
                        sp="VA",
                    ),
                    org="Cybersecurity and Infrastructure Security Agency",
                    type="type",
                ),
                voice="+1.8882820870",
                fax="+1-212-9876543",
                email=email,
                auth_info=common.ContactAuthInfo(pw=pw),
                roid=...,
                statuses=[],
                cl_id=...,
                cr_id=...,
                cr_date=cr_date,
                up_id=...,
                up_date=...,
                tr_date=...,
                disclose=...,
                vat=...,
                ident=...,
                notify_email=...,
            )
            return fake

    mockDataInfoDomain = fakedEppObject(
        "fakePw",
        cr_date=datetime.datetime(2023, 5, 25, 19, 45, 35),
        contacts=[
            common.DomainContact(
                contact="123", type=PublicContact.ContactTypeChoices.SECURITY
            )
        ],
        hosts=["fake.host.com"],
        statuses=[
            common.Status(state="serverTransferProhibited", description="", lang="en"),
            common.Status(state="inactive", description="", lang="en"),
        ],
    )
    mockDataInfoContact = mockDataInfoDomain.dummyInfoContactResultData(
        "123", "123@mail.gov", datetime.datetime(2023, 5, 25, 19, 45, 35), "lastPw"
    )
    InfoDomainWithContacts = fakedEppObject(
        "fakepw",
        cr_date=datetime.datetime(2023, 5, 25, 19, 45, 35),
        contacts=[
            common.DomainContact(
                contact="securityContact",
                type=PublicContact.ContactTypeChoices.SECURITY,
            ),
            common.DomainContact(
                contact="technicalContact",
                type=PublicContact.ContactTypeChoices.TECHNICAL,
            ),
            common.DomainContact(
                contact="adminContact",
                type=PublicContact.ContactTypeChoices.ADMINISTRATIVE,
            ),
        ],
        hosts=["fake.host.com"],
        statuses=[
            common.Status(state="serverTransferProhibited", description="", lang="en"),
            common.Status(state="inactive", description="", lang="en"),
        ],
        registrant="regContact",
    )

    mockSecurityContact = InfoDomainWithContacts.dummyInfoContactResultData(
        "securityContact", "security@mail.gov"
    )
    mockTechnicalContact = InfoDomainWithContacts.dummyInfoContactResultData(
        "technicalContact", "tech@mail.gov"
    )
    mockAdministrativeContact = InfoDomainWithContacts.dummyInfoContactResultData(
        "adminContact", "admin@mail.gov"
    )
    mockRegistrantContact = InfoDomainWithContacts.dummyInfoContactResultData(
        "regContact", "registrant@mail.gov"
    )

    infoDomainNoContact = fakedEppObject(
        "security",
        cr_date=datetime.datetime(2023, 5, 25, 19, 45, 35),
        contacts=[],
        hosts=["fake.host.com"],
    )

    mockDataInfoHosts = fakedEppObject(
        "lastPw", cr_date=datetime.datetime(2023, 8, 25, 19, 45, 35)
    )
    addDsData1 = {
        "keyTag": 1234,
        "alg": 3,
        "digestType": 1,
        "digest": "ec0bdd990b39feead889f0ba613db4adec0bdd99",
    }
    addDsData2 = {
        "keyTag": 2345,
        "alg": 3,
        "digestType": 1,
        "digest": "ec0bdd990b39feead889f0ba613db4adecb4adec",
    }
    keyDataDict = {
        "flags": 257,
        "protocol": 3,
        "alg": 1,
        "pubKey": "AQPJ////4Q==",
    }
    dnssecExtensionWithDsData: Mapping[str, Any] = {
        "dsData": [common.DSData(**addDsData1)]
    }
    dnssecExtensionWithMultDsData: Mapping[str, Any] = {
        "dsData": [
            common.DSData(**addDsData1),
            common.DSData(**addDsData2),
        ],
    }
    dnssecExtensionWithKeyData: Mapping[str, Any] = {
        "maxSigLife": 3215,
        "keyData": [common.DNSSECKeyData(**keyDataDict)],
    }

    def mockSend(self, _request, cleaned):
        """Mocks the registry.send function used inside of domain.py
        registry is imported from epplibwrapper
        returns objects that simulate what would be in a epp response
        but only relevant pieces for tests"""
        if isinstance(_request, commands.InfoDomain):
            if getattr(_request, "name", None) == "security.gov":
                return MagicMock(res_data=[self.infoDomainNoContact])
<<<<<<< HEAD
            elif getattr(_request, "name", None) == "dnssec-dsdata.gov":
                return MagicMock(
                    res_data=[self.mockDataInfoDomain],
                    extensions=[
                        extensions.DNSSECExtension(**self.dnssecExtensionWithDsData)
                    ],
                )
            elif getattr(_request, "name", None) == "dnssec-multdsdata.gov":
                return MagicMock(
                    res_data=[self.mockDataInfoDomain],
                    extensions=[
                        extensions.DNSSECExtension(**self.dnssecExtensionWithMultDsData)
                    ],
                )
            elif getattr(_request, "name", None) == "dnssec-keydata.gov":
                return MagicMock(
                    res_data=[self.mockDataInfoDomain],
                    extensions=[
                        extensions.DNSSECExtension(**self.dnssecExtensionWithKeyData)
                    ],
                )
            elif getattr(_request, "name", None) == "dnssec-none.gov":
                # this case is not necessary, but helps improve readability
                return MagicMock(res_data=[self.mockDataInfoDomain])
            return MagicMock(res_data=[self.mockDataInfoDomain])
=======
            elif getattr(_request, "name", None) == "freeman.gov":
                return MagicMock(res_data=[self.InfoDomainWithContacts])
            else:
                return MagicMock(res_data=[self.mockDataInfoDomain])
>>>>>>> 30cba83e
        elif isinstance(_request, commands.InfoContact):
            mocked_result: info.InfoContactResultData

            # For testing contact types
            match getattr(_request, "id", None):
                case "securityContact":
                    mocked_result = self.mockSecurityContact
                case "technicalContact":
                    mocked_result = self.mockTechnicalContact
                case "adminContact":
                    mocked_result = self.mockAdministrativeContact
                case "regContact":
                    mocked_result = self.mockRegistrantContact
                case _:
                    # Default contact return
                    mocked_result = self.mockDataInfoContact

            return MagicMock(res_data=[mocked_result])
        elif (
            isinstance(_request, commands.CreateContact)
            and getattr(_request, "id", None) == "fail"
            and self.mockedSendFunction.call_count == 3
        ):
            # use this for when a contact is being updated
            # sets the second send() to fail
            raise RegistryError(code=ErrorCode.OBJECT_EXISTS)
        elif (
            isinstance(_request, commands.DeleteDomain)
            and getattr(_request, "name", None) == "failDelete.gov"
        ):
            name = getattr(_request, "name", None)
            fake_nameserver = "ns1.failDelete.gov"
            if name in fake_nameserver:
                raise RegistryError(
                    code=ErrorCode.OBJECT_ASSOCIATION_PROHIBITS_OPERATION
                )
        elif (
            isinstance(_request, commands.UpdateDomain)
            and getattr(_request, "name", None) == "dnssec-invalid.gov"
        ):
            raise RegistryError(code=ErrorCode.PARAMETER_VALUE_RANGE_ERROR)
        return MagicMock(res_data=[self.mockDataInfoHosts])

    def setUp(self):
        """mock epp send function as this will fail locally"""
        self.mockSendPatch = patch("registrar.models.domain.registry.send")
        self.mockedSendFunction = self.mockSendPatch.start()
        self.mockedSendFunction.side_effect = self.mockSend

    def _convertPublicContactToEpp(
        self, contact: PublicContact, disclose_email=False, createContact=True
    ):
        DF = common.DiscloseField
        fields = {DF.FAX, DF.VOICE, DF.ADDR}

        if not disclose_email:
            fields.add(DF.EMAIL)

        di = common.Disclose(
            flag=False,
            fields=fields,
            types={DF.ADDR: "loc"},
        )

        # check docs here looks like we may have more than one address field but
        addr = common.ContactAddr(
            [
                getattr(contact, street)
                for street in ["street1", "street2", "street3"]
                if hasattr(contact, street)
            ],  # type: ignore
            city=contact.city,
            pc=contact.pc,
            cc=contact.cc,
            sp=contact.sp,
        )  # type: ignore

        pi = common.PostalInfo(
            name=contact.name,
            addr=addr,
            org=contact.org,
            type="loc",
        )

        ai = common.ContactAuthInfo(pw="2fooBAR123fooBaz")
        if createContact:
            return commands.CreateContact(
                id=contact.registry_id,
                postal_info=pi,  # type: ignore
                email=contact.email,
                voice=contact.voice,
                fax=contact.fax,
                auth_info=ai,
                disclose=di,
                vat=None,
                ident=None,
                notify_email=None,
            )  # type: ignore
        else:
            return commands.UpdateContact(
                id=contact.registry_id,
                postal_info=pi,
                email=contact.email,
                voice=contact.voice,
                fax=contact.fax,
            )

    def tearDown(self):
        self.mockSendPatch.stop()<|MERGE_RESOLUTION|>--- conflicted
+++ resolved
@@ -26,11 +26,8 @@
 from epplibwrapper import (
     commands,
     common,
-<<<<<<< HEAD
     extensions,
-=======
     info,
->>>>>>> 30cba83e
     RegistryError,
     ErrorCode,
 )
@@ -714,7 +711,6 @@
         if isinstance(_request, commands.InfoDomain):
             if getattr(_request, "name", None) == "security.gov":
                 return MagicMock(res_data=[self.infoDomainNoContact])
-<<<<<<< HEAD
             elif getattr(_request, "name", None) == "dnssec-dsdata.gov":
                 return MagicMock(
                     res_data=[self.mockDataInfoDomain],
@@ -739,13 +735,10 @@
             elif getattr(_request, "name", None) == "dnssec-none.gov":
                 # this case is not necessary, but helps improve readability
                 return MagicMock(res_data=[self.mockDataInfoDomain])
-            return MagicMock(res_data=[self.mockDataInfoDomain])
-=======
             elif getattr(_request, "name", None) == "freeman.gov":
                 return MagicMock(res_data=[self.InfoDomainWithContacts])
             else:
                 return MagicMock(res_data=[self.mockDataInfoDomain])
->>>>>>> 30cba83e
         elif isinstance(_request, commands.InfoContact):
             mocked_result: info.InfoContactResultData
 
