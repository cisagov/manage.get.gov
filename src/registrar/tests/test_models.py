from django.test import TestCase
from django.db.utils import IntegrityError

from registrar.models import (
    Contact,
    DomainApplication,
    DomainInformation,
    User,
    Website,
    Domain,
    DraftDomain,
    DomainInvitation,
    UserDomainRole,
)

import boto3_mocking  # type: ignore
from .common import MockSESClient, less_console_noise, completed_application
from django_fsm import TransitionNotAllowed

boto3_mocking.clients.register_handler("sesv2", MockSESClient)


# The DomainApplication submit method has a side effect of sending an email
# with AWS SES, so mock that out in all of these test cases
@boto3_mocking.patching
class TestDomainApplication(TestCase):
    def test_empty_create_fails(self):
        """Can't create a completely empty domain application."""
        with self.assertRaisesRegex(IntegrityError, "creator"):
            DomainApplication.objects.create()

    def test_minimal_create(self):
        """Can create with just a creator."""
        user, _ = User.objects.get_or_create()
        application = DomainApplication.objects.create(creator=user)
        self.assertEqual(application.status, DomainApplication.STARTED)

    def test_full_create(self):
        """Can create with all fields."""
        user, _ = User.objects.get_or_create()
        contact = Contact.objects.create()
        com_website, _ = Website.objects.get_or_create(website="igorville.com")
        gov_website, _ = Website.objects.get_or_create(website="igorville.gov")
        domain, _ = DraftDomain.objects.get_or_create(name="igorville.gov")
        application = DomainApplication.objects.create(
            creator=user,
            investigator=user,
            organization_type=DomainApplication.OrganizationChoices.FEDERAL,
            federal_type=DomainApplication.BranchChoices.EXECUTIVE,
            is_election_board=False,
            organization_name="Test",
            address_line1="100 Main St.",
            address_line2="APT 1A",
            state_territory="CA",
            zipcode="12345-6789",
            authorizing_official=contact,
            requested_domain=domain,
            submitter=contact,
            purpose="Igorville rules!",
            anything_else="All of Igorville loves the dotgov program.",
            is_policy_acknowledged=True,
        )
        application.current_websites.add(com_website)
        application.alternative_domains.add(gov_website)
        application.other_contacts.add(contact)
        application.save()

    def test_domain_info(self):
        """Can create domain info with all fields."""
        user, _ = User.objects.get_or_create()
        contact = Contact.objects.create()
        domain, _ = Domain.objects.get_or_create(name="igorville.gov")
        information = DomainInformation.objects.create(
            creator=user,
            organization_type=DomainInformation.OrganizationChoices.FEDERAL,
            federal_type=DomainInformation.BranchChoices.EXECUTIVE,
            is_election_board=False,
            organization_name="Test",
            address_line1="100 Main St.",
            address_line2="APT 1A",
            state_territory="CA",
            zipcode="12345-6789",
            authorizing_official=contact,
            submitter=contact,
            purpose="Igorville rules!",
            anything_else="All of Igorville loves the dotgov program.",
            is_policy_acknowledged=True,
            domain=domain,
        )
        information.other_contacts.add(contact)
        information.save()
        self.assertEqual(information.domain.id, domain.id)
        self.assertEqual(information.id, domain.domain_info.id)

    def test_status_fsm_submit_fail(self):
        user, _ = User.objects.get_or_create()
        application = DomainApplication.objects.create(creator=user)
        with self.assertRaises(ValueError):
            # can't submit an application with a null domain name
            application.submit()

    def test_status_fsm_submit_succeed(self):
        user, _ = User.objects.get_or_create()
        site = DraftDomain.objects.create(name="igorville.gov")
        application = DomainApplication.objects.create(
            creator=user, requested_domain=site
        )
        # no submitter email so this emits a log warning
        with less_console_noise():
            application.submit()
        self.assertEqual(application.status, application.SUBMITTED)

    def test_submit_sends_email(self):
        """Create an application and submit it and see if email was sent."""
        user, _ = User.objects.get_or_create()
        contact = Contact.objects.create(email="test@test.gov")
        domain, _ = DraftDomain.objects.get_or_create(name="igorville.gov")
        application = DomainApplication.objects.create(
            creator=user,
            requested_domain=domain,
            submitter=contact,
        )
        application.save()
        application.submit()

        # check to see if an email was sent
        self.assertGreater(
            len(
                [
                    email
                    for email in MockSESClient.EMAILS_SENT
                    if "test@test.gov" in email["kwargs"]["Destination"]["ToAddresses"]
                ]
            ),
            0,
        )

    def test_transition_not_allowed_submitted_submitted(self):
        """Create an application with status submitted and call submit
        against transition rules"""

        application = completed_application(status=DomainApplication.SUBMITTED)

        with self.assertRaises(TransitionNotAllowed):
            application.submit()

    def test_transition_not_allowed_in_review_submitted(self):
        """Create an application with status in review and call submit
        against transition rules"""

        application = completed_application(status=DomainApplication.IN_REVIEW)

        with self.assertRaises(TransitionNotAllowed):
            application.submit()

    def test_transition_not_allowed_approved_submitted(self):
        """Create an application with status approved and call submit
        against transition rules"""

        application = completed_application(status=DomainApplication.APPROVED)

        with self.assertRaises(TransitionNotAllowed):
            application.submit()

<<<<<<< HEAD
    def test_transition_not_allowed_rejected_submitted(self):
        """Create an application with status rejected and call submit
        against transition rules"""

        application = completed_application(status=DomainApplication.REJECTED)

        with self.assertRaises(TransitionNotAllowed):
            application.submit()

    def test_transition_not_allowed_started_investigating(self):
=======
    def test_transition_not_allowed_started_in_review(self):
>>>>>>> 2164c53a
        """Create an application with status started and call in_review
        against transition rules"""

        application = completed_application(status=DomainApplication.STARTED)

        with self.assertRaises(TransitionNotAllowed):
            application.in_review()

    def test_transition_not_allowed_in_review_in_review(self):
        """Create an application with status in review and call in_review
        against transition rules"""

        application = completed_application(status=DomainApplication.IN_REVIEW)

        with self.assertRaises(TransitionNotAllowed):
            application.in_review()

    def test_transition_not_allowed_approved_in_review(self):
        """Create an application with status approved and call in_review
        against transition rules"""

        application = completed_application(status=DomainApplication.APPROVED)

        with self.assertRaises(TransitionNotAllowed):
            application.in_review()

<<<<<<< HEAD
    def test_transition_not_allowed_action_needed_investigating(self):
        """Create an application with status action needed and call in_review
        against transition rules"""

        application = completed_application(status=DomainApplication.ACTION_NEEDED)

        with self.assertRaises(TransitionNotAllowed):
            application.in_review()

    def test_transition_not_allowed_rejected_investigating(self):
        """Create an application with status rejected and call in_review
        against transition rules"""

        application = completed_application(status=DomainApplication.REJECTED)

        with self.assertRaises(TransitionNotAllowed):
            application.in_review()

    def test_transition_not_allowed_withdrawn_investigating(self):
=======
    def test_transition_not_allowed_withdrawn_in_review(self):
>>>>>>> 2164c53a
        """Create an application with status withdrawn and call in_review
        against transition rules"""

        application = completed_application(status=DomainApplication.WITHDRAWN)

        with self.assertRaises(TransitionNotAllowed):
            application.in_review()

    def test_transition_not_allowed_started_action_needed(self):
        """Create an application with status started and call action_needed
        against transition rules"""

        application = completed_application(status=DomainApplication.STARTED)

        with self.assertRaises(TransitionNotAllowed):
            application.action_needed()

    def test_transition_not_allowed_submitted_action_needed(self):
        """Create an application with status submitted and call action_needed
        against transition rules"""

        application = completed_application(status=DomainApplication.SUBMITTED)

        with self.assertRaises(TransitionNotAllowed):
            application.action_needed()

    def test_transition_not_allowed_action_needed_action_needed(self):
        """Create an application with status action needed and call action_needed
        against transition rules"""

        application = completed_application(status=DomainApplication.ACTION_NEEDED)

        with self.assertRaises(TransitionNotAllowed):
            application.action_needed()

    def test_transition_not_allowed_approved_action_needed(self):
        """Create an application with status approved and call action_needed
        against transition rules"""

        application = completed_application(status=DomainApplication.APPROVED)

        with self.assertRaises(TransitionNotAllowed):
            application.action_needed()

    def test_transition_not_allowed_withdrawn_action_needed(self):
        """Create an application with status withdrawn and call action_needed
        against transition rules"""

        application = completed_application(status=DomainApplication.WITHDRAWN)

        with self.assertRaises(TransitionNotAllowed):
            application.action_needed()

    def test_transition_not_allowed_started_approved(self):
        """Create an application with status started and call approve
        against transition rules"""

        application = completed_application(status=DomainApplication.STARTED)

        with self.assertRaises(TransitionNotAllowed):
            application.approve()

    def test_transition_not_allowed_approved_approved(self):
        """Create an application with status approved and call approve
        against transition rules"""

        application = completed_application(status=DomainApplication.APPROVED)

        with self.assertRaises(TransitionNotAllowed):
            application.approve()

    def test_transition_not_allowed_action_needed_approved(self):
        """Create an application with status action needed and call approve
        against transition rules"""

        application = completed_application(status=DomainApplication.ACTION_NEEDED)

        with self.assertRaises(TransitionNotAllowed):
            application.approve()

    def test_transition_not_allowed_withdrawn_approved(self):
        """Create an application with status withdrawn and call approve
        against transition rules"""

        application = completed_application(status=DomainApplication.WITHDRAWN)

        with self.assertRaises(TransitionNotAllowed):
            application.approve()

    def test_transition_not_allowed_started_withdrawn(self):
        """Create an application with status started and call withdraw
        against transition rules"""

        application = completed_application(status=DomainApplication.STARTED)

        with self.assertRaises(TransitionNotAllowed):
            application.withdraw()

    def test_transition_not_allowed_approved_withdrawn(self):
        """Create an application with status approved and call withdraw
        against transition rules"""

        application = completed_application(status=DomainApplication.APPROVED)

        with self.assertRaises(TransitionNotAllowed):
            application.withdraw()

    def test_transition_not_allowed_action_needed_withdrawn(self):
        """Create an application with status action needed and call withdraw
        against transition rules"""

        application = completed_application(status=DomainApplication.ACTION_NEEDED)

        with self.assertRaises(TransitionNotAllowed):
            application.withdraw()

    def test_transition_not_allowed_rejected_withdrawn(self):
        """Create an application with status rejected and call withdraw
        against transition rules"""

        application = completed_application(status=DomainApplication.REJECTED)

        with self.assertRaises(TransitionNotAllowed):
            application.withdraw()

    def test_transition_not_allowed_withdrawn_withdrawn(self):
        """Create an application with status withdrawn and call withdraw
        against transition rules"""

        application = completed_application(status=DomainApplication.WITHDRAWN)

        with self.assertRaises(TransitionNotAllowed):
            application.withdraw()

    def test_transition_not_allowed_started_rejected(self):
        """Create an application with status started and call reject
        against transition rules"""

        application = completed_application(status=DomainApplication.STARTED)

        with self.assertRaises(TransitionNotAllowed):
            application.reject()

    def test_transition_not_allowed_submitted_rejected(self):
        """Create an application with status submitted and call reject
        against transition rules"""

        application = completed_application(status=DomainApplication.SUBMITTED)

        with self.assertRaises(TransitionNotAllowed):
            application.reject()

    def test_transition_not_allowed_action_needed_rejected(self):
        """Create an application with status action needed and call reject
        against transition rules"""

        application = completed_application(status=DomainApplication.ACTION_NEEDED)

        with self.assertRaises(TransitionNotAllowed):
            application.reject()

    def test_transition_not_allowed_withdrawn_rejected(self):
        """Create an application with status withdrawn and call reject
        against transition rules"""

        application = completed_application(status=DomainApplication.WITHDRAWN)

        with self.assertRaises(TransitionNotAllowed):
            application.reject()

    def test_transition_not_allowed_rejected_rejected(self):
        """Create an application with status rejected and call reject
        against transition rules"""

        application = completed_application(status=DomainApplication.REJECTED)

        with self.assertRaises(TransitionNotAllowed):
            application.reject()


class TestPermissions(TestCase):

    """Test the User-Domain-Role connection."""

    def test_approval_creates_role(self):
        draft_domain, _ = DraftDomain.objects.get_or_create(name="igorville.gov")
        user, _ = User.objects.get_or_create()
        application = DomainApplication.objects.create(
            creator=user, requested_domain=draft_domain
        )
        # skip using the submit method
        application.status = DomainApplication.SUBMITTED
        application.approve()

        # should be a role for this user
        domain = Domain.objects.get(name="igorville.gov")
        self.assertTrue(UserDomainRole.objects.get(user=user, domain=domain))


class TestDomainInfo(TestCase):

    """Test creation of Domain Information when approved."""

    def test_approval_creates_info(self):
        draft_domain, _ = DraftDomain.objects.get_or_create(name="igorville.gov")
        user, _ = User.objects.get_or_create()
        application = DomainApplication.objects.create(
            creator=user, requested_domain=draft_domain
        )
        # skip using the submit method
        application.status = DomainApplication.SUBMITTED
        application.approve()

        # should be an information present for this domain
        domain = Domain.objects.get(name="igorville.gov")
        self.assertTrue(DomainInformation.objects.get(domain=domain))


class TestInvitations(TestCase):

    """Test the retrieval of invitations."""

    def setUp(self):
        self.domain, _ = Domain.objects.get_or_create(name="igorville.gov")
        self.email = "mayor@igorville.gov"
        self.invitation, _ = DomainInvitation.objects.get_or_create(
            email=self.email, domain=self.domain
        )
        self.user, _ = User.objects.get_or_create(email=self.email)

        # clean out the roles each time
        UserDomainRole.objects.all().delete()

    def test_retrieval_creates_role(self):
        self.invitation.retrieve()
        self.assertTrue(UserDomainRole.objects.get(user=self.user, domain=self.domain))

    def test_retrieve_missing_user_error(self):
        # get rid of matching users
        User.objects.filter(email=self.email).delete()
        with self.assertRaises(RuntimeError):
            self.invitation.retrieve()

    def test_retrieve_existing_role_no_error(self):
        # make the overlapping role
        UserDomainRole.objects.get_or_create(
            user=self.user, domain=self.domain, role=UserDomainRole.Roles.ADMIN
        )
        # this is not an error but does produce a console warning
        with less_console_noise():
            self.invitation.retrieve()
        self.assertEqual(self.invitation.status, DomainInvitation.RETRIEVED)

    def test_retrieve_on_first_login(self):
        """A new user's first_login callback retrieves their invitations."""
        self.user.first_login()
        self.assertTrue(UserDomainRole.objects.get(user=self.user, domain=self.domain))<|MERGE_RESOLUTION|>--- conflicted
+++ resolved
@@ -162,7 +162,6 @@
         with self.assertRaises(TransitionNotAllowed):
             application.submit()
 
-<<<<<<< HEAD
     def test_transition_not_allowed_rejected_submitted(self):
         """Create an application with status rejected and call submit
         against transition rules"""
@@ -172,10 +171,7 @@
         with self.assertRaises(TransitionNotAllowed):
             application.submit()
 
-    def test_transition_not_allowed_started_investigating(self):
-=======
     def test_transition_not_allowed_started_in_review(self):
->>>>>>> 2164c53a
         """Create an application with status started and call in_review
         against transition rules"""
 
@@ -202,8 +198,7 @@
         with self.assertRaises(TransitionNotAllowed):
             application.in_review()
 
-<<<<<<< HEAD
-    def test_transition_not_allowed_action_needed_investigating(self):
+    def test_transition_not_allowed_action_needed_in_review(self):
         """Create an application with status action needed and call in_review
         against transition rules"""
 
@@ -212,7 +207,7 @@
         with self.assertRaises(TransitionNotAllowed):
             application.in_review()
 
-    def test_transition_not_allowed_rejected_investigating(self):
+    def test_transition_not_allowed_rejected_in_review(self):
         """Create an application with status rejected and call in_review
         against transition rules"""
 
@@ -221,10 +216,7 @@
         with self.assertRaises(TransitionNotAllowed):
             application.in_review()
 
-    def test_transition_not_allowed_withdrawn_investigating(self):
-=======
     def test_transition_not_allowed_withdrawn_in_review(self):
->>>>>>> 2164c53a
         """Create an application with status withdrawn and call in_review
         against transition rules"""
 
