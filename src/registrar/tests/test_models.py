from django.forms import ValidationError
from django.test import TestCase
from django.db.utils import IntegrityError
from django.db import transaction
from unittest.mock import patch

from django.test import RequestFactory

from registrar.models import (
    Contact,
    DomainRequest,
    DomainInformation,
    User,
    Website,
    Domain,
    DraftDomain,
    DomainInvitation,
    UserDomainRole,
    FederalAgency,
    UserPortfolioPermission,
    AllowedEmail,
)

import boto3_mocking
from registrar.models.portfolio import Portfolio
from registrar.models.portfolio_invitation import PortfolioInvitation
from registrar.models.transition_domain import TransitionDomain
from registrar.models.utility.portfolio_helper import UserPortfolioPermissionChoices, UserPortfolioRoleChoices
from registrar.models.verified_by_staff import VerifiedByStaff  # type: ignore
from registrar.utility.constants import BranchChoices

from .common import (
    MockSESClient,
    less_console_noise,
    completed_domain_request,
    set_domain_request_investigators,
    create_test_user,
)
from django_fsm import TransitionNotAllowed
from waffle.testutils import override_flag

from api.tests.common import less_console_noise_decorator


@boto3_mocking.patching
class TestDomainRequest(TestCase):
    @less_console_noise_decorator
    def setUp(self):

        self.dummy_user, _ = Contact.objects.get_or_create(
            email="mayor@igorville.com", first_name="Hello", last_name="World"
        )
        self.dummy_user_2, _ = User.objects.get_or_create(
            username="intern@igorville.com", email="intern@igorville.com", first_name="Lava", last_name="World"
        )
        self.started_domain_request = completed_domain_request(
            status=DomainRequest.DomainRequestStatus.STARTED,
            name="started.gov",
        )
        self.submitted_domain_request = completed_domain_request(
            status=DomainRequest.DomainRequestStatus.SUBMITTED,
            name="submitted.gov",
        )
        self.in_review_domain_request = completed_domain_request(
            status=DomainRequest.DomainRequestStatus.IN_REVIEW,
            name="in-review.gov",
        )
        self.action_needed_domain_request = completed_domain_request(
            status=DomainRequest.DomainRequestStatus.ACTION_NEEDED,
            name="action-needed.gov",
        )
        self.approved_domain_request = completed_domain_request(
            status=DomainRequest.DomainRequestStatus.APPROVED,
            name="approved.gov",
        )
        self.withdrawn_domain_request = completed_domain_request(
            status=DomainRequest.DomainRequestStatus.WITHDRAWN,
            name="withdrawn.gov",
        )
        self.rejected_domain_request = completed_domain_request(
            status=DomainRequest.DomainRequestStatus.REJECTED,
            name="rejected.gov",
        )
        self.ineligible_domain_request = completed_domain_request(
            status=DomainRequest.DomainRequestStatus.INELIGIBLE,
            name="ineligible.gov",
        )

        # Store all domain request statuses in a variable for ease of use
        self.all_domain_requests = [
            self.started_domain_request,
            self.submitted_domain_request,
            self.in_review_domain_request,
            self.action_needed_domain_request,
            self.approved_domain_request,
            self.withdrawn_domain_request,
            self.rejected_domain_request,
            self.ineligible_domain_request,
        ]

        self.mock_client = MockSESClient()

    def tearDown(self):
        super().tearDown()
        DomainInformation.objects.all().delete()
        DomainRequest.objects.all().delete()
        DraftDomain.objects.all().delete()
        Domain.objects.all().delete()
        User.objects.all().delete()
        self.mock_client.EMAILS_SENT.clear()

    def assertNotRaises(self, exception_type):
        """Helper method for testing allowed transitions."""
        with less_console_noise():
            return self.assertRaises(Exception, None, exception_type)

    @less_console_noise_decorator
    def test_federal_agency_set_to_non_federal_on_approve(self):
        """Ensures that when the federal_agency field is 'none' when .approve() is called,
        the field is set to the 'Non-Federal Agency' record"""
        domain_request = completed_domain_request(
            status=DomainRequest.DomainRequestStatus.IN_REVIEW,
            name="city2.gov",
            federal_agency=None,
        )

        # Ensure that the federal agency is None
        self.assertEqual(domain_request.federal_agency, None)

        # Approve the request
        domain_request.approve()
        self.assertEqual(domain_request.status, DomainRequest.DomainRequestStatus.APPROVED)

        # After approval, it should be "Non-Federal agency"
        expected_federal_agency = FederalAgency.objects.filter(agency="Non-Federal Agency").first()
        self.assertEqual(domain_request.federal_agency, expected_federal_agency)

    def test_empty_create_fails(self):
        """Can't create a completely empty domain request."""
        with less_console_noise():
            with transaction.atomic():
                with self.assertRaisesRegex(IntegrityError, "creator"):
                    DomainRequest.objects.create()

    @less_console_noise_decorator
    def test_minimal_create(self):
        """Can create with just a creator."""
        user, _ = User.objects.get_or_create(username="testy")
        domain_request = DomainRequest.objects.create(creator=user)
        self.assertEqual(domain_request.status, DomainRequest.DomainRequestStatus.STARTED)

    @less_console_noise_decorator
    def test_full_create(self):
        """Can create with all fields."""
        user, _ = User.objects.get_or_create(username="testy")
        contact = Contact.objects.create()
        com_website, _ = Website.objects.get_or_create(website="igorville.com")
        gov_website, _ = Website.objects.get_or_create(website="igorville.gov")
        domain, _ = DraftDomain.objects.get_or_create(name="igorville.gov")
        domain_request = DomainRequest.objects.create(
            creator=user,
            investigator=user,
            generic_org_type=DomainRequest.OrganizationChoices.FEDERAL,
            federal_type=BranchChoices.EXECUTIVE,
            is_election_board=False,
            organization_name="Test",
            address_line1="100 Main St.",
            address_line2="APT 1A",
            state_territory="CA",
            zipcode="12345-6789",
            senior_official=contact,
            requested_domain=domain,
            purpose="Igorville rules!",
            anything_else="All of Igorville loves the dotgov program.",
            is_policy_acknowledged=True,
        )
        domain_request.current_websites.add(com_website)
        domain_request.alternative_domains.add(gov_website)
        domain_request.other_contacts.add(contact)
        domain_request.save()

    @less_console_noise_decorator
    def test_domain_info(self):
        """Can create domain info with all fields."""
        user, _ = User.objects.get_or_create(username="testy")
        contact = Contact.objects.create()
        domain, _ = Domain.objects.get_or_create(name="igorville.gov")
        information = DomainInformation.objects.create(
            creator=user,
            generic_org_type=DomainInformation.OrganizationChoices.FEDERAL,
            federal_type=BranchChoices.EXECUTIVE,
            is_election_board=False,
            organization_name="Test",
            address_line1="100 Main St.",
            address_line2="APT 1A",
            state_territory="CA",
            zipcode="12345-6789",
            senior_official=contact,
            purpose="Igorville rules!",
            anything_else="All of Igorville loves the dotgov program.",
            is_policy_acknowledged=True,
            domain=domain,
        )
        information.other_contacts.add(contact)
        information.save()
        self.assertEqual(information.domain.id, domain.id)
        self.assertEqual(information.id, domain.domain_info.id)

    @less_console_noise_decorator
    def test_status_fsm_submit_fail(self):
        user, _ = User.objects.get_or_create(username="testy")
        domain_request = DomainRequest.objects.create(creator=user)

        with boto3_mocking.clients.handler_for("sesv2", self.mock_client):
            with less_console_noise():
                with self.assertRaises(ValueError):
                    # can't submit a domain request with a null domain name
                    domain_request.submit()

    @less_console_noise_decorator
    def test_status_fsm_submit_succeed(self):
        user, _ = User.objects.get_or_create(username="testy")
        site = DraftDomain.objects.create(name="igorville.gov")
        domain_request = DomainRequest.objects.create(creator=user, requested_domain=site)

        # no email sent to creator so this emits a log warning

        with boto3_mocking.clients.handler_for("sesv2", self.mock_client):
            with less_console_noise():
                domain_request.submit()
        self.assertEqual(domain_request.status, domain_request.DomainRequestStatus.SUBMITTED)

    @less_console_noise_decorator
    def check_email_sent(
        self, domain_request, msg, action, expected_count, expected_content=None, expected_email="mayor@igorville.com"
    ):
        """Check if an email was sent after performing an action."""
        email_allowed, _ = AllowedEmail.objects.get_or_create(email=expected_email)
        with self.subTest(msg=msg, action=action):
            with boto3_mocking.clients.handler_for("sesv2", self.mock_client):
                # Perform the specified action
                action_method = getattr(domain_request, action)
                action_method()

            # Check if an email was sent
            sent_emails = [
                email
                for email in MockSESClient.EMAILS_SENT
                if expected_email in email["kwargs"]["Destination"]["ToAddresses"]
            ]
            self.assertEqual(len(sent_emails), expected_count)

            if expected_content:
                email_content = sent_emails[0]["kwargs"]["Content"]["Simple"]["Body"]["Text"]["Data"]
                self.assertIn(expected_content, email_content)

        email_allowed.delete()

    @less_console_noise_decorator
    def test_submit_from_started_sends_email(self):
        msg = "Create a domain request and submit it and see if email was sent."
        domain_request = completed_domain_request(user=self.dummy_user_2)
        self.check_email_sent(
<<<<<<< HEAD
            domain_request, msg, "submit", 1, expected_content="Hi", expected_email=self.dummy_user_2.email
=======
            domain_request, msg, "submit", 1, expected_content="Lava", expected_email=self.dummy_user_2.email
>>>>>>> c1daa455
        )

    @less_console_noise_decorator
    def test_submit_from_started_sends_email_to_creator(self):
        """Tests if, when the profile feature flag is on, we send an email to the creator"""
        msg = "Create a domain request and submit it and see if email was sent when the feature flag is on."
        domain_request = completed_domain_request(user=self.dummy_user_2)
        self.check_email_sent(
            domain_request, msg, "submit", 1, expected_content="Lava", expected_email="intern@igorville.com"
        )

    @less_console_noise_decorator
    def test_submit_from_withdrawn_sends_email(self):
        msg = "Create a withdrawn domain request and submit it and see if email was sent."
        user, _ = User.objects.get_or_create(username="testy")
        domain_request = completed_domain_request(status=DomainRequest.DomainRequestStatus.WITHDRAWN, user=user)
        self.check_email_sent(domain_request, msg, "submit", 1, expected_content="Hi", expected_email=user.email)

    @less_console_noise_decorator
    def test_submit_from_action_needed_does_not_send_email(self):
        msg = "Create a domain request with ACTION_NEEDED status and submit it, check if email was not sent."
        domain_request = completed_domain_request(status=DomainRequest.DomainRequestStatus.ACTION_NEEDED)
        self.check_email_sent(domain_request, msg, "submit", 0)

    @less_console_noise_decorator
    def test_submit_from_in_review_does_not_send_email(self):
        msg = "Create a withdrawn domain request and submit it and see if email was sent."
        domain_request = completed_domain_request(status=DomainRequest.DomainRequestStatus.IN_REVIEW)
        self.check_email_sent(domain_request, msg, "submit", 0)

    @less_console_noise_decorator
    def test_approve_sends_email(self):
        msg = "Create a domain request and approve it and see if email was sent."
        user, _ = User.objects.get_or_create(username="testy")
        domain_request = completed_domain_request(status=DomainRequest.DomainRequestStatus.IN_REVIEW, user=user)
        self.check_email_sent(domain_request, msg, "approve", 1, expected_content="approved", expected_email=user.email)

    @less_console_noise_decorator
    def test_withdraw_sends_email(self):
        msg = "Create a domain request and withdraw it and see if email was sent."
        user, _ = User.objects.get_or_create(username="testy")
        domain_request = completed_domain_request(status=DomainRequest.DomainRequestStatus.IN_REVIEW, user=user)
        self.check_email_sent(
            domain_request, msg, "withdraw", 1, expected_content="withdrawn", expected_email=user.email
        )

    @less_console_noise_decorator
    def test_reject_sends_email(self):
        msg = "Create a domain request and reject it and see if email was sent."
        user, _ = User.objects.get_or_create(username="testy")
        domain_request = completed_domain_request(status=DomainRequest.DomainRequestStatus.APPROVED, user=user)
<<<<<<< HEAD
        self.check_email_sent(domain_request, msg, "reject", 1, expected_content="rejected", expected_email=user.email)
=======
        self.check_email_sent(domain_request, msg, "reject", 1, expected_content="Hi", expected_email=user.email)
>>>>>>> c1daa455

    @less_console_noise_decorator
    def test_reject_with_prejudice_does_not_send_email(self):
        msg = "Create a domain request and reject it with prejudice and see if email was sent."
        domain_request = completed_domain_request(status=DomainRequest.DomainRequestStatus.APPROVED)
        self.check_email_sent(domain_request, msg, "reject_with_prejudice", 0)

    @less_console_noise_decorator
    def assert_fsm_transition_raises_error(self, test_cases, method_to_run):
        """Given a list of test cases, check if each transition throws the intended error"""
        with boto3_mocking.clients.handler_for("sesv2", self.mock_client), less_console_noise():
            for domain_request, exception_type in test_cases:
                with self.subTest(domain_request=domain_request, exception_type=exception_type):
                    with self.assertRaises(exception_type):
                        # Retrieve the method by name from the domain_request object and call it
                        method = getattr(domain_request, method_to_run)
                        # Call the method
                        method()

    @less_console_noise_decorator
    def assert_fsm_transition_does_not_raise_error(self, test_cases, method_to_run):
        """Given a list of test cases, ensure that none of them throw transition errors"""
        with boto3_mocking.clients.handler_for("sesv2", self.mock_client), less_console_noise():
            for domain_request, exception_type in test_cases:
                with self.subTest(domain_request=domain_request, exception_type=exception_type):
                    try:
                        # Retrieve the method by name from the DomainRequest object and call it
                        method = getattr(domain_request, method_to_run)
                        # Call the method
                        method()
                    except exception_type:
                        self.fail(f"{exception_type} was raised, but it was not expected.")

    @less_console_noise_decorator
    def test_submit_transition_allowed_with_no_investigator(self):
        """
        Tests for attempting to transition without an investigator.
        For submit, this should be valid in all cases.
        """

        test_cases = [
            (self.started_domain_request, TransitionNotAllowed),
            (self.in_review_domain_request, TransitionNotAllowed),
            (self.action_needed_domain_request, TransitionNotAllowed),
            (self.withdrawn_domain_request, TransitionNotAllowed),
        ]

        # Set all investigators to none
        set_domain_request_investigators(self.all_domain_requests, None)

        self.assert_fsm_transition_does_not_raise_error(test_cases, "submit")

    @less_console_noise_decorator
    def test_submit_transition_allowed_with_investigator_not_staff(self):
        """
        Tests for attempting to transition with an investigator user that is not staff.
        For submit, this should be valid in all cases.
        """

        test_cases = [
            (self.in_review_domain_request, TransitionNotAllowed),
            (self.action_needed_domain_request, TransitionNotAllowed),
        ]

        # Set all investigators to a user with no staff privs
        user, _ = User.objects.get_or_create(username="pancakesyrup", is_staff=False)
        set_domain_request_investigators(self.all_domain_requests, user)

        self.assert_fsm_transition_does_not_raise_error(test_cases, "submit")

    @less_console_noise_decorator
    def test_submit_transition_allowed(self):
        """
        Test that calling submit from allowable statuses does raises TransitionNotAllowed.
        """
        test_cases = [
            (self.started_domain_request, TransitionNotAllowed),
            (self.in_review_domain_request, TransitionNotAllowed),
            (self.action_needed_domain_request, TransitionNotAllowed),
            (self.withdrawn_domain_request, TransitionNotAllowed),
        ]

        self.assert_fsm_transition_does_not_raise_error(test_cases, "submit")

    @less_console_noise_decorator
    def test_submit_transition_allowed_twice(self):
        """
        Test that rotating between submit and in_review doesn't throw an error
        """
        with boto3_mocking.clients.handler_for("sesv2", self.mock_client):
            try:
                # Make a submission
                self.in_review_domain_request.submit()

                # Rerun the old method to get back to the original state
                self.in_review_domain_request.in_review()

                # Make another submission
                self.in_review_domain_request.submit()
            except TransitionNotAllowed:
                self.fail("TransitionNotAllowed was raised, but it was not expected.")

        self.assertEqual(self.in_review_domain_request.status, DomainRequest.DomainRequestStatus.SUBMITTED)

    @less_console_noise_decorator
    def test_submit_transition_not_allowed(self):
        """
        Test that calling submit against transition rules raises TransitionNotAllowed.
        """
        test_cases = [
            (self.submitted_domain_request, TransitionNotAllowed),
            (self.approved_domain_request, TransitionNotAllowed),
            (self.rejected_domain_request, TransitionNotAllowed),
            (self.ineligible_domain_request, TransitionNotAllowed),
        ]

        self.assert_fsm_transition_raises_error(test_cases, "submit")

    @less_console_noise_decorator
    def test_in_review_transition_allowed(self):
        """
        Test that calling in_review from allowable statuses does raises TransitionNotAllowed.
        """
        test_cases = [
            (self.submitted_domain_request, TransitionNotAllowed),
            (self.action_needed_domain_request, TransitionNotAllowed),
            (self.approved_domain_request, TransitionNotAllowed),
            (self.rejected_domain_request, TransitionNotAllowed),
            (self.ineligible_domain_request, TransitionNotAllowed),
        ]

        self.assert_fsm_transition_does_not_raise_error(test_cases, "in_review")

    @less_console_noise_decorator
    def test_in_review_transition_not_allowed_with_no_investigator(self):
        """
        Tests for attempting to transition without an investigator
        """

        test_cases = [
            (self.action_needed_domain_request, TransitionNotAllowed),
            (self.approved_domain_request, TransitionNotAllowed),
            (self.rejected_domain_request, TransitionNotAllowed),
            (self.ineligible_domain_request, TransitionNotAllowed),
        ]

        # Set all investigators to none
        set_domain_request_investigators(self.all_domain_requests, None)

        self.assert_fsm_transition_raises_error(test_cases, "in_review")

    @less_console_noise_decorator
    def test_in_review_transition_not_allowed_with_investigator_not_staff(self):
        """
        Tests for attempting to transition with an investigator that is not staff.
        This should throw an exception.
        """

        test_cases = [
            (self.action_needed_domain_request, TransitionNotAllowed),
            (self.approved_domain_request, TransitionNotAllowed),
            (self.rejected_domain_request, TransitionNotAllowed),
            (self.ineligible_domain_request, TransitionNotAllowed),
        ]

        # Set all investigators to a user with no staff privs
        user, _ = User.objects.get_or_create(username="pancakesyrup", is_staff=False)
        set_domain_request_investigators(self.all_domain_requests, user)

        self.assert_fsm_transition_raises_error(test_cases, "in_review")

    @less_console_noise_decorator
    def test_in_review_transition_not_allowed(self):
        """
        Test that calling in_review against transition rules raises TransitionNotAllowed.
        """
        test_cases = [
            (self.started_domain_request, TransitionNotAllowed),
            (self.in_review_domain_request, TransitionNotAllowed),
            (self.withdrawn_domain_request, TransitionNotAllowed),
        ]

        self.assert_fsm_transition_raises_error(test_cases, "in_review")

    @less_console_noise_decorator
    def test_action_needed_transition_allowed(self):
        """
        Test that calling action_needed from allowable statuses does raises TransitionNotAllowed.
        """
        test_cases = [
            (self.in_review_domain_request, TransitionNotAllowed),
            (self.approved_domain_request, TransitionNotAllowed),
            (self.rejected_domain_request, TransitionNotAllowed),
            (self.ineligible_domain_request, TransitionNotAllowed),
        ]

        self.assert_fsm_transition_does_not_raise_error(test_cases, "action_needed")

    @less_console_noise_decorator
    def test_action_needed_transition_not_allowed_with_no_investigator(self):
        """
        Tests for attempting to transition without an investigator
        """

        test_cases = [
            (self.in_review_domain_request, TransitionNotAllowed),
            (self.approved_domain_request, TransitionNotAllowed),
            (self.rejected_domain_request, TransitionNotAllowed),
            (self.ineligible_domain_request, TransitionNotAllowed),
        ]

        # Set all investigators to none
        set_domain_request_investigators(self.all_domain_requests, None)

        self.assert_fsm_transition_raises_error(test_cases, "action_needed")

    @less_console_noise_decorator
    def test_action_needed_transition_not_allowed_with_investigator_not_staff(self):
        """
        Tests for attempting to transition with an investigator that is not staff
        """

        test_cases = [
            (self.in_review_domain_request, TransitionNotAllowed),
            (self.approved_domain_request, TransitionNotAllowed),
            (self.rejected_domain_request, TransitionNotAllowed),
            (self.ineligible_domain_request, TransitionNotAllowed),
        ]

        # Set all investigators to a user with no staff privs
        user, _ = User.objects.get_or_create(username="pancakesyrup", is_staff=False)
        set_domain_request_investigators(self.all_domain_requests, user)

        self.assert_fsm_transition_raises_error(test_cases, "action_needed")

    @less_console_noise_decorator
    def test_action_needed_transition_not_allowed(self):
        """
        Test that calling action_needed against transition rules raises TransitionNotAllowed.
        """
        test_cases = [
            (self.started_domain_request, TransitionNotAllowed),
            (self.submitted_domain_request, TransitionNotAllowed),
            (self.action_needed_domain_request, TransitionNotAllowed),
            (self.withdrawn_domain_request, TransitionNotAllowed),
        ]

        self.assert_fsm_transition_raises_error(test_cases, "action_needed")

    @less_console_noise_decorator
    def test_approved_transition_allowed(self):
        """
        Test that calling action_needed from allowable statuses does raises TransitionNotAllowed.
        """
        test_cases = [
            (self.submitted_domain_request, TransitionNotAllowed),
            (self.in_review_domain_request, TransitionNotAllowed),
            (self.action_needed_domain_request, TransitionNotAllowed),
            (self.rejected_domain_request, TransitionNotAllowed),
        ]

        self.assert_fsm_transition_does_not_raise_error(test_cases, "approve")

    @less_console_noise_decorator
    def test_approved_transition_not_allowed_with_no_investigator(self):
        """
        Tests for attempting to transition without an investigator
        """

        test_cases = [
            (self.in_review_domain_request, TransitionNotAllowed),
            (self.action_needed_domain_request, TransitionNotAllowed),
            (self.rejected_domain_request, TransitionNotAllowed),
        ]

        # Set all investigators to none
        set_domain_request_investigators(self.all_domain_requests, None)

        self.assert_fsm_transition_raises_error(test_cases, "approve")

    @less_console_noise_decorator
    def test_approved_transition_not_allowed_with_investigator_not_staff(self):
        """
        Tests for attempting to transition with an investigator that is not staff
        """

        test_cases = [
            (self.in_review_domain_request, TransitionNotAllowed),
            (self.action_needed_domain_request, TransitionNotAllowed),
            (self.rejected_domain_request, TransitionNotAllowed),
        ]

        # Set all investigators to a user with no staff privs
        user, _ = User.objects.get_or_create(username="pancakesyrup", is_staff=False)
        set_domain_request_investigators(self.all_domain_requests, user)

        self.assert_fsm_transition_raises_error(test_cases, "approve")

    @less_console_noise_decorator
    def test_approved_skips_sending_email(self):
        """
        Test that calling .approve with send_email=False doesn't actually send
        an email
        """

        with boto3_mocking.clients.handler_for("sesv2", self.mock_client):
            self.submitted_domain_request.approve(send_email=False)

        # Assert that no emails were sent
        self.assertEqual(len(self.mock_client.EMAILS_SENT), 0)

    @less_console_noise_decorator
    def test_approved_transition_not_allowed(self):
        """
        Test that calling action_needed against transition rules raises TransitionNotAllowed.
        """
        test_cases = [
            (self.started_domain_request, TransitionNotAllowed),
            (self.approved_domain_request, TransitionNotAllowed),
            (self.withdrawn_domain_request, TransitionNotAllowed),
            (self.ineligible_domain_request, TransitionNotAllowed),
        ]
        self.assert_fsm_transition_raises_error(test_cases, "approve")

    @less_console_noise_decorator
    def test_withdraw_transition_allowed(self):
        """
        Test that calling action_needed from allowable statuses does raises TransitionNotAllowed.
        """
        test_cases = [
            (self.submitted_domain_request, TransitionNotAllowed),
            (self.in_review_domain_request, TransitionNotAllowed),
            (self.action_needed_domain_request, TransitionNotAllowed),
        ]

        self.assert_fsm_transition_does_not_raise_error(test_cases, "withdraw")

    @less_console_noise_decorator
    def test_withdraw_transition_allowed_with_no_investigator(self):
        """
        Tests for attempting to transition without an investigator.
        For withdraw, this should be valid in all cases.
        """

        test_cases = [
            (self.submitted_domain_request, TransitionNotAllowed),
            (self.in_review_domain_request, TransitionNotAllowed),
            (self.action_needed_domain_request, TransitionNotAllowed),
        ]

        # Set all investigators to none
        set_domain_request_investigators(self.all_domain_requests, None)

        self.assert_fsm_transition_does_not_raise_error(test_cases, "withdraw")

    @less_console_noise_decorator
    def test_withdraw_transition_allowed_with_investigator_not_staff(self):
        """
        Tests for attempting to transition when investigator is not staff.
        For withdraw, this should be valid in all cases.
        """

        test_cases = [
            (self.submitted_domain_request, TransitionNotAllowed),
            (self.in_review_domain_request, TransitionNotAllowed),
            (self.action_needed_domain_request, TransitionNotAllowed),
        ]

        # Set all investigators to a user with no staff privs
        user, _ = User.objects.get_or_create(username="pancakesyrup", is_staff=False)
        set_domain_request_investigators(self.all_domain_requests, user)

        self.assert_fsm_transition_does_not_raise_error(test_cases, "withdraw")

    @less_console_noise_decorator
    def test_withdraw_transition_not_allowed(self):
        """
        Test that calling action_needed against transition rules raises TransitionNotAllowed.
        """
        test_cases = [
            (self.started_domain_request, TransitionNotAllowed),
            (self.approved_domain_request, TransitionNotAllowed),
            (self.withdrawn_domain_request, TransitionNotAllowed),
            (self.rejected_domain_request, TransitionNotAllowed),
            (self.ineligible_domain_request, TransitionNotAllowed),
        ]

        self.assert_fsm_transition_raises_error(test_cases, "withdraw")

    @less_console_noise_decorator
    def test_reject_transition_allowed(self):
        """
        Test that calling action_needed from allowable statuses does raises TransitionNotAllowed.
        """
        test_cases = [
            (self.in_review_domain_request, TransitionNotAllowed),
            (self.action_needed_domain_request, TransitionNotAllowed),
            (self.approved_domain_request, TransitionNotAllowed),
        ]

        self.assert_fsm_transition_does_not_raise_error(test_cases, "reject")

    @less_console_noise_decorator
    def test_reject_transition_not_allowed_with_no_investigator(self):
        """
        Tests for attempting to transition without an investigator
        """

        test_cases = [
            (self.in_review_domain_request, TransitionNotAllowed),
            (self.action_needed_domain_request, TransitionNotAllowed),
            (self.approved_domain_request, TransitionNotAllowed),
        ]

        # Set all investigators to none
        set_domain_request_investigators(self.all_domain_requests, None)

        self.assert_fsm_transition_raises_error(test_cases, "reject")

    @less_console_noise_decorator
    def test_reject_transition_not_allowed_with_investigator_not_staff(self):
        """
        Tests for attempting to transition when investigator is not staff
        """

        test_cases = [
            (self.in_review_domain_request, TransitionNotAllowed),
            (self.action_needed_domain_request, TransitionNotAllowed),
            (self.approved_domain_request, TransitionNotAllowed),
        ]

        # Set all investigators to a user with no staff privs
        user, _ = User.objects.get_or_create(username="pancakesyrup", is_staff=False)
        set_domain_request_investigators(self.all_domain_requests, user)

        self.assert_fsm_transition_raises_error(test_cases, "reject")

    @less_console_noise_decorator
    def test_reject_transition_not_allowed(self):
        """
        Test that calling action_needed against transition rules raises TransitionNotAllowed.
        """
        test_cases = [
            (self.started_domain_request, TransitionNotAllowed),
            (self.submitted_domain_request, TransitionNotAllowed),
            (self.withdrawn_domain_request, TransitionNotAllowed),
            (self.rejected_domain_request, TransitionNotAllowed),
            (self.ineligible_domain_request, TransitionNotAllowed),
        ]

        self.assert_fsm_transition_raises_error(test_cases, "reject")

    @less_console_noise_decorator
    def test_reject_with_prejudice_transition_allowed(self):
        """
        Test that calling action_needed from allowable statuses does raises TransitionNotAllowed.
        """
        test_cases = [
            (self.in_review_domain_request, TransitionNotAllowed),
            (self.action_needed_domain_request, TransitionNotAllowed),
            (self.approved_domain_request, TransitionNotAllowed),
            (self.rejected_domain_request, TransitionNotAllowed),
        ]

        self.assert_fsm_transition_does_not_raise_error(test_cases, "reject_with_prejudice")

    @less_console_noise_decorator
    def test_reject_with_prejudice_transition_not_allowed_with_no_investigator(self):
        """
        Tests for attempting to transition without an investigator
        """

        test_cases = [
            (self.in_review_domain_request, TransitionNotAllowed),
            (self.action_needed_domain_request, TransitionNotAllowed),
            (self.approved_domain_request, TransitionNotAllowed),
            (self.rejected_domain_request, TransitionNotAllowed),
        ]

        # Set all investigators to none
        set_domain_request_investigators(self.all_domain_requests, None)

        self.assert_fsm_transition_raises_error(test_cases, "reject_with_prejudice")

    @less_console_noise_decorator
    def test_reject_with_prejudice_not_allowed_with_investigator_not_staff(self):
        """
        Tests for attempting to transition when investigator is not staff
        """

        test_cases = [
            (self.in_review_domain_request, TransitionNotAllowed),
            (self.action_needed_domain_request, TransitionNotAllowed),
            (self.approved_domain_request, TransitionNotAllowed),
            (self.rejected_domain_request, TransitionNotAllowed),
        ]

        # Set all investigators to a user with no staff privs
        user, _ = User.objects.get_or_create(username="pancakesyrup", is_staff=False)
        set_domain_request_investigators(self.all_domain_requests, user)

        self.assert_fsm_transition_raises_error(test_cases, "reject_with_prejudice")

    @less_console_noise_decorator
    def test_reject_with_prejudice_transition_not_allowed(self):
        """
        Test that calling action_needed against transition rules raises TransitionNotAllowed.
        """
        test_cases = [
            (self.started_domain_request, TransitionNotAllowed),
            (self.submitted_domain_request, TransitionNotAllowed),
            (self.withdrawn_domain_request, TransitionNotAllowed),
            (self.ineligible_domain_request, TransitionNotAllowed),
        ]

        self.assert_fsm_transition_raises_error(test_cases, "reject_with_prejudice")

    @less_console_noise_decorator
    def test_transition_not_allowed_approved_in_review_when_domain_is_active(self):
        """Create a domain request with status approved, create a matching domain that
        is active, and call in_review against transition rules"""

        domain = Domain.objects.create(name=self.approved_domain_request.requested_domain.name)
        self.approved_domain_request.approved_domain = domain
        self.approved_domain_request.save()

        # Define a custom implementation for is_active
        def custom_is_active(self):
            return True  # Override to return True

        with boto3_mocking.clients.handler_for("sesv2", self.mock_client):
            # Use patch to temporarily replace is_active with the custom implementation
            with patch.object(Domain, "is_active", custom_is_active):
                # Now, when you call is_active on Domain, it will return True
                with self.assertRaises(TransitionNotAllowed):
                    self.approved_domain_request.in_review()

    @less_console_noise_decorator
    def test_transition_not_allowed_approved_action_needed_when_domain_is_active(self):
        """Create a domain request with status approved, create a matching domain that
        is active, and call action_needed against transition rules"""

        domain = Domain.objects.create(name=self.approved_domain_request.requested_domain.name)
        self.approved_domain_request.approved_domain = domain
        self.approved_domain_request.save()

        # Define a custom implementation for is_active
        def custom_is_active(self):
            return True  # Override to return True

        with boto3_mocking.clients.handler_for("sesv2", self.mock_client):
            # Use patch to temporarily replace is_active with the custom implementation
            with patch.object(Domain, "is_active", custom_is_active):
                # Now, when you call is_active on Domain, it will return True
                with self.assertRaises(TransitionNotAllowed):
                    self.approved_domain_request.action_needed()

    @less_console_noise_decorator
    def test_transition_not_allowed_approved_rejected_when_domain_is_active(self):
        """Create a domain request with status approved, create a matching domain that
        is active, and call reject against transition rules"""

        domain = Domain.objects.create(name=self.approved_domain_request.requested_domain.name)
        self.approved_domain_request.approved_domain = domain
        self.approved_domain_request.save()

        # Define a custom implementation for is_active
        def custom_is_active(self):
            return True  # Override to return True

        with boto3_mocking.clients.handler_for("sesv2", self.mock_client):
            # Use patch to temporarily replace is_active with the custom implementation
            with patch.object(Domain, "is_active", custom_is_active):
                # Now, when you call is_active on Domain, it will return True
                with self.assertRaises(TransitionNotAllowed):
                    self.approved_domain_request.reject()

    @less_console_noise_decorator
    def test_transition_not_allowed_approved_ineligible_when_domain_is_active(self):
        """Create a domain request with status approved, create a matching domain that
        is active, and call reject_with_prejudice against transition rules"""

        domain = Domain.objects.create(name=self.approved_domain_request.requested_domain.name)
        self.approved_domain_request.approved_domain = domain
        self.approved_domain_request.save()

        # Define a custom implementation for is_active
        def custom_is_active(self):
            return True  # Override to return True

        with boto3_mocking.clients.handler_for("sesv2", self.mock_client):
            # Use patch to temporarily replace is_active with the custom implementation
            with patch.object(Domain, "is_active", custom_is_active):
                # Now, when you call is_active on Domain, it will return True
                with self.assertRaises(TransitionNotAllowed):
                    self.approved_domain_request.reject_with_prejudice()

    @less_console_noise_decorator
    def test_approve_from_rejected_clears_rejection_reason(self):
        """When transitioning from rejected to approved on a domain request,
        the rejection_reason is cleared."""

        # Create a sample domain request
        domain_request = completed_domain_request(status=DomainRequest.DomainRequestStatus.REJECTED)
        domain_request.rejection_reason = DomainRequest.RejectionReasons.DOMAIN_PURPOSE

        # Approve
        with boto3_mocking.clients.handler_for("sesv2", self.mock_client):
            domain_request.approve()

        self.assertEqual(domain_request.status, DomainRequest.DomainRequestStatus.APPROVED)
        self.assertEqual(domain_request.rejection_reason, None)

    @less_console_noise_decorator
    def test_in_review_from_rejected_clears_rejection_reason(self):
        """When transitioning from rejected to in_review on a domain request,
        the rejection_reason is cleared."""

        # Create a sample domain request
        domain_request = completed_domain_request(status=DomainRequest.DomainRequestStatus.REJECTED)
        domain_request.domain_is_not_active = True
        domain_request.rejection_reason = DomainRequest.RejectionReasons.DOMAIN_PURPOSE

        # Approve
        with boto3_mocking.clients.handler_for("sesv2", self.mock_client):
            domain_request.in_review()

        self.assertEqual(domain_request.status, DomainRequest.DomainRequestStatus.IN_REVIEW)
        self.assertEqual(domain_request.rejection_reason, None)

    @less_console_noise_decorator
    def test_action_needed_from_rejected_clears_rejection_reason(self):
        """When transitioning from rejected to action_needed on a domain request,
        the rejection_reason is cleared."""

        # Create a sample domain request
        domain_request = completed_domain_request(status=DomainRequest.DomainRequestStatus.REJECTED)
        domain_request.domain_is_not_active = True
        domain_request.rejection_reason = DomainRequest.RejectionReasons.DOMAIN_PURPOSE

        # Approve
        with boto3_mocking.clients.handler_for("sesv2", self.mock_client):
            domain_request.action_needed()

        self.assertEqual(domain_request.status, DomainRequest.DomainRequestStatus.ACTION_NEEDED)
        self.assertEqual(domain_request.rejection_reason, None)

    @less_console_noise_decorator
    def test_has_rationale_returns_true(self):
        """has_rationale() returns true when a domain request has no_other_contacts_rationale"""
        self.started_domain_request.no_other_contacts_rationale = "You talkin' to me?"
        self.started_domain_request.save()
        self.assertEquals(self.started_domain_request.has_rationale(), True)

    @less_console_noise_decorator
    def test_has_rationale_returns_false(self):
        """has_rationale() returns false when a domain request has no no_other_contacts_rationale"""
        self.assertEquals(self.started_domain_request.has_rationale(), False)

    @less_console_noise_decorator
    def test_has_other_contacts_returns_true(self):
        """has_other_contacts() returns true when a domain request has other_contacts"""
        # completed_domain_request has other contacts by default
        self.assertEquals(self.started_domain_request.has_other_contacts(), True)

    @less_console_noise_decorator
    def test_has_other_contacts_returns_false(self):
        """has_other_contacts() returns false when a domain request has no other_contacts"""
        domain_request = completed_domain_request(
            status=DomainRequest.DomainRequestStatus.STARTED, name="no-others.gov", has_other_contacts=False
        )
        self.assertEquals(domain_request.has_other_contacts(), False)


class TestPermissions(TestCase):
    """Test the User-Domain-Role connection."""

    def setUp(self):
        super().setUp()
        self.mock_client = MockSESClient()

    def tearDown(self):
        super().tearDown()
        self.mock_client.EMAILS_SENT.clear()

    @boto3_mocking.patching
    @less_console_noise_decorator
    def test_approval_creates_role(self):
        draft_domain, _ = DraftDomain.objects.get_or_create(name="igorville.gov")
        user, _ = User.objects.get_or_create()
        investigator, _ = User.objects.get_or_create(username="frenchtoast", is_staff=True)
        domain_request = DomainRequest.objects.create(
            creator=user, requested_domain=draft_domain, investigator=investigator
        )

        with boto3_mocking.clients.handler_for("sesv2", self.mock_client):
            # skip using the submit method
            domain_request.status = DomainRequest.DomainRequestStatus.SUBMITTED
            domain_request.approve()

        # should be a role for this user
        domain = Domain.objects.get(name="igorville.gov")
        self.assertTrue(UserDomainRole.objects.get(user=user, domain=domain))


class TestDomainInformation(TestCase):
    """Test the DomainInformation model, when approved or otherwise"""

    def setUp(self):
        super().setUp()
        self.mock_client = MockSESClient()

    def tearDown(self):
        super().tearDown()
        self.mock_client.EMAILS_SENT.clear()
        Domain.objects.all().delete()
        DomainInformation.objects.all().delete()
        DomainRequest.objects.all().delete()
        User.objects.all().delete()
        DraftDomain.objects.all().delete()

    @boto3_mocking.patching
    @less_console_noise_decorator
    def test_approval_creates_info(self):
        draft_domain, _ = DraftDomain.objects.get_or_create(name="igorville.gov")
        user, _ = User.objects.get_or_create()
        investigator, _ = User.objects.get_or_create(username="frenchtoast", is_staff=True)
        domain_request = DomainRequest.objects.create(
            creator=user, requested_domain=draft_domain, notes="test notes", investigator=investigator
        )

        with boto3_mocking.clients.handler_for("sesv2", self.mock_client):
            # skip using the submit method
            domain_request.status = DomainRequest.DomainRequestStatus.SUBMITTED
            domain_request.approve()

            # should be an information present for this domain
            domain = Domain.objects.get(name="igorville.gov")
            domain_information = DomainInformation.objects.filter(domain=domain)
            self.assertTrue(domain_information.exists())

            # Test that both objects are what we expect
            current_domain_information = domain_information.get().__dict__
            expected_domain_information = DomainInformation(
                creator=user,
                domain=domain,
                notes="test notes",
                domain_request=domain_request,
                federal_agency=FederalAgency.objects.get(agency="Non-Federal Agency"),
            ).__dict__

            # Test the two records for consistency
            self.assertEqual(self.clean_dict(current_domain_information), self.clean_dict(expected_domain_information))

    def clean_dict(self, dict_obj):
        """Cleans dynamic fields in a dictionary"""
        bad_fields = ["_state", "created_at", "id", "updated_at"]
        return {k: v for k, v in dict_obj.items() if k not in bad_fields}


class TestDomainInvitations(TestCase):
    """Test the retrieval of domain invitations."""

    @less_console_noise_decorator
    def setUp(self):
        self.domain, _ = Domain.objects.get_or_create(name="igorville.gov")
        self.email = "mayor@igorville.gov"
        self.invitation, _ = DomainInvitation.objects.get_or_create(email=self.email, domain=self.domain)
        self.user, _ = User.objects.get_or_create(email=self.email)

    def tearDown(self):
        super().tearDown()
        # clean out the roles each time
        UserDomainRole.objects.all().delete()
        self.domain.delete()
        self.invitation.delete()
        User.objects.all().delete()

    @less_console_noise_decorator
    def test_retrieval_creates_role(self):
        self.invitation.retrieve()
        self.assertTrue(UserDomainRole.objects.get(user=self.user, domain=self.domain))

    @less_console_noise_decorator
    def test_retrieve_missing_user_error(self):
        # get rid of matching users
        User.objects.filter(email=self.email).delete()
        with self.assertRaises(RuntimeError):
            self.invitation.retrieve()

    @less_console_noise_decorator
    def test_retrieve_existing_role_no_error(self):
        # make the overlapping role
        UserDomainRole.objects.get_or_create(user=self.user, domain=self.domain, role=UserDomainRole.Roles.MANAGER)
        # this is not an error but does produce a console warning
        self.invitation.retrieve()
        self.assertEqual(self.invitation.status, DomainInvitation.DomainInvitationStatus.RETRIEVED)

    @less_console_noise_decorator
    def test_retrieve_on_each_login(self):
        """A user's authenticate on_each_login callback retrieves their invitations."""
        self.user.on_each_login()
        self.assertTrue(UserDomainRole.objects.get(user=self.user, domain=self.domain))


class TestPortfolioInvitations(TestCase):
    """Test the retrieval of portfolio invitations."""

    @less_console_noise_decorator
    def setUp(self):
        self.email = "mayor@igorville.gov"
        self.email2 = "creator@igorville.gov"
        self.user, _ = User.objects.get_or_create(email=self.email)
        self.user2, _ = User.objects.get_or_create(email=self.email2, username="creator")
        self.portfolio, _ = Portfolio.objects.get_or_create(creator=self.user2, organization_name="Hotel California")
        self.portfolio_role_base = UserPortfolioRoleChoices.ORGANIZATION_MEMBER
        self.portfolio_role_admin = UserPortfolioRoleChoices.ORGANIZATION_ADMIN
        self.portfolio_permission_1 = UserPortfolioPermissionChoices.VIEW_ALL_REQUESTS
        self.portfolio_permission_2 = UserPortfolioPermissionChoices.EDIT_REQUESTS
        self.invitation, _ = PortfolioInvitation.objects.get_or_create(
            email=self.email,
            portfolio=self.portfolio,
            portfolio_roles=[self.portfolio_role_base, self.portfolio_role_admin],
            portfolio_additional_permissions=[self.portfolio_permission_1, self.portfolio_permission_2],
        )

    def tearDown(self):
        super().tearDown()
        UserPortfolioPermission.objects.all().delete()
        Portfolio.objects.all().delete()
        PortfolioInvitation.objects.all().delete()
        User.objects.all().delete()

    @less_console_noise_decorator
    def test_retrieval(self):
        portfolio_role_exists = UserPortfolioPermission.objects.filter(
            user=self.user, portfolio=self.portfolio
        ).exists()
        self.assertFalse(portfolio_role_exists)
        self.invitation.retrieve()
        self.user.refresh_from_db()
        created_role = UserPortfolioPermission.objects.get(user=self.user, portfolio=self.portfolio)
        self.assertEqual(created_role.portfolio.organization_name, "Hotel California")
        self.assertEqual(created_role.roles, [self.portfolio_role_base, self.portfolio_role_admin])
        self.assertEqual(
            created_role.additional_permissions, [self.portfolio_permission_1, self.portfolio_permission_2]
        )
        self.assertEqual(self.invitation.status, PortfolioInvitation.PortfolioInvitationStatus.RETRIEVED)

    @less_console_noise_decorator
    def test_retrieve_missing_user_error(self):
        # get rid of matching users
        User.objects.filter(email=self.email).delete()
        with self.assertRaises(RuntimeError):
            self.invitation.retrieve()

    @less_console_noise_decorator
    def test_retrieve_user_already_member_error(self):
        portfolio_role_exists = UserPortfolioPermission.objects.filter(
            user=self.user, portfolio=self.portfolio
        ).exists()
        self.assertFalse(portfolio_role_exists)
        portfolio_role, _ = UserPortfolioPermission.objects.get_or_create(user=self.user, portfolio=self.portfolio)
        self.assertEqual(portfolio_role.portfolio.organization_name, "Hotel California")
        self.user.check_portfolio_invitations_on_login()
        self.user.refresh_from_db()

        roles = UserPortfolioPermission.objects.filter(user=self.user)
        self.assertEqual(len(roles), 1)
        self.assertEqual(self.invitation.status, PortfolioInvitation.PortfolioInvitationStatus.INVITED)

    @less_console_noise_decorator
    def test_retrieve_user_multiple_invitations(self):
        """Retrieve user portfolio invitations when there are multiple and multiple_options flag true."""
        # create a 2nd portfolio and a 2nd portfolio invitation to self.user
        portfolio2, _ = Portfolio.objects.get_or_create(creator=self.user2, organization_name="Take It Easy")
        PortfolioInvitation.objects.get_or_create(
            email=self.email,
            portfolio=portfolio2,
            portfolio_roles=[self.portfolio_role_base, self.portfolio_role_admin],
            portfolio_additional_permissions=[self.portfolio_permission_1, self.portfolio_permission_2],
        )
        with override_flag("multiple_portfolios", active=True):
            self.user.check_portfolio_invitations_on_login()
            self.user.refresh_from_db()
            roles = UserPortfolioPermission.objects.filter(user=self.user)
            self.assertEqual(len(roles), 2)
            updated_invitation1, _ = PortfolioInvitation.objects.get_or_create(
                email=self.email, portfolio=self.portfolio
            )
            self.assertEqual(updated_invitation1.status, PortfolioInvitation.PortfolioInvitationStatus.RETRIEVED)
            updated_invitation2, _ = PortfolioInvitation.objects.get_or_create(email=self.email, portfolio=portfolio2)
            self.assertEqual(updated_invitation2.status, PortfolioInvitation.PortfolioInvitationStatus.RETRIEVED)

    @less_console_noise_decorator
    def test_retrieve_user_multiple_invitations_when_multiple_portfolios_inactive(self):
        """Attempt to retrieve user portfolio invitations when there are multiple
        but multiple_portfolios flag set to False"""
        # create a 2nd portfolio and a 2nd portfolio invitation to self.user
        portfolio2, _ = Portfolio.objects.get_or_create(creator=self.user2, organization_name="Take It Easy")
        PortfolioInvitation.objects.get_or_create(
            email=self.email,
            portfolio=portfolio2,
            portfolio_roles=[self.portfolio_role_base, self.portfolio_role_admin],
            portfolio_additional_permissions=[self.portfolio_permission_1, self.portfolio_permission_2],
        )
        self.user.check_portfolio_invitations_on_login()
        self.user.refresh_from_db()
        roles = UserPortfolioPermission.objects.filter(user=self.user)
        self.assertEqual(len(roles), 1)
        updated_invitation1, _ = PortfolioInvitation.objects.get_or_create(email=self.email, portfolio=self.portfolio)
        self.assertEqual(updated_invitation1.status, PortfolioInvitation.PortfolioInvitationStatus.RETRIEVED)
        updated_invitation2, _ = PortfolioInvitation.objects.get_or_create(email=self.email, portfolio=portfolio2)
        self.assertEqual(updated_invitation2.status, PortfolioInvitation.PortfolioInvitationStatus.INVITED)


class TestUserPortfolioPermission(TestCase):
    @less_console_noise_decorator
    def setUp(self):
        self.user, _ = User.objects.get_or_create(email="mayor@igorville.gov")
        super().setUp()

    def tearDown(self):
        super().tearDown()
        Domain.objects.all().delete()
        DomainInformation.objects.all().delete()
        DomainRequest.objects.all().delete()
        UserPortfolioPermission.objects.all().delete()
        Portfolio.objects.all().delete()
        User.objects.all().delete()
        UserDomainRole.objects.all().delete()

    @less_console_noise_decorator
    @override_flag("multiple_portfolios", active=True)
    def test_clean_on_multiple_portfolios_when_flag_active(self):
        """Ensures that a user can create multiple portfolio permission objects when the flag is enabled"""
        # Create an instance of User with a portfolio but no roles or additional permissions
        portfolio, _ = Portfolio.objects.get_or_create(creator=self.user, organization_name="Hotel California")
        portfolio_2, _ = Portfolio.objects.get_or_create(creator=self.user, organization_name="Motel California")
        portfolio_permission, _ = UserPortfolioPermission.objects.get_or_create(
            portfolio=portfolio, user=self.user, roles=[UserPortfolioRoleChoices.ORGANIZATION_ADMIN]
        )
        portfolio_permission_2 = UserPortfolioPermission(
            portfolio=portfolio_2, user=self.user, roles=[UserPortfolioRoleChoices.ORGANIZATION_ADMIN]
        )

        # Clean should pass on both of these objects
        try:
            portfolio_permission.clean()
            portfolio_permission_2.clean()
        except ValidationError as error:
            self.fail(f"Raised ValidationError unexpectedly: {error}")

    @less_console_noise_decorator
    @override_flag("multiple_portfolios", active=False)
    def test_clean_on_creates_multiple_portfolios(self):
        """Ensures that a user cannot create multiple portfolio permission objects when the flag is disabled"""
        # Create an instance of User with a portfolio but no roles or additional permissions
        portfolio, _ = Portfolio.objects.get_or_create(creator=self.user, organization_name="Hotel California")
        portfolio_2, _ = Portfolio.objects.get_or_create(creator=self.user, organization_name="Motel California")
        portfolio_permission, _ = UserPortfolioPermission.objects.get_or_create(
            portfolio=portfolio, user=self.user, roles=[UserPortfolioRoleChoices.ORGANIZATION_ADMIN]
        )
        portfolio_permission_2 = UserPortfolioPermission(
            portfolio=portfolio_2, user=self.user, roles=[UserPortfolioRoleChoices.ORGANIZATION_ADMIN]
        )

        # This should work as intended
        portfolio_permission.clean()

        # Test if the ValidationError is raised with the correct message
        with self.assertRaises(ValidationError) as cm:
            portfolio_permission_2.clean()

        portfolio_permission_2, _ = UserPortfolioPermission.objects.get_or_create(portfolio=portfolio, user=self.user)

        self.assertEqual(
            cm.exception.message,
            "Only one portfolio permission is allowed per user when multiple portfolios are disabled.",
        )


class TestUser(TestCase):
    """Test actions that occur on user login,
    test class method that controls how users get validated."""

    @less_console_noise_decorator
    def setUp(self):
        self.email = "mayor@igorville.gov"
        self.domain_name = "igorvilleInTransition.gov"
        self.domain, _ = Domain.objects.get_or_create(name="igorville.gov")
        self.user, _ = User.objects.get_or_create(email=self.email)
        self.factory = RequestFactory()
        self.portfolio = Portfolio.objects.create(organization_name="Test Portfolio", creator=self.user)

    def tearDown(self):
        super().tearDown()
        Domain.objects.all().delete()
        DomainInvitation.objects.all().delete()
        DomainInformation.objects.all().delete()
        DomainRequest.objects.all().delete()
        DraftDomain.objects.all().delete()
        TransitionDomain.objects.all().delete()
        UserPortfolioPermission.objects.all().delete()
        Portfolio.objects.all().delete()
        User.objects.all().delete()
        UserDomainRole.objects.all().delete()

    @patch.object(User, "has_edit_suborganization_portfolio_permission", return_value=True)
    def test_portfolio_role_summary_admin(self, mock_edit_suborganization):
        # Test if the user is recognized as an Admin
        self.assertEqual(self.user.portfolio_role_summary(self.portfolio), ["Admin"])

    @patch.multiple(
        User,
        has_view_all_domains_portfolio_permission=lambda self, portfolio: True,
        has_any_requests_portfolio_permission=lambda self, portfolio: True,
        has_edit_request_portfolio_permission=lambda self, portfolio: True,
    )
    def test_portfolio_role_summary_view_only_admin_and_domain_requestor(self):
        # Test if the user has both 'View-only admin' and 'Domain requestor' roles
        self.assertEqual(self.user.portfolio_role_summary(self.portfolio), ["View-only admin", "Domain requestor"])

    @patch.multiple(
        User,
        has_view_all_domains_portfolio_permission=lambda self, portfolio: True,
        has_any_requests_portfolio_permission=lambda self, portfolio: True,
    )
    def test_portfolio_role_summary_view_only_admin(self):
        # Test if the user is recognized as a View-only admin
        self.assertEqual(self.user.portfolio_role_summary(self.portfolio), ["View-only admin"])

    @patch.multiple(
        User,
        has_base_portfolio_permission=lambda self, portfolio: True,
        has_edit_request_portfolio_permission=lambda self, portfolio: True,
        has_any_domains_portfolio_permission=lambda self, portfolio: True,
    )
    def test_portfolio_role_summary_member_domain_requestor_domain_manager(self):
        # Test if the user has 'Member', 'Domain requestor', and 'Domain manager' roles
        self.assertEqual(self.user.portfolio_role_summary(self.portfolio), ["Domain requestor", "Domain manager"])

    @patch.multiple(
        User,
        has_base_portfolio_permission=lambda self, portfolio: True,
        has_edit_request_portfolio_permission=lambda self, portfolio: True,
    )
    def test_portfolio_role_summary_member_domain_requestor(self):
        # Test if the user has 'Member' and 'Domain requestor' roles
        self.assertEqual(self.user.portfolio_role_summary(self.portfolio), ["Domain requestor"])

    @patch.multiple(
        User,
        has_base_portfolio_permission=lambda self, portfolio: True,
        has_any_domains_portfolio_permission=lambda self, portfolio: True,
    )
    def test_portfolio_role_summary_member_domain_manager(self):
        # Test if the user has 'Member' and 'Domain manager' roles
        self.assertEqual(self.user.portfolio_role_summary(self.portfolio), ["Domain manager"])

    @patch.multiple(User, has_base_portfolio_permission=lambda self, portfolio: True)
    def test_portfolio_role_summary_member(self):
        # Test if the user is recognized as a Member
        self.assertEqual(self.user.portfolio_role_summary(self.portfolio), ["Member"])

    def test_portfolio_role_summary_empty(self):
        # Test if the user has no roles
        self.assertEqual(self.user.portfolio_role_summary(self.portfolio), [])

    @patch("registrar.models.User._has_portfolio_permission")
    def test_has_base_portfolio_permission(self, mock_has_permission):
        mock_has_permission.return_value = True

        self.assertTrue(self.user.has_base_portfolio_permission(self.portfolio))
        mock_has_permission.assert_called_once_with(self.portfolio, UserPortfolioPermissionChoices.VIEW_PORTFOLIO)

    @patch("registrar.models.User._has_portfolio_permission")
    def test_has_edit_org_portfolio_permission(self, mock_has_permission):
        mock_has_permission.return_value = True

        self.assertTrue(self.user.has_edit_org_portfolio_permission(self.portfolio))
        mock_has_permission.assert_called_once_with(self.portfolio, UserPortfolioPermissionChoices.EDIT_PORTFOLIO)

    @patch("registrar.models.User._has_portfolio_permission")
    def test_has_any_domains_portfolio_permission(self, mock_has_permission):
        mock_has_permission.side_effect = [False, True]  # First permission false, second permission true

        self.assertTrue(self.user.has_any_domains_portfolio_permission(self.portfolio))
        self.assertEqual(mock_has_permission.call_count, 2)
        mock_has_permission.assert_any_call(self.portfolio, UserPortfolioPermissionChoices.VIEW_ALL_DOMAINS)
        mock_has_permission.assert_any_call(self.portfolio, UserPortfolioPermissionChoices.VIEW_MANAGED_DOMAINS)

    @patch("registrar.models.User._has_portfolio_permission")
    def test_has_view_all_domains_portfolio_permission(self, mock_has_permission):
        mock_has_permission.return_value = True

        self.assertTrue(self.user.has_view_all_domains_portfolio_permission(self.portfolio))
        mock_has_permission.assert_called_once_with(self.portfolio, UserPortfolioPermissionChoices.VIEW_ALL_DOMAINS)

    @patch("registrar.models.User._has_portfolio_permission")
    @override_flag("organization_requests", active=True)
    def test_has_any_requests_portfolio_permission(self, mock_has_permission):
        mock_has_permission.side_effect = [False, True]  # First permission false, second permission true

        self.assertTrue(self.user.has_any_requests_portfolio_permission(self.portfolio))
        self.assertEqual(mock_has_permission.call_count, 2)
        mock_has_permission.assert_any_call(self.portfolio, UserPortfolioPermissionChoices.VIEW_ALL_REQUESTS)
        mock_has_permission.assert_any_call(self.portfolio, UserPortfolioPermissionChoices.EDIT_REQUESTS)

    @patch("registrar.models.User._has_portfolio_permission")
    def test_has_view_all_requests_portfolio_permission(self, mock_has_permission):
        mock_has_permission.return_value = True

        self.assertTrue(self.user.has_view_all_requests_portfolio_permission(self.portfolio))
        mock_has_permission.assert_called_once_with(self.portfolio, UserPortfolioPermissionChoices.VIEW_ALL_REQUESTS)

    @patch("registrar.models.User._has_portfolio_permission")
    def test_has_edit_request_portfolio_permission(self, mock_has_permission):
        mock_has_permission.return_value = True

        self.assertTrue(self.user.has_edit_request_portfolio_permission(self.portfolio))
        mock_has_permission.assert_called_once_with(self.portfolio, UserPortfolioPermissionChoices.EDIT_REQUESTS)

    @patch("registrar.models.User._has_portfolio_permission")
    def test_has_view_suborganization_portfolio_permission(self, mock_has_permission):
        mock_has_permission.return_value = True

        self.assertTrue(self.user.has_view_suborganization_portfolio_permission(self.portfolio))
        mock_has_permission.assert_called_once_with(self.portfolio, UserPortfolioPermissionChoices.VIEW_SUBORGANIZATION)

    @patch("registrar.models.User._has_portfolio_permission")
    def test_has_edit_suborganization_portfolio_permission(self, mock_has_permission):
        mock_has_permission.return_value = True

        self.assertTrue(self.user.has_edit_suborganization_portfolio_permission(self.portfolio))
        mock_has_permission.assert_called_once_with(self.portfolio, UserPortfolioPermissionChoices.EDIT_SUBORGANIZATION)

    @less_console_noise_decorator
    def test_check_transition_domains_without_domains_on_login(self):
        """A user's on_each_login callback does not check transition domains.
        This test makes sure that in the event a domain does not exist
        for a given transition domain, both a domain and domain invitation
        are created."""
        self.user.on_each_login()
        self.assertFalse(Domain.objects.filter(name=self.domain_name).exists())

    @less_console_noise_decorator
    def test_identity_verification_with_domain_manager(self):
        """A domain manager should return False when tested with class
        method needs_identity_verification"""
        UserDomainRole.objects.get_or_create(user=self.user, domain=self.domain, role=UserDomainRole.Roles.MANAGER)
        self.assertFalse(User.needs_identity_verification(self.user.email, self.user.username))

    @less_console_noise_decorator
    def test_identity_verification_with_transition_user(self):
        """A user from the Verisign transition should return False
        when tested with class method needs_identity_verification"""
        TransitionDomain.objects.get_or_create(username=self.user.email, domain_name=self.domain_name)
        self.assertFalse(User.needs_identity_verification(self.user.email, self.user.username))

    @less_console_noise_decorator
    def test_identity_verification_with_very_important_person(self):
        """A Very Important Person should return False
        when tested with class method needs_identity_verification"""
        VerifiedByStaff.objects.get_or_create(email=self.user.email)
        self.assertFalse(User.needs_identity_verification(self.user.email, self.user.username))

    @less_console_noise_decorator
    def test_identity_verification_with_invited_user(self):
        """An invited user should return False when tested with class
        method needs_identity_verification"""
        DomainInvitation.objects.get_or_create(email=self.user.email, domain=self.domain)
        self.assertFalse(User.needs_identity_verification(self.user.email, self.user.username))

    @less_console_noise_decorator
    def test_identity_verification_with_new_user(self):
        """A new user who's neither transitioned nor invited should
        return True when tested with class method needs_identity_verification"""
        self.assertTrue(User.needs_identity_verification(self.user.email, self.user.username))

    @less_console_noise_decorator
    def test_check_domain_invitations_on_login_caps_email(self):
        """A DomainInvitation with an email address with capital letters should match
        a User record whose email address is not in caps"""
        # create DomainInvitation with CAPS email that matches User email
        # on a case-insensitive match
        caps_email = "MAYOR@igorville.gov"
        # mock the domain invitation save routine
        with patch("registrar.models.DomainInvitation.save") as save_mock:
            DomainInvitation.objects.get_or_create(email=caps_email, domain=self.domain)
            self.user.check_domain_invitations_on_login()
            # if check_domain_invitations_on_login properly matches exactly one
            # Domain Invitation, then save routine should be called exactly once
            save_mock.assert_called_once()

    @less_console_noise_decorator
    def test_approved_domains_count(self):
        """Test that the correct approved domain count is returned for a user"""
        # with no associated approved domains, expect this to return 0
        self.assertEquals(self.user.get_approved_domains_count(), 0)
        # with one approved domain, expect this to return 1
        UserDomainRole.objects.get_or_create(user=self.user, domain=self.domain, role=UserDomainRole.Roles.MANAGER)
        self.assertEquals(self.user.get_approved_domains_count(), 1)
        # with one approved domain, expect this to return 1 (domain2 is deleted, so not considered approved)
        domain2, _ = Domain.objects.get_or_create(name="igorville2.gov", state=Domain.State.DELETED)
        UserDomainRole.objects.get_or_create(user=self.user, domain=domain2, role=UserDomainRole.Roles.MANAGER)
        self.assertEquals(self.user.get_approved_domains_count(), 1)
        # with two approved domains, expect this to return 2
        domain3, _ = Domain.objects.get_or_create(name="igorville3.gov", state=Domain.State.DNS_NEEDED)
        UserDomainRole.objects.get_or_create(user=self.user, domain=domain3, role=UserDomainRole.Roles.MANAGER)
        self.assertEquals(self.user.get_approved_domains_count(), 2)
        # with three approved domains, expect this to return 3
        domain4, _ = Domain.objects.get_or_create(name="igorville4.gov", state=Domain.State.ON_HOLD)
        UserDomainRole.objects.get_or_create(user=self.user, domain=domain4, role=UserDomainRole.Roles.MANAGER)
        self.assertEquals(self.user.get_approved_domains_count(), 3)
        # with four approved domains, expect this to return 4
        domain5, _ = Domain.objects.get_or_create(name="igorville5.gov", state=Domain.State.READY)
        UserDomainRole.objects.get_or_create(user=self.user, domain=domain5, role=UserDomainRole.Roles.MANAGER)
        self.assertEquals(self.user.get_approved_domains_count(), 4)

    @less_console_noise_decorator
    def test_active_requests_count(self):
        """Test that the correct active domain requests count is returned for a user"""
        # with no associated active requests, expect this to return 0
        self.assertEquals(self.user.get_active_requests_count(), 0)
        # with one active request, expect this to return 1
        draft_domain, _ = DraftDomain.objects.get_or_create(name="igorville1.gov")
        DomainRequest.objects.create(
            creator=self.user, requested_domain=draft_domain, status=DomainRequest.DomainRequestStatus.SUBMITTED
        )
        self.assertEquals(self.user.get_active_requests_count(), 1)
        # with two active requests, expect this to return 2
        draft_domain, _ = DraftDomain.objects.get_or_create(name="igorville2.gov")
        DomainRequest.objects.create(
            creator=self.user, requested_domain=draft_domain, status=DomainRequest.DomainRequestStatus.IN_REVIEW
        )
        self.assertEquals(self.user.get_active_requests_count(), 2)
        # with three active requests, expect this to return 3
        draft_domain, _ = DraftDomain.objects.get_or_create(name="igorville3.gov")
        DomainRequest.objects.create(
            creator=self.user, requested_domain=draft_domain, status=DomainRequest.DomainRequestStatus.ACTION_NEEDED
        )
        self.assertEquals(self.user.get_active_requests_count(), 3)
        # with three active requests, expect this to return 3 (STARTED is not considered active)
        draft_domain, _ = DraftDomain.objects.get_or_create(name="igorville4.gov")
        DomainRequest.objects.create(
            creator=self.user, requested_domain=draft_domain, status=DomainRequest.DomainRequestStatus.STARTED
        )
        self.assertEquals(self.user.get_active_requests_count(), 3)

    @less_console_noise_decorator
    def test_rejected_requests_count(self):
        """Test that the correct rejected domain requests count is returned for a user"""
        # with no associated rejected requests, expect this to return 0
        self.assertEquals(self.user.get_rejected_requests_count(), 0)
        # with one rejected request, expect this to return 1
        draft_domain, _ = DraftDomain.objects.get_or_create(name="igorville1.gov")
        DomainRequest.objects.create(
            creator=self.user, requested_domain=draft_domain, status=DomainRequest.DomainRequestStatus.REJECTED
        )
        self.assertEquals(self.user.get_rejected_requests_count(), 1)

    @less_console_noise_decorator
    def test_ineligible_requests_count(self):
        """Test that the correct ineligible domain requests count is returned for a user"""
        # with no associated ineligible requests, expect this to return 0
        self.assertEquals(self.user.get_ineligible_requests_count(), 0)
        # with one ineligible request, expect this to return 1
        draft_domain, _ = DraftDomain.objects.get_or_create(name="igorville1.gov")
        DomainRequest.objects.create(
            creator=self.user, requested_domain=draft_domain, status=DomainRequest.DomainRequestStatus.INELIGIBLE
        )
        self.assertEquals(self.user.get_ineligible_requests_count(), 1)

    @less_console_noise_decorator
    def test_has_contact_info(self):
        """Test that has_contact_info properly returns"""
        # test with a user with contact info defined
        self.assertTrue(self.user.has_contact_info())
        # test with a user without contact info defined
        self.user.title = None
        self.user.email = None
        self.user.phone = None
        self.assertFalse(self.user.has_contact_info())

    @less_console_noise_decorator
    @override_flag("organization_requests", active=True)
    def test_has_portfolio_permission(self):
        """
        0. Returns False when user does not have a permission
        1. Returns False when a user does not have a portfolio
        2. Returns True when user has direct permission
        3. Returns True when user has permission through a role

        Note: This tests _get_portfolio_permissions as a side effect
        """

        portfolio, _ = Portfolio.objects.get_or_create(creator=self.user, organization_name="Hotel California")

        user_can_view_all_domains = self.user.has_any_domains_portfolio_permission(portfolio)
        user_can_view_all_requests = self.user.has_any_requests_portfolio_permission(portfolio)

        self.assertFalse(user_can_view_all_domains)
        self.assertFalse(user_can_view_all_requests)

        portfolio_permission, _ = UserPortfolioPermission.objects.get_or_create(
            portfolio=portfolio,
            user=self.user,
            additional_permissions=[
                UserPortfolioPermissionChoices.VIEW_PORTFOLIO,
                UserPortfolioPermissionChoices.VIEW_ALL_DOMAINS,
            ],
        )

        user_can_view_all_domains = self.user.has_any_domains_portfolio_permission(portfolio)
        user_can_view_all_requests = self.user.has_any_requests_portfolio_permission(portfolio)

        self.assertTrue(user_can_view_all_domains)
        self.assertFalse(user_can_view_all_requests)

        portfolio_permission.roles = [UserPortfolioRoleChoices.ORGANIZATION_ADMIN]
        portfolio_permission.save()
        portfolio_permission.refresh_from_db()

        user_can_view_all_domains = self.user.has_any_domains_portfolio_permission(portfolio)
        user_can_view_all_requests = self.user.has_any_requests_portfolio_permission(portfolio)

        self.assertTrue(user_can_view_all_domains)
        self.assertTrue(user_can_view_all_requests)

        UserDomainRole.objects.get_or_create(user=self.user, domain=self.domain, role=UserDomainRole.Roles.MANAGER)

        user_can_view_all_domains = self.user.has_any_domains_portfolio_permission(portfolio)
        user_can_view_all_requests = self.user.has_any_requests_portfolio_permission(portfolio)

        self.assertTrue(user_can_view_all_domains)
        self.assertTrue(user_can_view_all_requests)

        Portfolio.objects.all().delete()

    @less_console_noise_decorator
    def test_user_with_portfolio_but_no_roles(self):
        # Create an instance of User with a portfolio but no roles or additional permissions
        portfolio, _ = Portfolio.objects.get_or_create(creator=self.user, organization_name="Hotel California")
        portfolio_permission, _ = UserPortfolioPermission.objects.get_or_create(portfolio=portfolio, user=self.user)

        # Try to remove the role
        portfolio_permission.portfolio = portfolio
        portfolio_permission.roles = []

        # Test if the ValidationError is raised with the correct message
        with self.assertRaises(ValidationError) as cm:
            portfolio_permission.clean()

        self.assertEqual(
            cm.exception.message, "When portfolio is assigned, portfolio roles or additional permissions are required."
        )
        Portfolio.objects.all().delete()

    @less_console_noise_decorator
    def test_user_with_portfolio_roles_but_no_portfolio(self):
        portfolio, _ = Portfolio.objects.get_or_create(creator=self.user, organization_name="Hotel California")
        portfolio_permission, _ = UserPortfolioPermission.objects.get_or_create(
            portfolio=portfolio, user=self.user, roles=[UserPortfolioRoleChoices.ORGANIZATION_ADMIN]
        )

        # Try to remove the portfolio
        portfolio_permission.portfolio = None
        portfolio_permission.roles = [UserPortfolioRoleChoices.ORGANIZATION_ADMIN]

        # Test if the ValidationError is raised with the correct message
        with self.assertRaises(ValidationError) as cm:
            portfolio_permission.clean()

        self.assertEqual(
            cm.exception.message, "When portfolio roles or additional permissions are assigned, portfolio is required."
        )


class TestContact(TestCase):
    @less_console_noise_decorator
    def setUp(self):
        self.email = "mayor@igorville.gov"
        self.user, _ = User.objects.get_or_create(
            email=self.email, first_name="Jeff", last_name="Lebowski", phone="123456789"
        )
        self.contact, _ = Contact.objects.get_or_create(
            first_name="Jeff",
            last_name="Lebowski",
        )

        self.contact_as_so, _ = Contact.objects.get_or_create(email="newguy@igorville.gov")
        self.domain_request = DomainRequest.objects.create(creator=self.user, senior_official=self.contact_as_so)

    def tearDown(self):
        super().tearDown()
        DomainRequest.objects.all().delete()
        Contact.objects.all().delete()
        User.objects.all().delete()

    def test_has_more_than_one_join(self):
        """Test the Contact model method, has_more_than_one_join"""
        # test for a contact which is assigned as a senior official on a domain request
        self.assertFalse(self.contact_as_so.has_more_than_one_join("senior_official"))
        self.assertTrue(self.contact_as_so.has_more_than_one_join("submitted_domain_requests"))

    @less_console_noise_decorator
    def test_has_contact_info(self):
        """Test that has_contact_info properly returns"""
        self.contact.title = "Title"
        # test with a contact with contact info defined
        self.assertTrue(self.contact.has_contact_info())
        # test with a contact without contact info defined
        self.contact.title = None
        self.contact.email = None
        self.contact.phone = None
        self.assertFalse(self.contact.has_contact_info())


class TestDomainRequestCustomSave(TestCase):
    """Tests custom save behaviour on the DomainRequest object"""

    def tearDown(self):
        DomainRequest.objects.all().delete()
        super().tearDown()

    @less_console_noise_decorator
    def test_create_or_update_organization_type_new_instance(self):
        """Test create_or_update_organization_type when creating a new instance"""
        domain_request = completed_domain_request(
            status=DomainRequest.DomainRequestStatus.STARTED,
            name="started.gov",
            generic_org_type=DomainRequest.OrganizationChoices.CITY,
            is_election_board=True,
        )

        self.assertEqual(domain_request.organization_type, DomainRequest.OrgChoicesElectionOffice.CITY_ELECTION)

    @less_console_noise_decorator
    def test_create_or_update_organization_type_new_instance_federal_does_nothing(self):
        """Test if create_or_update_organization_type does nothing when creating a new instance for federal"""
        domain_request = completed_domain_request(
            status=DomainRequest.DomainRequestStatus.STARTED,
            name="started.gov",
            generic_org_type=DomainRequest.OrganizationChoices.FEDERAL,
            is_election_board=True,
        )
        self.assertEqual(domain_request.organization_type, DomainRequest.OrgChoicesElectionOffice.FEDERAL)
        self.assertEqual(domain_request.is_election_board, None)

    @less_console_noise_decorator
    def test_create_or_update_organization_type_existing_instance_updates_election_board(self):
        """Test create_or_update_organization_type for an existing instance."""
        domain_request = completed_domain_request(
            status=DomainRequest.DomainRequestStatus.STARTED,
            name="started.gov",
            generic_org_type=DomainRequest.OrganizationChoices.CITY,
            is_election_board=False,
        )
        domain_request.is_election_board = True
        domain_request.save()

        self.assertEqual(domain_request.is_election_board, True)
        self.assertEqual(domain_request.organization_type, DomainRequest.OrgChoicesElectionOffice.CITY_ELECTION)

        # Try reverting the election board value
        domain_request.is_election_board = False
        domain_request.save()

        self.assertEqual(domain_request.is_election_board, False)
        self.assertEqual(domain_request.organization_type, DomainRequest.OrgChoicesElectionOffice.CITY)

    @less_console_noise_decorator
    def test_existing_instance_updates_election_board_to_none(self):
        """Test create_or_update_organization_type for an existing instance, first to True and then to None.
        Start our with is_election_board as none to simulate a situation where the request was started, but
        only completed to the point of filling out the generic_org_type."""
        domain_request = completed_domain_request(
            status=DomainRequest.DomainRequestStatus.STARTED,
            name="started.gov",
            generic_org_type=DomainRequest.OrganizationChoices.CITY,
            is_election_board=None,
        )
        domain_request.is_election_board = True
        domain_request.save()

        self.assertEqual(domain_request.is_election_board, True)
        self.assertEqual(domain_request.organization_type, DomainRequest.OrgChoicesElectionOffice.CITY_ELECTION)

        # Try reverting the election board value.
        domain_request.is_election_board = None
        domain_request.save()

        self.assertEqual(domain_request.is_election_board, None)
        self.assertEqual(domain_request.organization_type, DomainRequest.OrgChoicesElectionOffice.CITY)

    @less_console_noise_decorator
    def test_create_or_update_organization_type_existing_instance_updates_generic_org_type(self):
        """Test create_or_update_organization_type when modifying generic_org_type on an existing instance."""
        domain_request = completed_domain_request(
            status=DomainRequest.DomainRequestStatus.STARTED,
            name="started.gov",
            generic_org_type=DomainRequest.OrganizationChoices.CITY,
            is_election_board=True,
        )

        domain_request.generic_org_type = DomainRequest.OrganizationChoices.INTERSTATE
        domain_request.save()

        # Election board should be None because interstate cannot have an election board.
        self.assertEqual(domain_request.is_election_board, None)
        self.assertEqual(domain_request.organization_type, DomainRequest.OrgChoicesElectionOffice.INTERSTATE)

        # Try changing the org Type to something that CAN have an election board.
        domain_request_tribal = completed_domain_request(
            status=DomainRequest.DomainRequestStatus.STARTED,
            name="startedTribal.gov",
            generic_org_type=DomainRequest.OrganizationChoices.TRIBAL,
            is_election_board=True,
        )
        self.assertEqual(
            domain_request_tribal.organization_type, DomainRequest.OrgChoicesElectionOffice.TRIBAL_ELECTION
        )

        # Change the org type
        domain_request_tribal.generic_org_type = DomainRequest.OrganizationChoices.STATE_OR_TERRITORY
        domain_request_tribal.save()

        self.assertEqual(domain_request_tribal.is_election_board, True)
        self.assertEqual(
            domain_request_tribal.organization_type, DomainRequest.OrgChoicesElectionOffice.STATE_OR_TERRITORY_ELECTION
        )

    @less_console_noise_decorator
    def test_create_or_update_organization_type_no_update(self):
        """Test create_or_update_organization_type when there are no values to update."""

        # Test for when both generic_org_type and organization_type is declared,
        # and are both non-election board
        domain_request = completed_domain_request(
            status=DomainRequest.DomainRequestStatus.STARTED,
            name="started.gov",
            generic_org_type=DomainRequest.OrganizationChoices.CITY,
            is_election_board=False,
        )
        domain_request.save()
        self.assertEqual(domain_request.organization_type, DomainRequest.OrgChoicesElectionOffice.CITY)
        self.assertEqual(domain_request.is_election_board, False)
        self.assertEqual(domain_request.generic_org_type, DomainRequest.OrganizationChoices.CITY)

        # Test for when both generic_org_type and organization_type is declared,
        # and are both election board
        domain_request_election = completed_domain_request(
            status=DomainRequest.DomainRequestStatus.STARTED,
            name="startedElection.gov",
            generic_org_type=DomainRequest.OrganizationChoices.CITY,
            is_election_board=True,
            organization_type=DomainRequest.OrgChoicesElectionOffice.CITY_ELECTION,
        )

        self.assertEqual(
            domain_request_election.organization_type, DomainRequest.OrgChoicesElectionOffice.CITY_ELECTION
        )
        self.assertEqual(domain_request_election.is_election_board, True)
        self.assertEqual(domain_request_election.generic_org_type, DomainRequest.OrganizationChoices.CITY)

        # Modify an unrelated existing value for both, and ensure that everything is still consistent
        domain_request.city = "Fudge"
        domain_request_election.city = "Caramel"
        domain_request.save()
        domain_request_election.save()

        self.assertEqual(domain_request.city, "Fudge")
        self.assertEqual(domain_request_election.city, "Caramel")

        # Test for non-election
        self.assertEqual(domain_request.organization_type, DomainRequest.OrgChoicesElectionOffice.CITY)
        self.assertEqual(domain_request.is_election_board, False)
        self.assertEqual(domain_request.generic_org_type, DomainRequest.OrganizationChoices.CITY)

        # Test for election
        self.assertEqual(
            domain_request_election.organization_type, DomainRequest.OrgChoicesElectionOffice.CITY_ELECTION
        )
        self.assertEqual(domain_request_election.is_election_board, True)
        self.assertEqual(domain_request_election.generic_org_type, DomainRequest.OrganizationChoices.CITY)


class TestDomainInformationCustomSave(TestCase):
    """Tests custom save behaviour on the DomainInformation object"""

    def tearDown(self):
        DomainInformation.objects.all().delete()
        DomainRequest.objects.all().delete()
        Domain.objects.all().delete()
        super().tearDown()

    @less_console_noise_decorator
    def test_create_or_update_organization_type_new_instance(self):
        """Test create_or_update_organization_type when creating a new instance"""
        domain_request = completed_domain_request(
            status=DomainRequest.DomainRequestStatus.STARTED,
            name="started.gov",
            generic_org_type=DomainRequest.OrganizationChoices.CITY,
            is_election_board=True,
        )

        domain_information = DomainInformation.create_from_da(domain_request)
        self.assertEqual(domain_information.organization_type, DomainRequest.OrgChoicesElectionOffice.CITY_ELECTION)

    @less_console_noise_decorator
    def test_create_or_update_organization_type_new_instance_federal_does_nothing(self):
        """Test if create_or_update_organization_type does nothing when creating a new instance for federal"""
        domain_request = completed_domain_request(
            status=DomainRequest.DomainRequestStatus.STARTED,
            name="started.gov",
            generic_org_type=DomainRequest.OrganizationChoices.FEDERAL,
            is_election_board=True,
        )

        domain_information = DomainInformation.create_from_da(domain_request)
        self.assertEqual(domain_information.organization_type, DomainRequest.OrgChoicesElectionOffice.FEDERAL)
        self.assertEqual(domain_information.is_election_board, None)

    @less_console_noise_decorator
    def test_create_or_update_organization_type_existing_instance_updates_election_board(self):
        """Test create_or_update_organization_type for an existing instance."""
        domain_request = completed_domain_request(
            status=DomainRequest.DomainRequestStatus.STARTED,
            name="started.gov",
            generic_org_type=DomainRequest.OrganizationChoices.CITY,
            is_election_board=False,
        )
        domain_information = DomainInformation.create_from_da(domain_request)
        domain_information.is_election_board = True
        domain_information.save()

        self.assertEqual(domain_information.is_election_board, True)
        self.assertEqual(domain_information.organization_type, DomainRequest.OrgChoicesElectionOffice.CITY_ELECTION)

        # Try reverting the election board value
        domain_information.is_election_board = False
        domain_information.save()
        domain_information.refresh_from_db()

        self.assertEqual(domain_information.is_election_board, False)
        self.assertEqual(domain_information.organization_type, DomainRequest.OrgChoicesElectionOffice.CITY)

    @less_console_noise_decorator
    def test_existing_instance_update_election_board_to_none(self):
        """Test create_or_update_organization_type for an existing instance, first to True and then to None.
        Start our with is_election_board as none to simulate a situation where the request was started, but
        only completed to the point of filling out the generic_org_type."""
        domain_request = completed_domain_request(
            status=DomainRequest.DomainRequestStatus.STARTED,
            name="started.gov",
            generic_org_type=DomainRequest.OrganizationChoices.CITY,
            is_election_board=None,
        )
        domain_information = DomainInformation.create_from_da(domain_request)
        domain_information.is_election_board = True
        domain_information.save()

        self.assertEqual(domain_information.is_election_board, True)
        self.assertEqual(domain_information.organization_type, DomainRequest.OrgChoicesElectionOffice.CITY_ELECTION)

        # Try reverting the election board value
        domain_information.is_election_board = None
        domain_information.save()
        domain_information.refresh_from_db()

        self.assertEqual(domain_information.is_election_board, None)
        self.assertEqual(domain_information.organization_type, DomainRequest.OrgChoicesElectionOffice.CITY)

    @less_console_noise_decorator
    def test_create_or_update_organization_type_existing_instance_updates_generic_org_type(self):
        """Test create_or_update_organization_type when modifying generic_org_type on an existing instance."""
        domain_request = completed_domain_request(
            status=DomainRequest.DomainRequestStatus.STARTED,
            name="started.gov",
            generic_org_type=DomainRequest.OrganizationChoices.CITY,
            is_election_board=True,
        )
        domain_information = DomainInformation.create_from_da(domain_request)

        domain_information.generic_org_type = DomainRequest.OrganizationChoices.INTERSTATE
        domain_information.save()

        # Election board should be None because interstate cannot have an election board.
        self.assertEqual(domain_information.is_election_board, None)
        self.assertEqual(domain_information.organization_type, DomainRequest.OrgChoicesElectionOffice.INTERSTATE)

        # Try changing the org Type to something that CAN have an election board.
        domain_request_tribal = completed_domain_request(
            status=DomainRequest.DomainRequestStatus.STARTED,
            name="startedTribal.gov",
            generic_org_type=DomainRequest.OrganizationChoices.TRIBAL,
            is_election_board=True,
        )
        domain_information_tribal = DomainInformation.create_from_da(domain_request_tribal)
        self.assertEqual(
            domain_information_tribal.organization_type, DomainRequest.OrgChoicesElectionOffice.TRIBAL_ELECTION
        )

        # Change the org type
        domain_information_tribal.generic_org_type = DomainRequest.OrganizationChoices.STATE_OR_TERRITORY
        domain_information_tribal.save()

        self.assertEqual(domain_information_tribal.is_election_board, True)
        self.assertEqual(
            domain_information_tribal.organization_type,
            DomainRequest.OrgChoicesElectionOffice.STATE_OR_TERRITORY_ELECTION,
        )

    @less_console_noise_decorator
    def test_create_or_update_organization_type_no_update(self):
        """Test create_or_update_organization_type when there are no values to update."""

        # Test for when both generic_org_type and organization_type is declared,
        # and are both non-election board
        domain_request = completed_domain_request(
            status=DomainRequest.DomainRequestStatus.STARTED,
            name="started.gov",
            generic_org_type=DomainRequest.OrganizationChoices.CITY,
            is_election_board=False,
        )
        domain_information = DomainInformation.create_from_da(domain_request)
        domain_information.save()
        self.assertEqual(domain_information.organization_type, DomainRequest.OrgChoicesElectionOffice.CITY)
        self.assertEqual(domain_information.is_election_board, False)
        self.assertEqual(domain_information.generic_org_type, DomainRequest.OrganizationChoices.CITY)

        # Test for when both generic_org_type and organization_type is declared,
        # and are both election board
        domain_request_election = completed_domain_request(
            status=DomainRequest.DomainRequestStatus.STARTED,
            name="startedElection.gov",
            generic_org_type=DomainRequest.OrganizationChoices.CITY,
            is_election_board=True,
            organization_type=DomainRequest.OrgChoicesElectionOffice.CITY_ELECTION,
        )
        domain_information_election = DomainInformation.create_from_da(domain_request_election)

        self.assertEqual(
            domain_information_election.organization_type, DomainRequest.OrgChoicesElectionOffice.CITY_ELECTION
        )
        self.assertEqual(domain_information_election.is_election_board, True)
        self.assertEqual(domain_information_election.generic_org_type, DomainRequest.OrganizationChoices.CITY)

        # Modify an unrelated existing value for both, and ensure that everything is still consistent
        domain_information.city = "Fudge"
        domain_information_election.city = "Caramel"
        domain_information.save()
        domain_information_election.save()

        self.assertEqual(domain_information.city, "Fudge")
        self.assertEqual(domain_information_election.city, "Caramel")

        # Test for non-election
        self.assertEqual(domain_information.organization_type, DomainRequest.OrgChoicesElectionOffice.CITY)
        self.assertEqual(domain_information.is_election_board, False)
        self.assertEqual(domain_information.generic_org_type, DomainRequest.OrganizationChoices.CITY)

        # Test for election
        self.assertEqual(
            domain_information_election.organization_type, DomainRequest.OrgChoicesElectionOffice.CITY_ELECTION
        )
        self.assertEqual(domain_information_election.is_election_board, True)
        self.assertEqual(domain_information_election.generic_org_type, DomainRequest.OrganizationChoices.CITY)


class TestDomainRequestIncomplete(TestCase):

    @classmethod
    def setUpClass(cls):
        super().setUpClass()
        cls.factory = RequestFactory()
        cls.user = create_test_user()

    @less_console_noise_decorator
    def setUp(self):
        super().setUp()
        so, _ = Contact.objects.get_or_create(
            first_name="Meowy",
            last_name="Meoward",
            title="Chief Cat",
            email="meoward@chiefcat.com",
            phone="(206) 206 2060",
        )
        draft_domain, _ = DraftDomain.objects.get_or_create(name="MeowardMeowardMeoward.gov")
        you, _ = Contact.objects.get_or_create(
            first_name="Testy you",
            last_name="Tester you",
            title="Admin Tester",
            email="testy-admin@town.com",
            phone="(555) 555 5556",
        )
        other, _ = Contact.objects.get_or_create(
            first_name="Testy2",
            last_name="Tester2",
            title="Another Tester",
            email="testy2@town.com",
            phone="(555) 555 5557",
        )
        alt, _ = Website.objects.get_or_create(website="MeowardMeowardMeoward1.gov")
        current, _ = Website.objects.get_or_create(website="MeowardMeowardMeoward.com")
        self.amtrak, _ = FederalAgency.objects.get_or_create(agency="AMTRAK")
        self.domain_request = DomainRequest.objects.create(
            generic_org_type=DomainRequest.OrganizationChoices.FEDERAL,
            federal_type="executive",
            federal_agency=FederalAgency.objects.get(agency="AMTRAK"),
            about_your_organization="Some description",
            is_election_board=True,
            tribe_name="Some tribe name",
            organization_name="Some organization",
            address_line1="address 1",
            state_territory="CA",
            zipcode="94044",
            senior_official=so,
            requested_domain=draft_domain,
            purpose="Some purpose",
            no_other_contacts_rationale=None,
            has_cisa_representative=True,
            cisa_representative_email="somerep@cisa.com",
            has_anything_else_text=True,
            anything_else="Anything else",
            is_policy_acknowledged=True,
            creator=self.user,
        )

        self.domain_request.other_contacts.add(other)
        self.domain_request.current_websites.add(current)
        self.domain_request.alternative_domains.add(alt)

    def tearDown(self):
        super().tearDown()
        DomainRequest.objects.all().delete()
        Contact.objects.all().delete()
        self.amtrak.delete()

    @classmethod
    def tearDownClass(cls):
        super().tearDownClass()
        cls.user.delete()

    @less_console_noise_decorator
    def test_is_federal_complete(self):
        self.assertTrue(self.domain_request._is_federal_complete())
        self.domain_request.federal_type = None
        self.domain_request.save()
        self.assertFalse(self.domain_request._is_federal_complete())

    @less_console_noise_decorator
    def test_is_interstate_complete(self):
        self.domain_request.generic_org_type = DomainRequest.OrganizationChoices.INTERSTATE
        self.domain_request.about_your_organization = "Something something about your organization"
        self.domain_request.save()
        self.assertTrue(self.domain_request._is_interstate_complete())
        self.domain_request.about_your_organization = None
        self.domain_request.save()
        self.assertFalse(self.domain_request._is_interstate_complete())

    @less_console_noise_decorator
    def test_is_state_or_territory_complete(self):
        self.domain_request.generic_org_type = DomainRequest.OrganizationChoices.STATE_OR_TERRITORY
        self.domain_request.is_election_board = True
        self.domain_request.save()
        self.assertTrue(self.domain_request._is_state_or_territory_complete())
        self.domain_request.is_election_board = None
        self.domain_request.save()
        self.assertFalse(self.domain_request._is_state_or_territory_complete())

    @less_console_noise_decorator
    def test_is_tribal_complete(self):
        self.domain_request.generic_org_type = DomainRequest.OrganizationChoices.TRIBAL
        self.domain_request.tribe_name = "Tribe Name"
        self.domain_request.is_election_board = False
        self.domain_request.save()
        self.assertTrue(self.domain_request._is_tribal_complete())
        self.domain_request.is_election_board = None
        self.domain_request.save()
        self.assertFalse(self.domain_request._is_tribal_complete())
        self.domain_request.tribe_name = None
        self.domain_request.save()
        self.assertFalse(self.domain_request._is_tribal_complete())

    @less_console_noise_decorator
    def test_is_county_complete(self):
        self.domain_request.generic_org_type = DomainRequest.OrganizationChoices.COUNTY
        self.domain_request.is_election_board = False
        self.domain_request.save()
        self.assertTrue(self.domain_request._is_county_complete())
        self.domain_request.is_election_board = None
        self.domain_request.save()
        self.assertFalse(self.domain_request._is_county_complete())

    @less_console_noise_decorator
    def test_is_city_complete(self):
        self.domain_request.generic_org_type = DomainRequest.OrganizationChoices.CITY
        self.domain_request.is_election_board = False
        self.domain_request.save()
        self.assertTrue(self.domain_request._is_city_complete())
        self.domain_request.is_election_board = None
        self.domain_request.save()
        self.assertFalse(self.domain_request._is_city_complete())

    @less_console_noise_decorator
    def test_is_special_district_complete(self):
        self.domain_request.generic_org_type = DomainRequest.OrganizationChoices.SPECIAL_DISTRICT
        self.domain_request.about_your_organization = "Something something about your organization"
        self.domain_request.is_election_board = False
        self.domain_request.save()
        self.assertTrue(self.domain_request._is_special_district_complete())
        self.domain_request.is_election_board = None
        self.domain_request.save()
        self.assertFalse(self.domain_request._is_special_district_complete())
        self.domain_request.about_your_organization = None
        self.domain_request.save()
        self.assertFalse(self.domain_request._is_special_district_complete())

    @less_console_noise_decorator
    def test_is_organization_name_and_address_complete(self):
        self.assertTrue(self.domain_request._is_organization_name_and_address_complete())
        self.domain_request.organization_name = None
        self.domain_request.address_line1 = None
        self.domain_request.save()
        self.assertTrue(self.domain_request._is_organization_name_and_address_complete())

    @less_console_noise_decorator
    def test_is_senior_official_complete(self):
        self.assertTrue(self.domain_request._is_senior_official_complete())
        self.domain_request.senior_official = None
        self.domain_request.save()
        self.assertFalse(self.domain_request._is_senior_official_complete())

    @less_console_noise_decorator
    def test_is_requested_domain_complete(self):
        self.assertTrue(self.domain_request._is_requested_domain_complete())
        self.domain_request.requested_domain = None
        self.domain_request.save()
        self.assertFalse(self.domain_request._is_requested_domain_complete())

    @less_console_noise_decorator
    def test_is_purpose_complete(self):
        self.assertTrue(self.domain_request._is_purpose_complete())
        self.domain_request.purpose = None
        self.domain_request.save()
        self.assertFalse(self.domain_request._is_purpose_complete())

    @less_console_noise_decorator
    def test_is_other_contacts_complete_missing_one_field(self):
        self.assertTrue(self.domain_request._is_other_contacts_complete())
        contact = self.domain_request.other_contacts.first()
        contact.first_name = None
        contact.save()
        self.assertFalse(self.domain_request._is_other_contacts_complete())

    @less_console_noise_decorator
    def test_is_other_contacts_complete_all_none(self):
        self.domain_request.other_contacts.clear()
        self.assertFalse(self.domain_request._is_other_contacts_complete())

    @less_console_noise_decorator
    def test_is_other_contacts_False_and_has_rationale(self):
        # Click radio button "No" for no other contacts and give rationale
        self.domain_request.other_contacts.clear()
        self.domain_request.other_contacts.exists = False
        self.domain_request.no_other_contacts_rationale = "Some rationale"
        self.assertTrue(self.domain_request._is_other_contacts_complete())

    @less_console_noise_decorator
    def test_is_other_contacts_False_and_NO_rationale(self):
        # Click radio button "No" for no other contacts and DONT give rationale
        self.domain_request.other_contacts.clear()
        self.domain_request.other_contacts.exists = False
        self.domain_request.no_other_contacts_rationale = None
        self.assertFalse(self.domain_request._is_other_contacts_complete())

    @less_console_noise_decorator
    def test_is_additional_details_complete(self):
        test_cases = [
            # CISA Rep - Yes
            # Firstname - Yes
            # Lastname - Yes
            # Email - Yes
            # Anything Else Radio - Yes
            # Anything Else Text - Yes
            {
                "has_cisa_representative": True,
                "cisa_representative_first_name": "cisa-first-name",
                "cisa_representative_last_name": "cisa-last-name",
                "cisa_representative_email": "some@cisarepemail.com",
                "has_anything_else_text": True,
                "anything_else": "Some text",
                "expected": True,
            },
            # CISA Rep - Yes
            # Firstname - Yes
            # Lastname - Yes
            # Email - Yes
            # Anything Else Radio - Yes
            # Anything Else Text - None
            {
                "has_cisa_representative": True,
                "cisa_representative_first_name": "cisa-first-name",
                "cisa_representative_last_name": "cisa-last-name",
                "cisa_representative_email": "some@cisarepemail.com",
                "has_anything_else_text": True,
                "anything_else": None,
                "expected": True,
            },
            # CISA Rep - Yes
            # Firstname - Yes
            # Lastname - Yes
            # Email - None >> e-mail is optional so it should not change anything setting this to None
            # Anything Else Radio - No
            # Anything Else Text - No
            {
                "has_cisa_representative": True,
                "cisa_representative_first_name": "cisa-first-name",
                "cisa_representative_last_name": "cisa-last-name",
                "cisa_representative_email": None,
                "has_anything_else_text": False,
                "anything_else": None,
                "expected": True,
            },
            # CISA Rep - Yes
            # Firstname - Yes
            # Lastname - Yes
            # Email - None
            # Anything Else Radio - None
            # Anything Else Text - None
            {
                "has_cisa_representative": True,
                "cisa_representative_first_name": "cisa-first-name",
                "cisa_representative_last_name": "cisa-last-name",
                "cisa_representative_email": None,
                "has_anything_else_text": None,
                "anything_else": None,
                "expected": False,
            },
            # CISA Rep - Yes
            # Firstname - None
            # Lastname - None
            # Email - None
            # Anything Else Radio - None
            # Anything Else Text - None
            {
                "has_cisa_representative": True,
                "cisa_representative_first_name": None,
                "cisa_representative_last_name": None,
                "cisa_representative_email": None,
                "has_anything_else_text": None,
                "anything_else": None,
                "expected": False,
            },
            # CISA Rep - Yes
            # Firstname - None
            # Lastname - None
            # Email - None
            # Anything Else Radio - No
            # Anything Else Text - No
            # sync_yes_no will override has_cisa_representative to be False if cisa_representative_first_name is None
            # therefore, our expected will be True
            {
                "has_cisa_representative": True,
                # Above will be overridden to False if cisa_representative_first_name is None
                "cisa_representative_first_name": None,
                "cisa_representative_last_name": None,
                "cisa_representative_email": None,
                "has_anything_else_text": False,
                "anything_else": None,
                "expected": True,
            },
            # CISA Rep - Yes
            # Firstname - None
            # Lastname - None
            # Email - None
            # Anything Else Radio - Yes
            # Anything Else Text - None
            # NOTE: We should never have an instance where only firstname or only lastname are populated
            # (they are both required)
            {
                "has_cisa_representative": True,
                # Above will be overridden to False if cisa_representative_first_name is None or
                # cisa_representative_last_name is None bc of sync_yes_no_form_fields
                "cisa_representative_first_name": None,
                "cisa_representative_last_name": None,
                "cisa_representative_email": None,
                "has_anything_else_text": True,
                "anything_else": None,
                "expected": True,
            },
            # CISA Rep - Yes
            # Firstname - None
            # Lastname - None
            # Email - None
            # Anything Else Radio - Yes
            # Anything Else Text - Yes
            {
                "has_cisa_representative": True,
                # Above will be overridden to False if cisa_representative_first_name is None or
                # cisa_representative_last_name is None bc of sync_yes_no_form_fields
                "cisa_representative_first_name": None,
                "cisa_representative_last_name": None,
                "cisa_representative_email": None,
                "has_anything_else_text": True,
                "anything_else": "Some text",
                "expected": True,
            },
            # CISA Rep - No
            # Anything Else Radio - Yes
            # Anything Else Text - Yes
            {
                "has_cisa_representative": False,
                "cisa_representative_first_name": None,
                "cisa_representative_last_name": None,
                "cisa_representative_email": None,
                "has_anything_else_text": True,
                "anything_else": "Some text",
                "expected": True,
            },
            # CISA Rep - No
            # Anything Else Radio - Yes
            # Anything Else Text - None
            {
                "has_cisa_representative": False,
                "cisa_representative_first_name": None,
                "cisa_representative_last_name": None,
                "cisa_representative_email": None,
                "has_anything_else_text": True,
                "anything_else": None,
                "expected": True,
            },
            # CISA Rep - No
            # Anything Else Radio - None
            # Anything Else Text - None
            {
                "has_cisa_representative": False,
                "cisa_representative_first_name": None,
                "cisa_representative_last_name": None,
                "cisa_representative_email": None,
                "has_anything_else_text": None,
                "anything_else": None,
                # Above is both None, so it does NOT get overwritten
                "expected": False,
            },
            # CISA Rep - No
            # Anything Else Radio - No
            # Anything Else Text - No
            {
                "has_cisa_representative": False,
                "cisa_representative_first_name": None,
                "cisa_representative_last_name": None,
                "cisa_representative_email": None,
                "has_anything_else_text": False,
                "anything_else": None,
                "expected": True,
            },
            # CISA Rep - None
            # Anything Else Radio - None
            {
                "has_cisa_representative": None,
                "cisa_representative_first_name": None,
                "cisa_representative_last_name": None,
                "cisa_representative_email": None,
                "has_anything_else_text": None,
                "anything_else": None,
                "expected": False,
            },
        ]
        for case in test_cases:
            with self.subTest(case=case):
                self.domain_request.has_cisa_representative = case["has_cisa_representative"]
                self.domain_request.cisa_representative_email = case["cisa_representative_email"]
                self.domain_request.has_anything_else_text = case["has_anything_else_text"]
                self.domain_request.anything_else = case["anything_else"]
                self.domain_request.save()
                self.domain_request.refresh_from_db()
                self.assertEqual(
                    self.domain_request._is_additional_details_complete(),
                    case["expected"],
                    msg=f"Failed for case: {case}",
                )

    @less_console_noise_decorator
    def test_is_policy_acknowledgement_complete(self):
        self.assertTrue(self.domain_request._is_policy_acknowledgement_complete())
        self.domain_request.is_policy_acknowledged = False
        self.assertTrue(self.domain_request._is_policy_acknowledgement_complete())
        self.domain_request.is_policy_acknowledged = None
        self.assertFalse(self.domain_request._is_policy_acknowledgement_complete())

    @less_console_noise_decorator
    def test_form_complete(self):
        request = self.factory.get("/")
        request.user = self.user

        self.assertTrue(self.domain_request._form_complete(request))
        self.domain_request.generic_org_type = None
        self.domain_request.save()
        self.assertFalse(self.domain_request._form_complete(request))


class TestPortfolio(TestCase):
    def setUp(self):
        self.user, _ = User.objects.get_or_create(
            username="intern@igorville.com", email="intern@igorville.com", first_name="Lava", last_name="World"
        )
        super().setUp()

    def tearDown(self):
        super().tearDown()
        Portfolio.objects.all().delete()
        User.objects.all().delete()

    def test_urbanization_field_resets_when_not_puetro_rico(self):
        """The urbanization field should only be populated when the state is puetro rico.
        Otherwise, this field should be empty."""
        # Start out as PR, then change the field
        portfolio = Portfolio.objects.create(
            creator=self.user,
            organization_name="Test Portfolio",
            state_territory=DomainRequest.StateTerritoryChoices.PUERTO_RICO,
            urbanization="test",
        )

        self.assertEqual(portfolio.urbanization, "test")
        self.assertEqual(portfolio.state_territory, DomainRequest.StateTerritoryChoices.PUERTO_RICO)

        portfolio.state_territory = DomainRequest.StateTerritoryChoices.ALABAMA
        portfolio.save()

        self.assertEqual(portfolio.urbanization, None)
        self.assertEqual(portfolio.state_territory, DomainRequest.StateTerritoryChoices.ALABAMA)

    def test_can_add_urbanization_field(self):
        """Ensures that you can populate the urbanization field when conditions are right"""
        # Create a portfolio that cannot have this field
        portfolio = Portfolio.objects.create(
            creator=self.user,
            organization_name="Test Portfolio",
            state_territory=DomainRequest.StateTerritoryChoices.ALABAMA,
            urbanization="test",
        )

        # Implicitly check if this gets cleared on create. It should.
        self.assertEqual(portfolio.urbanization, None)
        self.assertEqual(portfolio.state_territory, DomainRequest.StateTerritoryChoices.ALABAMA)

        portfolio.state_territory = DomainRequest.StateTerritoryChoices.PUERTO_RICO
        portfolio.urbanization = "test123"
        portfolio.save()

        self.assertEqual(portfolio.urbanization, "test123")
        self.assertEqual(portfolio.state_territory, DomainRequest.StateTerritoryChoices.PUERTO_RICO)


class TestAllowedEmail(TestCase):
    """Tests our allowed email whitelist"""

    @less_console_noise_decorator
    def setUp(self):
        self.email = "mayor@igorville.gov"
        self.email_2 = "cake@igorville.gov"
        self.plus_email = "mayor+1@igorville.gov"
        self.invalid_plus_email = "1+mayor@igorville.gov"

    def tearDown(self):
        super().tearDown()
        AllowedEmail.objects.all().delete()

    def test_email_in_whitelist(self):
        """Test for a normal email defined in the whitelist"""
        AllowedEmail.objects.create(email=self.email)
        is_allowed = AllowedEmail.is_allowed_email(self.email)
        self.assertTrue(is_allowed)

    def test_email_not_in_whitelist(self):
        """Test for a normal email NOT defined in the whitelist"""
        # Check a email not in the list
        is_allowed = AllowedEmail.is_allowed_email(self.email_2)
        self.assertFalse(AllowedEmail.objects.filter(email=self.email_2).exists())
        self.assertFalse(is_allowed)

    def test_plus_email_in_whitelist(self):
        """Test for a +1 email defined in the whitelist"""
        AllowedEmail.objects.create(email=self.plus_email)
        plus_email_allowed = AllowedEmail.is_allowed_email(self.plus_email)
        self.assertTrue(plus_email_allowed)

    def test_plus_email_not_in_whitelist(self):
        """Test for a +1 email not defined in the whitelist"""
        # This email should not be allowed.
        # Checks that we do more than just a regex check on the record.
        plus_email_allowed = AllowedEmail.is_allowed_email(self.plus_email)
        self.assertFalse(plus_email_allowed)

    def test_plus_email_not_in_whitelist_but_base_email_is(self):
        """
        Test for a +1 email NOT defined in the whitelist, but the normal one is defined.
        Example:
        normal (in whitelist) - joe@igorville.com
        +1 email (not in whitelist) - joe+1@igorville.com
        """
        AllowedEmail.objects.create(email=self.email)
        base_email_allowed = AllowedEmail.is_allowed_email(self.email)
        self.assertTrue(base_email_allowed)

        # The plus email should also be allowed
        plus_email_allowed = AllowedEmail.is_allowed_email(self.plus_email)
        self.assertTrue(plus_email_allowed)

        # This email shouldn't exist in the DB
        self.assertFalse(AllowedEmail.objects.filter(email=self.plus_email).exists())

    def test_plus_email_in_whitelist_but_base_email_is_not(self):
        """
        Test for a +1 email defined in the whitelist, but the normal is NOT defined.
        Example:
        normal (not in whitelist) - joe@igorville.com
        +1 email (in whitelist) - joe+1@igorville.com
        """
        AllowedEmail.objects.create(email=self.plus_email)
        plus_email_allowed = AllowedEmail.is_allowed_email(self.plus_email)
        self.assertTrue(plus_email_allowed)

        # The base email should also be allowed
        base_email_allowed = AllowedEmail.is_allowed_email(self.email)
        self.assertTrue(base_email_allowed)

        # This email shouldn't exist in the DB
        self.assertFalse(AllowedEmail.objects.filter(email=self.email).exists())

    def test_invalid_regex_for_plus_email(self):
        """
        Test for an invalid email that contains a '+'.
        This base email should still pass, but the regex rule should not.

        Our regex should only pass for emails that end with a '+'
        Example:
        Invalid email - 1+joe@igorville.com
        Valid email: - joe+1@igorville.com
        """
        AllowedEmail.objects.create(email=self.invalid_plus_email)
        invalid_plus_email = AllowedEmail.is_allowed_email(self.invalid_plus_email)
        # We still expect that this will pass, it exists in the db
        self.assertTrue(invalid_plus_email)

        # The base email SHOULD NOT pass, as it doesn't match our regex
        base_email = AllowedEmail.is_allowed_email(self.email)
        self.assertFalse(base_email)

        # For good measure, also check the other plus email
        regular_plus_email = AllowedEmail.is_allowed_email(self.plus_email)
        self.assertFalse(regular_plus_email)<|MERGE_RESOLUTION|>--- conflicted
+++ resolved
@@ -261,13 +261,10 @@
         msg = "Create a domain request and submit it and see if email was sent."
         domain_request = completed_domain_request(user=self.dummy_user_2)
         self.check_email_sent(
-<<<<<<< HEAD
-            domain_request, msg, "submit", 1, expected_content="Hi", expected_email=self.dummy_user_2.email
-=======
             domain_request, msg, "submit", 1, expected_content="Lava", expected_email=self.dummy_user_2.email
->>>>>>> c1daa455
-        )
-
+        )
+
+    @override_flag("profile_feature", active=True)
     @less_console_noise_decorator
     def test_submit_from_started_sends_email_to_creator(self):
         """Tests if, when the profile feature flag is on, we send an email to the creator"""
@@ -317,11 +314,7 @@
         msg = "Create a domain request and reject it and see if email was sent."
         user, _ = User.objects.get_or_create(username="testy")
         domain_request = completed_domain_request(status=DomainRequest.DomainRequestStatus.APPROVED, user=user)
-<<<<<<< HEAD
-        self.check_email_sent(domain_request, msg, "reject", 1, expected_content="rejected", expected_email=user.email)
-=======
         self.check_email_sent(domain_request, msg, "reject", 1, expected_content="Hi", expected_email=user.email)
->>>>>>> c1daa455
 
     @less_console_noise_decorator
     def test_reject_with_prejudice_does_not_send_email(self):
