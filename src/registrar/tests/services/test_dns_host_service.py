from unittest.mock import patch, Mock
from django.test import TestCase
from django.db import IntegrityError

from registrar.services.dns_host_service import DnsHostService
from registrar.models import (
    Domain,
    DnsVendor,
    DnsAccount,
    VendorDnsAccount,
    DnsZone,
    VendorDnsZone,
    DnsRecord,
    VendorDnsRecord,
    DnsAccount_VendorDnsAccount as AccountsJoin,
    DnsZone_VendorDnsZone as ZonesJoin,
    DnsRecord_VendorDnsRecord as RecordsJoin,
)
from registrar.services.utility.dns_helper import make_dns_account_name
from registrar.utility.errors import APIError


class TestDnsHostService(TestCase):

    def setUp(self):
        mock_client = Mock()
        self.service = DnsHostService(client=mock_client)

    @patch("registrar.services.dns_host_service.DnsHostService._find_existing_zone")
    @patch("registrar.services.dns_host_service.DnsHostService._find_existing_account_in_db")
    @patch("registrar.services.dns_host_service.CloudflareService.get_account_zones")
    @patch("registrar.services.dns_host_service.CloudflareService.get_page_accounts")
<<<<<<< HEAD
    @patch("registrar.services.dns_host_service.CloudflareService.create_cf_zone")
    @patch("registrar.services.dns_host_service.CloudflareService.create_cf_account")
    @patch("registrar.services.dns_host_service.DnsHostService.save_db_account")
    @patch("registrar.services.dns_host_service.DnsHostService.save_db_zone")
    @patch("registrar.services.dns_host_service.DnsHostService.save_db_record")
    def test_dns_setup_success(
        self,
        mock_save_db_record,
        mock_save_db_zone,
        mock_save_db_account,
        mock_create_cf_account,
        mock_create_cf_zone,
=======
    @patch("registrar.services.dns_host_service.DnsHostService.create_and_save_zone")
    @patch("registrar.services.dns_host_service.DnsHostService.create_and_save_account")
    def test_dns_setup_success(
        self,
        mock_create_and_save_account,
        mock_create_and_save_zone,
>>>>>>> 9771b9f0
        mock_get_page_accounts,
        mock_get_account_zones,
        mock_find_account_db,
        mock_find_zone_db,
    ):
        test_cases = [
            # Case A: Database has account + zone
            {
                "test_name": "has db account, has db zone",
                "domain_name": "test.gov",
                "x_account_id": "12345",
                "x_zone_id": "8765",
                "cf_account": None,
                "cf_zone": None,
                "expected_account_id": "12345",
                "expected_zone_id": "8765",
            },
            # Case B: Database empty, but CF has account
            {
                "test_name": "no db account or zone, has cf account",
                "domain_name": "test.gov",
                "x_account_id": None,
                "x_zone_id": None,
                "cf_account": "12345",
                "cf_zone": None,
                "expected_account_id": "12345",
                "expected_zone_id": "8765",
            },
            # Case C: Database and CF empty
            {
                "test_name": "no db account or zone, no cf account",
                "domain_name": "test.gov",
                "x_account_id": None,
                "x_zone_id": None,
                "cf_account": None,
                "cf_zone": None,
                "expected_account_id": "12345",
                "expected_zone_id": "8765",
            },
        ]

        for case in test_cases:
            with self.subTest(msg=case["test_name"], **case):
                mock_find_account_db.return_value = case["x_account_id"]
                mock_find_zone_db.return_value = case["x_zone_id"], None

                if mock_find_account_db.return_value is None:
                    mock_create_and_save_account.return_value = case["expected_account_id"]
                    mock_create_and_save_zone.return_value = (case["expected_zone_id"], ["rainbow1.dns.gov"])

                    mock_get_page_accounts.return_value = {
                        "result": [{"id": case.get("expected_account_id")}],
                        "result_info": {"total_count": 18},
                    }
                    mock_get_account_zones.return_value = {"result": [{"id": case.get("expected_zone_id")}]}

                returned_account_id, returned_zone_id, _ = self.service.dns_setup(case["domain_name"])

                self.assertEqual(returned_account_id, case["expected_account_id"])
                self.assertEqual(returned_zone_id, case["expected_zone_id"])

    @patch("registrar.services.dns_host_service.DnsHostService._find_existing_account_in_cf")
    @patch("registrar.services.dns_host_service.DnsHostService._find_existing_account_in_db")
    def test_dns_setup_failure_from_find_existing_account_in_cf(
        self, mock_find_existing_account_in_db, mock_find_existing_account_in_cf
    ):
        domain_name = "test.gov"
        mock_find_existing_account_in_db.return_value = None
        mock_find_existing_account_in_cf.side_effect = APIError("DNS setup failed when finding account in cf")
        with self.assertRaises(APIError) as context:
            self.service.dns_setup(domain_name)
        self.assertIn("DNS setup failed when finding account in cf", str(context.exception))

    @patch("registrar.services.dns_host_service.DnsHostService.create_and_save_account")
    @patch("registrar.services.dns_host_service.DnsHostService._find_existing_account_in_cf")
    @patch("registrar.services.dns_host_service.DnsHostService._find_existing_account_in_db")
    def test_dns_setup_failure_from_create_and_save_account(
        self, mock_find_existing_account_in_db, mock_find_existing_account_in_cf, mock_create_and_save_account
    ):
        domain_name = "test.gov"

        mock_find_existing_account_in_db.return_value = None
        mock_find_existing_account_in_cf.return_value = None
        mock_create_and_save_account.side_effect = APIError("DNS setup failed to create account")

        with self.assertRaises((APIError, Exception)):
            self.service.dns_setup(domain_name)

    @patch("registrar.services.dns_host_service.CloudflareService.get_page_accounts")
    @patch("registrar.services.dns_host_service.CloudflareService.create_cf_account")
    def test_dns_setup_failure_from_create_cf_zone(self, mock_create_cf_account, mock_get_page_accounts):
        domain_name = "test.gov"
        account_name = make_dns_account_name(domain_name)
        account_id = "12345"
        mock_get_page_accounts.return_value = {"result": [{"id": "55555"}], "result_info": {"total_count": 8}}
        mock_create_cf_account.return_value = {"result": {"id": account_id}}
        mock_create_cf_account.side_effect = APIError("DNS setup failed to create zone")

        with self.assertRaises(APIError) as context:
            self.service.dns_setup(domain_name)

        mock_create_cf_account.assert_called_once_with(account_name)
        # mock_create_cf_zone.assert_called_once_with(zone_name, account_id) not sure why this fails: 0 calls
        self.assertIn("DNS setup failed to create zone", str(context.exception))

    @patch("registrar.services.dns_host_service.DnsHostService.save_db_record")
    @patch("registrar.services.dns_host_service.CloudflareService.create_dns_record")
    def test_create_cf_record_success(self, mock_create_dns_record, mock_save_db_record):
        zone_id = "1234"
        record_data = {
            "type": "A",
            "name": "test.gov",  # record name
            "content": "1.1.1.1",  # IPv4
            "ttl": 1,
            "comment": "Test record",
            "created_on": "2024-01-02T03:04:05Z",
        }

        mock_create_dns_record.return_value = {"result": {"id": zone_id, **record_data}}

        response = self.service.create_and_save_record(zone_id, record_data)
        self.assertEqual(response["result"]["id"], zone_id)
        self.assertEqual(response["result"]["name"], "test.gov")

    @patch("registrar.services.dns_host_service.CloudflareService.create_dns_record")
    def test_create_cf_record_failure(self, mock_create_dns_record):

        zone_id = "1234"
        record_data = {"type": "A", "content": "1.1.1.1", "ttl": 1, "comment": "Test record"}  # IPv4

        mock_create_dns_record.side_effect = APIError("Bad request: missing name")

        with self.assertRaises(APIError) as context:
            self.service.create_and_save_record(zone_id, record_data)
        self.assertIn("Bad request: missing name", str(context.exception))


class TestDnsHostServiceDB(TestCase):
    def setUp(self):
        self.vendor = DnsVendor.objects.get(name=DnsVendor.CF)
        mock_client = Mock()
        vendor_mock = Mock()
        self.service = DnsHostService(client=mock_client)
        self.service.dns_vendor_service = vendor_mock
        self.vendor_account_data = {
            "result": {"id": "12345", "name": "Account for test.gov", "created_on": "2024-01-02T03:04:05Z"}
        }
        self.vendor_zone_data = {
            "result": {
                "id": "12345",
                "name": "dns-test.gov",
                "created_on": "2024-01-02T03:04:05Z",
                "account": {
                    "id": self.vendor_account_data["result"].get("id"),
                    "name": self.vendor_account_data["result"].get("name"),
                },
            }
        }

        self.vendor_record_data = {
            "result": {
                "id": "12345",
                "type": "A",
                "name": "test.gov",  # record name
                "content": "1.1.1.1",  # IPv4
                "ttl": 1,
                "comment": "Test record",
                "created_on": "2024-01-02T03:04:05Z",
                "tags": [],
            }
        }

    def tearDown(self):
        DnsVendor.objects.all().delete()
        VendorDnsAccount.objects.all().delete()
        DnsAccount.objects.all().delete()
        AccountsJoin.objects.all().delete()
        VendorDnsZone.objects.all().delete()
        DnsZone.objects.all().delete()
        ZonesJoin.objects.all().delete()
        Domain.objects.all().delete()
        RecordsJoin.objects.all().delete()
        VendorDnsRecord.objects.all().delete()
        DnsRecord.objects.all().delete()

    def test_find_existing_account_success(self):
        account_name = "Account for test.gov"
        test_x_account_id = "12345"

        # Paginated endpoint returns the above dictionary
        self.service.dns_vendor_service.get_page_accounts.return_value = self.vendor_zone_data

        self.service._find_account_tag_by_pubname = Mock(return_value=test_x_account_id)

        vendor_dns_acc = VendorDnsAccount.objects.create(
            dns_vendor=self.vendor,
            x_account_id="12345",
            x_created_at="2024-01-02T03:04:05Z",
            x_updated_at="2024-01-02T03:04:05Z",
        )

        dns_acc = DnsAccount.objects.create(name=account_name)

        AccountsJoin.objects.create(dns_account=dns_acc, vendor_dns_account=vendor_dns_acc, is_active=True)

        found_id = self.service._find_existing_account_in_db(account_name)
        self.assertEqual(found_id, test_x_account_id)

    def test_find_existing_account_in_db_does_not_exist_returns_none(self):
        account_name = "Account for inactive.gov"

        vendor_dns_acc = VendorDnsAccount.objects.create(
            dns_vendor=self.vendor,
            x_account_id="acc_inactive",
            x_created_at="2024-01-02T03:04:05Z",
            x_updated_at="2024-01-02T03:04:05Z",
        )
        dns_acc = DnsAccount.objects.create(name=account_name)

        AccountsJoin.objects.create(dns_account=dns_acc, vendor_dns_account=vendor_dns_acc, is_active=False)

        result = self.service._find_existing_account_in_db(account_name)
        self.assertIsNone(result)

    def test_save_db_account_success(self):
        # Dummy JSON data from API
        self.service.save_db_account(self.vendor_account_data)

        # Validate there's one VendorDnsAccount row with the external id and the CF Vendor
        expected_account_id = self.vendor_account_data["result"].get("id")
        vendor_accts = VendorDnsAccount.objects.filter(x_account_id=expected_account_id, dns_vendor_id=self.vendor.id)
        self.assertEqual(vendor_accts.count(), 1)

        # Validate there's one DnsAccount row with the given name
        dns_accts = DnsAccount.objects.filter(name="Account for test.gov")
        self.assertEqual(dns_accts.count(), 1)

        # Testing the join row for DnsAccount_VendorDnsAccount
        dns_acc = DnsAccount.objects.get(name="Account for test.gov")
        vendor_acc = VendorDnsAccount.objects.get(x_account_id="12345")
        join_exists = AccountsJoin.objects.filter(dns_account=dns_acc, vendor_dns_account=vendor_acc).exists()
        self.assertTrue(join_exists)

    def test_save_db_account_with_error_fails(self):
        account_data = {"result": {"id": "FAIL1", "name": "Failed Test Account", "created_on": "2024-01-02T03:04:05Z"}}

        expected_vendor_accts = VendorDnsAccount.objects.count()
        expected_dns_accts = DnsAccount.objects.count()
        expected_acct_joins = AccountsJoin.objects.count()

        # patch() temporarily replaces VendorDnsAccount.objects.create() with a fake version that raises
        # an integrity error mid-transcation
        with patch("registrar.models.VendorDnsAccount.objects.create", side_effect=IntegrityError("simulated failure")):
            with self.assertRaises(IntegrityError):
                self.service.save_db_account(account_data)

        # Ensure that no database rows are created across our tables (since the transaction failed).
        self.assertEqual(VendorDnsAccount.objects.count(), expected_vendor_accts)
        self.assertEqual(DnsAccount.objects.count(), expected_dns_accts)
        self.assertEqual(AccountsJoin.objects.count(), expected_acct_joins)

    def test_save_db_account_with_bad_or_incomplete_data_fails(self):
        invalid_result_payloads = [
            {"test_name": "Empty payload test case"},
            {"test_name": "Empty result dictionary test case", "result": {}},
            {"test_name": "Missing name test case", "result": {"id": "A"}},
            {"test_name": "Missing id test case", "result": {"name": "Account"}},
        ]

        expected_vendor_accts = VendorDnsAccount.objects.count()
        expected_dns_accts = DnsAccount.objects.count()
        expected_acct_joins = AccountsJoin.objects.count()

        for payload in invalid_result_payloads:
            with self.subTest(msg=payload["test_name"], payload=payload):
                with self.assertRaises(KeyError):
                    self.service.save_db_account(payload)

                    # Nothing should be written on any failure
                    self.assertEqual(VendorDnsAccount.objects.count(), expected_vendor_accts)
                    self.assertEqual(DnsAccount.objects.count(), expected_dns_accts)
                    self.assertEqual(AccountsJoin.objects.count(), expected_acct_joins)

    def test_save_db_account_on_failed_join_creation_throws_error(self):
        payload = {
            "result": {
                "id": "JOIN1",
                "name": "Account for test.gov",
                "created_on": "2024-01-02T03:04:05Z",
            }
        }

        with patch(
            "registrar.models.DnsAccount_VendorDnsAccount.objects.create",
            side_effect=IntegrityError("simulated join failure"),
        ):
            with self.assertRaises(IntegrityError):
                self.service.save_db_account(payload)

        # If the creation of the join fails, nothing should be saved in the database.
        self.assertEqual(VendorDnsAccount.objects.count(), 0)
        self.assertEqual(DnsAccount.objects.count(), 0)
        self.assertEqual(AccountsJoin.objects.count(), 0)

    def test_save_db_zone_success(self):
        """Successfully creates registrar db zone objects."""
        # Create account object referenced in zone
        self.service.save_db_account(self.vendor_account_data)
        zone_domain = Domain.objects.create(name="dns-test.gov")

        self.service.save_db_zone(self.vendor_zone_data, zone_domain)

        # VendorDnsAccount row exists with matching zone xid as cloudflare id
        x_zone_id = self.vendor_zone_data["result"].get("id")
        vendor_zones = VendorDnsZone.objects.filter(x_zone_id=x_zone_id)
        self.assertEqual(vendor_zones.count(), 1)

        # DnsZone row exists with the matching zone name
        dns_zones = DnsZone.objects.filter(name="dns-test.gov")
        self.assertEqual(dns_zones.count(), 1)

        # DnsZone_VendorDnsZone object exists for registrar zone and vendor zone
        dns_zone = dns_zones.first()
        vendor_zone = vendor_zones.first()
        join_exists = ZonesJoin.objects.filter(dns_zone=dns_zone, vendor_dns_zone=vendor_zone).exists()
        self.assertTrue(join_exists)

    def test_save_db_zone_with_error_fails(self):
        # Create account object referenced in zone
        self.service.save_db_account(self.vendor_account_data)
        zone_domain = Domain.objects.create(name="dns-test.gov")

        expected_vendor_zones = VendorDnsZone.objects.count()
        expected_dns_zones = DnsZone.objects.count()
        expected_zone_joins = ZonesJoin.objects.count()

        # patch() temporarily replaces VendorDnsAccount.objects.create() with a fake version that raises
        # an integrity error mid-transcation
        with patch("registrar.models.VendorDnsZone.objects.create", side_effect=IntegrityError("simulated failure")):
            with self.assertRaises(IntegrityError):
                self.service.save_db_zone(self.vendor_zone_data, zone_domain)

        # Ensure that no database rows are created across our tables (since the transaction failed).
        self.assertEqual(VendorDnsZone.objects.count(), expected_vendor_zones)
        self.assertEqual(DnsZone.objects.count(), expected_dns_zones)
        self.assertEqual(ZonesJoin.objects.count(), expected_zone_joins)

    def test_save_db_zone_with_bad_or_incomplete_data_fails(self):
        """Do not create db zone objects when passed missing or incomplete Cloudlfare data."""
        invalid_result_payloads = [
            {"test_name": "Empty payload test case"},
            {"test_name": "Empty result dictionary test case", "result": {}},
            {
                "test_name": "Missing id test case",
                "result": {"name": "dns-test.gov", "account": {"id": "12345", "name": "account"}},
            },
            {
                "test_name": "Missing name test case",
                "result": {"id": "1", "account": {"id": "12345", "name": "account"}},
            },
            {"test_name": "Missing account test case", "result": {"id": "1", "name": "dns-test.gov"}},
        ]
        zone_domain = Domain.objects.create(name="dns-test.gov")

        expected_vendor_zones = VendorDnsZone.objects.count()
        expected_dns_zones = DnsZone.objects.count()
        expected_zone_joins = ZonesJoin.objects.count()

        for payload in invalid_result_payloads:
            with self.subTest(msg=payload["test_name"], payload=payload):
                with self.assertRaises(KeyError):
                    self.service.save_db_zone(payload, zone_domain)

                    # Nothing should be written on any failure
                    self.assertEqual(VendorDnsZone.objects.count(), expected_vendor_zones)
                    self.assertEqual(DnsZone.objects.count(), expected_dns_zones)
                    self.assertEqual(ZonesJoin.objects.count(), expected_zone_joins)

    def test_save_db_zone_on_failed_join_creation_throws_error(self):
        # Create account object referenced in zone
        self.service.save_db_account(self.vendor_account_data)
        zone_domain = Domain.objects.create(name="dns-test.gov")

        with patch(
            "registrar.models.DnsZone_VendorDnsZone.objects.create",
            side_effect=IntegrityError("simulated join failure"),
        ):
            with self.assertRaises(IntegrityError):
                self.service.save_db_zone(self.vendor_zone_data, zone_domain)

        # If the creation of the join fails, nothing should be saved in the database.
        self.assertEqual(VendorDnsZone.objects.count(), 0)
        self.assertEqual(DnsZone.objects.count(), 0)
        self.assertEqual(ZonesJoin.objects.count(), 0)

    @patch("registrar.services.dns_host_service.CloudflareService.create_cf_zone")
    @patch("registrar.services.dns_host_service.CloudflareService.create_cf_account")
    def test_save_db_record_success(self, mock_create_cf_account, mock_create_cf_zone):
        """Successfully creates registrar db record objects."""
        mock_create_cf_account.return_value = self.vendor_account_data
        mock_create_cf_zone.return_value = self.vendor_zone_data
        account_name = self.vendor_account_data["result"].get("name")
        domain_name = "test.gov"
        domain = Domain.objects.create(name=domain_name)

        # Create account and zone associated with record
        x_account_id = self.service.create_and_save_account(account_name)
        x_zone_id, _ = self.service.create_and_save_zone(domain_name, x_account_id)
        zone = DnsZone.objects.get(domain=domain)

        self.service.save_db_record(x_zone_id, self.vendor_record_data)

        # VendorDnsRecord row exists with matching record xid as cloudflare id
        x_record_id = self.vendor_record_data["result"].get("id")
        vendor_records = VendorDnsRecord.objects.filter(x_record_id=x_record_id)
        self.assertEqual(vendor_records.count(), 1)

        # DnsRecord row exists with the matching record data
        dns_records = DnsRecord.objects.filter(dns_zone=zone)
        self.assertEqual(dns_records.count(), 1)

        # Testing the join row for DnsRecord_VendorDnsRecord
        vendor_record = vendor_records.first()
        dns_record = DnsRecord.objects.get(vendor_dns_record=vendor_record)
        vendor_dns_record = VendorDnsRecord.objects.get(x_record_id=x_record_id)
        join_exists = RecordsJoin.objects.filter(dns_record=dns_record, vendor_dns_record=vendor_dns_record).exists()
        self.assertTrue(join_exists)

    @patch("registrar.services.dns_host_service.CloudflareService.create_cf_zone")
    @patch("registrar.services.dns_host_service.CloudflareService.create_cf_account")
    def test_save_db_record_with_error_fails(self, mock_create_cf_account, mock_create_cf_zone):
        mock_create_cf_account.return_value = self.vendor_account_data
        mock_create_cf_zone.return_value = self.vendor_zone_data
        account_name = self.vendor_account_data["result"].get("name")
        domain_name = "test.gov"
        Domain.objects.create(name=domain_name)

        # Create account and zone associated with record
        x_account_id = self.service.create_and_save_account(account_name)
        x_zone_id, _ = self.service.create_and_save_zone(domain_name, x_account_id)

        expected_vendor_records = VendorDnsRecord.objects.count()
        expected_dns_records = DnsRecord.objects.count()
        expected_record_joins = RecordsJoin.objects.count()

        # patch() VendorDnsRecord.objects.create() to raise an integrity error mid-transcation
        with patch("registrar.models.VendorDnsRecord.objects.create", side_effect=IntegrityError("simulated failure")):
            with self.assertRaises(IntegrityError):
                self.service.save_db_record(x_zone_id, self.vendor_record_data)

        # No records are created in the db (since the transaction failed).
        self.assertEqual(VendorDnsRecord.objects.count(), expected_vendor_records)
        self.assertEqual(DnsRecord.objects.count(), expected_dns_records)
        self.assertEqual(RecordsJoin.objects.count(), expected_record_joins)

    @patch("registrar.services.dns_host_service.CloudflareService.create_cf_zone")
    @patch("registrar.services.dns_host_service.CloudflareService.create_cf_account")
    def test_save_db_record_with_bad_or_incomplete_data_fails(self, mock_create_cf_account, mock_create_cf_zone):
        """Do not create db zone objects when passed missing or incomplete Cloudlfare data."""
        # Test missing record data including incomplete registrar DNS record form data
        invalid_result_payloads = [
            {"test_name": "Empty payload test case"},
            {"test_name": "Empty result dictionary test case", "result": {}},
            {
                "test_name": "Missing id test case",
                "result": {
                    "type": "A",
                    "name": "test.gov",  # record name
                    "content": "1.1.1.1",  # IPv4
                    "ttl": 1,
                    "comment": "Test record",
                    "created_on": "2024-01-02T03:04:05Z",
                    "tags": [],
                },
            },
            {
                "test_name": "Missing name test case",
                "result": {
                    "id": "1234",
                    "type": "A",
                    "content": "1.1.1.1",  # IPv4
                    "ttl": 1,
                    "comment": "Test record",
                    "created_on": "2024-01-02T03:04:05Z",
                    "tags": [],
                },
            },
        ]

        mock_create_cf_account.return_value = self.vendor_account_data
        mock_create_cf_zone.return_value = self.vendor_zone_data
        account_name = self.vendor_account_data["result"].get("name")
        domain_name = "dns-test.gov"
        Domain.objects.create(name=domain_name)

        # Create account and zone associated with record
        x_account_id = self.service.create_and_save_account(account_name)
        x_zone_id, _ = self.service.create_and_save_zone(domain_name, x_account_id)

        expected_vendor_records = VendorDnsRecord.objects.count()
        expected_dns_records = DnsRecord.objects.count()
        expected_record_joins = RecordsJoin.objects.count()

        for payload in invalid_result_payloads:
            with self.subTest(msg=payload["test_name"], payload=payload):
                with self.assertRaises(KeyError):
                    self.service.save_db_record(x_zone_id, payload)

                    # Nothing should be written on any failure
                    self.assertEqual(VendorDnsAccount.objects.count(), expected_vendor_records)
                    self.assertEqual(DnsAccount.objects.count(), expected_dns_records)
                    self.assertEqual(AccountsJoin.objects.count(), expected_record_joins)

    @patch("registrar.services.dns_host_service.CloudflareService.create_cf_zone")
    @patch("registrar.services.dns_host_service.CloudflareService.create_cf_account")
    def test_save_db_record_on_failed_join_creation_throws_error(self, mock_create_cf_account, mock_create_cf_zone):
        mock_create_cf_account.return_value = self.vendor_account_data
        mock_create_cf_zone.return_value = self.vendor_zone_data
        account_name = self.vendor_account_data["result"].get("name")
        domain_name = "dns-test.gov"
        Domain.objects.create(name=domain_name)

        # Create account and zone associated with record
        x_account_id = self.service.create_and_save_account(account_name)
        x_zone_id, _ = self.service.create_and_save_zone(domain_name, x_account_id)

        with patch(
            "registrar.models.DnsRecord_VendorDnsRecord.objects.create",
            side_effect=IntegrityError("simulated join failure"),
        ):
            with self.assertRaises(IntegrityError):
                self.service.save_db_record(x_zone_id, self.vendor_record_data)

        # If the creation of the join fails, nothing should be saved in the database.
        self.assertEqual(VendorDnsRecord.objects.count(), 0)
        self.assertEqual(DnsRecord.objects.count(), 0)
        self.assertEqual(RecordsJoin.objects.count(), 0)<|MERGE_RESOLUTION|>--- conflicted
+++ resolved
@@ -1,4 +1,4 @@
-from unittest.mock import patch, Mock
+from unittest.mock import patch, Mock, MagicMock
 from django.test import TestCase
 from django.db import IntegrityError
 
@@ -30,27 +30,14 @@
     @patch("registrar.services.dns_host_service.DnsHostService._find_existing_account_in_db")
     @patch("registrar.services.dns_host_service.CloudflareService.get_account_zones")
     @patch("registrar.services.dns_host_service.CloudflareService.get_page_accounts")
-<<<<<<< HEAD
-    @patch("registrar.services.dns_host_service.CloudflareService.create_cf_zone")
-    @patch("registrar.services.dns_host_service.CloudflareService.create_cf_account")
-    @patch("registrar.services.dns_host_service.DnsHostService.save_db_account")
-    @patch("registrar.services.dns_host_service.DnsHostService.save_db_zone")
+    @patch("registrar.services.dns_host_service.DnsHostService.create_and_save_zone")
+    @patch("registrar.services.dns_host_service.DnsHostService.create_and_save_account")
     @patch("registrar.services.dns_host_service.DnsHostService.save_db_record")
     def test_dns_setup_success(
         self,
         mock_save_db_record,
-        mock_save_db_zone,
-        mock_save_db_account,
-        mock_create_cf_account,
-        mock_create_cf_zone,
-=======
-    @patch("registrar.services.dns_host_service.DnsHostService.create_and_save_zone")
-    @patch("registrar.services.dns_host_service.DnsHostService.create_and_save_account")
-    def test_dns_setup_success(
-        self,
         mock_create_and_save_account,
         mock_create_and_save_zone,
->>>>>>> 9771b9f0
         mock_get_page_accounts,
         mock_get_account_zones,
         mock_find_account_db,
