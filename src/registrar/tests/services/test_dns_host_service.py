from unittest.mock import patch, Mock
from django.test import SimpleTestCase, TestCase
from django.db import IntegrityError

from registrar.services.dns_host_service import DnsHostService
from registrar.models import (
    Domain,
    DnsVendor,
    DnsAccount,
    VendorDnsAccount,
    DnsZone,
    VendorDnsZone,
    DnsAccount_VendorDnsAccount as AccountsJoin,
    DnsZone_VendorDnsZone as ZonesJoin,
)
from registrar.services.utility.dns_helper import make_dns_account_name
from registrar.utility.errors import APIError


class TestDnsHostService(SimpleTestCase):

    def setUp(self):
        mock_client = Mock()
        self.service = DnsHostService(client=mock_client)

    @patch("registrar.services.dns_host_service.CloudflareService.get_account_zones")
    @patch("registrar.services.dns_host_service.CloudflareService.get_page_accounts")
    @patch("registrar.services.dns_host_service.CloudflareService.create_cf_zone")
    @patch("registrar.services.dns_host_service.CloudflareService.create_cf_account")
    @patch("registrar.services.dns_host_service.DnsHostService.save_db_account")
    @patch("registrar.services.dns_host_service.DnsHostService.save_db_zone")
    def test_dns_setup_success(
        self,
        mock_save_db_zone,
        mock_save_db_account,
        mock_create_cf_account,
        mock_create_cf_zone,
        mock_get_page_accounts,
        mock_get_account_zones,
    ):
        test_cases = [
            {
                "test_name": "no account, no zone",
                "domain_name": "test.gov",
                "account_id": "12345",
                "zone_id": "8765",
                "found_account_id": None,
                "found_zone_id": None,
            },
            {
                "test_name": "has account, has zone",
                "domain_name": "test.gov",
                "account_id": "12345",
                "zone_id": "8765",
                "found_account_id": "12345",
                "found_zone_id": "8765",
            },
            {
                "test_name": "has account, no zone",
                "domain_name": "test.gov",
                "account_id": "12345",
                "zone_id": "8765",
                "found_account_id": "12345",
                "found_zone_id": None,
            },
        ]

        for case in test_cases:
            with self.subTest(msg=case["test_name"], **case):
                mock_create_cf_account.return_value = {"result": {"id": case["account_id"]}}

                mock_create_cf_zone.return_value = {"result": {"id": case["zone_id"], "name": case["domain_name"]}}

                mock_get_page_accounts.return_value = {
                    "result": [{"id": case.get("found_account_id")}],
                    "result_info": {"total_count": 18},
                }

                mock_get_account_zones.return_value = {"result": [{"id": case.get("found_zone_id")}]}

                mock_save_db_account.return_value = case["account_id"]

                returned_account_id, returned_zone_id, _ = self.service.dns_setup(case["domain_name"])
                self.assertEqual(returned_account_id, case["account_id"])
                self.assertEqual(returned_zone_id, case["zone_id"])
                self.assertEqual(returned_account_id, case["account_id"])
                self.assertEqual(returned_zone_id, case["zone_id"])

    @patch("registrar.services.dns_host_service.CloudflareService.get_account_zones")
    @patch("registrar.services.dns_host_service.CloudflareService.get_page_accounts")
    @patch("registrar.services.dns_host_service.CloudflareService.create_cf_zone")
    @patch("registrar.services.dns_host_service.CloudflareService.create_cf_account")
    def test_dns_setup_failure_from_create_account(
        self, mock_create_cf_account, mock_create_cf_zone, mock_get_page_accounts, mock_get_account_zones
    ):
        domain_name = "test.gov"
        account_name = make_dns_account_name(domain_name)
        mock_get_page_accounts.return_value = {"result": [{"id": "55555"}], "result_info": {"total_count": 8}}
        mock_create_cf_account.side_effect = APIError("DNS setup failed to create account")

        with self.assertRaises(APIError) as context:
            self.service.dns_setup(domain_name)

        mock_create_cf_account.assert_called_once_with(account_name)
        self.assertIn("DNS setup failed to create account", str(context.exception))

    @patch("registrar.services.dns_host_service.CloudflareService.get_account_zones")
    @patch("registrar.services.dns_host_service.CloudflareService.get_page_accounts")
    @patch("registrar.services.dns_host_service.CloudflareService.create_cf_zone")
    @patch("registrar.services.dns_host_service.CloudflareService.create_cf_account")
    def test_dns_setup_failure_from_create_cf_zone(
        self, mock_create_cf_account, mock_create_cf_zone, mock_get_page_accounts, mock_get_account_zones
    ):
        domain_name = "test.gov"
        account_name = make_dns_account_name(domain_name)
        account_id = "12345"
        mock_get_page_accounts.return_value = {"result": [{"id": "55555"}], "result_info": {"total_count": 8}}
        mock_create_cf_account.return_value = {"result": {"id": account_id}}
        mock_create_cf_account.side_effect = APIError("DNS setup failed to create zone")

        with self.assertRaises(APIError) as context:
            self.service.dns_setup(domain_name)

        mock_create_cf_account.assert_called_once_with(account_name)
        # mock_create_cf_zone.assert_called_once_with(zone_name, account_id) not sure why this fails: 0 calls
        self.assertIn("DNS setup failed to create zone", str(context.exception))

    @patch("registrar.services.dns_host_service.CloudflareService.create_dns_record")
    def test_create_record_success(self, mock_create_dns_record):

        zone_id = "1234"
        record_data = {
            "type": "A",
            "name": "test.gov",  # record name
            "content": "1.1.1.1",  # IPv4
            "ttl": 1,
            "comment": "Test record",
        }

        mock_create_dns_record.return_value = {"result": {"id": zone_id, **record_data}}

        response = self.service.create_record(zone_id, record_data)
        self.assertEqual(response["result"]["id"], zone_id)
        self.assertEqual(response["result"]["name"], "test.gov")

    @patch("registrar.services.dns_host_service.CloudflareService.create_dns_record")
    def test_create_record_failure(self, mock_create_dns_record):

        zone_id = "1234"
        record_data = {"type": "A", "content": "1.1.1.1", "ttl": 1, "comment": "Test record"}  # IPv4

        mock_create_dns_record.side_effect = APIError("Bad request: missing name")

        with self.assertRaises(APIError) as context:
            self.service.create_record(zone_id, record_data)
        self.assertIn("Bad request: missing name", str(context.exception))


class TestDnsHostServiceDB(TestCase):
    def setUp(self):
        self.vendor = DnsVendor.objects.get(name=DnsVendor.CF)
        mock_client = Mock()
        self.service = DnsHostService(client=mock_client)
        self.vendor_account_data = {
            "result": {"id": "12345", "name": "Account for test.gov", "created_on": "2024-01-02T03:04:05Z"}
        }
        self.vendor_zone_data = {
            "result": {
                "id": "12345",
                "name": "dns-test.gov",
                "created_on": "2024-01-02T03:04:05Z",
                "account": {
                    "id": self.vendor_account_data["result"].get("id"),
                    "name": self.vendor_account_data["result"].get("name"),
                },
            }
        }

    def tearDown(self):
        DnsVendor.objects.all().delete()
        VendorDnsAccount.objects.all().delete()
        DnsAccount.objects.all().delete()
        AccountsJoin.objects.all().delete()
        VendorDnsZone.objects.all().delete()
        DnsZone.objects.all().delete()
        ZonesJoin.objects.all().delete()

    def test_save_db_account_success(self):
        # Dummy JSON data from API
        account_data = {"result": {"id": "12345", "name": "Account for test.gov", "created_on": "2024-01-02T03:04:05Z"}}
        self.service.save_db_account(account_data)

        # Validate there's one VendorDnsAccount row with the external id and the CF Vendor
        expected_account_id = account_data["result"].get("id")
        vendor_accts = VendorDnsAccount.objects.filter(x_account_id=expected_account_id, dns_vendor_id=self.vendor.id)
        self.assertEqual(vendor_accts.count(), 1)

        # Validate there's one DnsAccount row with the given name
        dns_accts = DnsAccount.objects.filter(name="Account for test.gov")
        self.assertEqual(dns_accts.count(), 1)

        # Testing the join row for DnsAccount_VendorDnsAccount
        dns_acc = DnsAccount.objects.get(name="Account for test.gov")
        vendor_acc = VendorDnsAccount.objects.get(x_account_id="12345")
        join_exists = AccountsJoin.objects.filter(dns_account=dns_acc, vendor_dns_account=vendor_acc).exists()
        self.assertTrue(join_exists)

    def test_save_db_account_with_error_fails(self):
        account_data = {"result": {"id": "FAIL1", "name": "Failed Test Account", "created_on": "2024-01-02T03:04:05Z"}}

        expected_vendor_accts = VendorDnsAccount.objects.count()
        expected_dns_accts = DnsAccount.objects.count()
        expected_acct_joins = AccountsJoin.objects.count()

        # patch() temporarily replaces VendorDnsAccount.objects.create() with a fake version that raises
        # an integrity error mid-transcation
        with patch("registrar.models.VendorDnsAccount.objects.create", side_effect=IntegrityError("simulated failure")):
            with self.assertRaises(IntegrityError):
                self.service.save_db_account(account_data)

        # Ensure that no database rows are created across our tables (since the transaction failed).
        self.assertEqual(VendorDnsAccount.objects.count(), expected_vendor_accts)
        self.assertEqual(DnsAccount.objects.count(), expected_dns_accts)
        self.assertEqual(AccountsJoin.objects.count(), expected_acct_joins)

    def test_save_db_account_with_bad_or_incomplete_data_fails(self):
        invalid_result_payloads = [
            {"test_name": "Empty payload test case"},
            {"test_name": "Empty result dictionary test case", "result": {}},
            {"test_name": "Missing name test case", "result": {"id": "A"}},
            {"test_name": "Missing id test case", "result": {"name": "Account"}},
        ]

        expected_vendor_accts = VendorDnsAccount.objects.count()
        expected_dns_accts = DnsAccount.objects.count()
        expected_acct_joins = AccountsJoin.objects.count()

        for payload in invalid_result_payloads:
            with self.subTest(msg=payload["test_name"], payload=payload):
                with self.assertRaises(KeyError):
                    self.service.save_db_account(payload)

                    # Nothing should be written on any failure
                    self.assertEqual(VendorDnsAccount.objects.count(), expected_vendor_accts)
                    self.assertEqual(DnsAccount.objects.count(), expected_dns_accts)
                    self.assertEqual(AccountsJoin.objects.count(), expected_acct_joins)

    def test_save_db_account_on_failed_join_creation_throws_error(self):
        payload = {
            "result": {
                "id": "JOIN1",
                "name": "Account for test.gov",
                "created_on": "2024-01-02T03:04:05Z",
            }
        }

        with patch(
            "registrar.models.DnsAccount_VendorDnsAccount.objects.create",
            side_effect=IntegrityError("simulated join failure"),
        ):
            with self.assertRaises(IntegrityError):
                self.service.save_db_account(payload)

        # If the creation of the join fails, nothing should be saved in the database.
        self.assertEqual(VendorDnsAccount.objects.count(), 0)
        self.assertEqual(DnsAccount.objects.count(), 0)
        self.assertEqual(AccountsJoin.objects.count(), 0)

    def test_save_db_zone_success(self):
        """Successfully creates registrar db zone objects."""
        # Create account object referenced in zone
        self.service.save_db_account(self.vendor_account_data)
        zone_domain = Domain.objects.create(name="dns-test.gov")

        self.service.save_db_zone(self.vendor_zone_data, zone_domain)

        # VendorDnsAccount row exists with matching zone xid as cloudflare id
<<<<<<< HEAD
        zone_xid = self.vendor_zone_data["result"].get("id")
        vendor_zones = VendorDnsZone.objects.filter(x_zone_id=zone_xid)
=======
        x_zone_id = self.vendor_zone_data["result"].get("id")
        vendor_zones = VendorDnsZone.objects.filter(x_zone_id=x_zone_id)
>>>>>>> 4a3abcb5
        self.assertEqual(vendor_zones.count(), 1)

        # DnsZone row exists with the matching zone name
        dns_zones = DnsZone.objects.filter(name="dns-test.gov")
        self.assertEqual(dns_zones.count(), 1)

        # DnsZone_VendorDnsZone object exists for registrar zone and vendor zone
        dns_zone = dns_zones.first()
        vendor_zone = vendor_zones.first()
        join_exists = ZonesJoin.objects.filter(dns_zone=dns_zone, vendor_dns_zone=vendor_zone).exists()
        self.assertTrue(join_exists)

    def test_save_db_zone_with_error_fails(self):
        # Create account object referenced in zone
        self.service.save_db_account(self.vendor_account_data)
        zone_domain = Domain.objects.create(name="dns-test.gov")

        expected_vendor_zones = VendorDnsZone.objects.count()
        expected_dns_zones = DnsZone.objects.count()
        expected_zone_joins = ZonesJoin.objects.count()

        # patch() temporarily replaces VendorDnsAccount.objects.create() with a fake version that raises
        # an integrity error mid-transcation
        with patch("registrar.models.VendorDnsZone.objects.create", side_effect=IntegrityError("simulated failure")):
            with self.assertRaises(IntegrityError):
                self.service.save_db_zone(self.vendor_zone_data, zone_domain)

        # Ensure that no database rows are created across our tables (since the transaction failed).
        self.assertEqual(VendorDnsZone.objects.count(), expected_vendor_zones)
        self.assertEqual(DnsZone.objects.count(), expected_dns_zones)
        self.assertEqual(ZonesJoin.objects.count(), expected_zone_joins)

    def test_save_db_zone_with_bad_or_incomplete_data_fails(self):
        """Do not create db zone objects when passed missing or incomplete Cloudlfare data."""
        invalid_result_payloads = [
            {"test_name": "Empty payload test case"},
            {"test_name": "Empty result dictionary test case", "result": {}},
            {
                "test_name": "Missing id test case",
                "result": {"name": "dns-test.gov", "account": {"id": "12345", "name": "account"}},
            },
            {
                "test_name": "Missing name test case",
                "result": {"id": "1", "account": {"id": "12345", "name": "account"}},
            },
            {"test_name": "Missing account test case", "result": {"id": "1", "name": "dns-test.gov"}},
        ]
        zone_domain = Domain.objects.create(name="dns-test.gov")

        expected_vendor_zones = VendorDnsZone.objects.count()
        expected_dns_zones = DnsZone.objects.count()
        expected_zone_joins = ZonesJoin.objects.count()

        for payload in invalid_result_payloads:
            with self.subTest(msg=payload["test_name"], payload=payload):
                with self.assertRaises(KeyError):
                    self.service.save_db_zone(payload, zone_domain)

                    # Nothing should be written on any failure
                    self.assertEqual(VendorDnsZone.objects.count(), expected_vendor_zones)
                    self.assertEqual(DnsZone.objects.count(), expected_dns_zones)
                    self.assertEqual(ZonesJoin.objects.count(), expected_zone_joins)

    def test_save_db_zone_on_failed_join_creation_throws_error(self):
        # Create account object referenced in zone
        self.service.save_db_account(self.vendor_account_data)
        zone_domain = Domain.objects.create(name="dns-test.gov")

        with patch(
            "registrar.models.DnsZone_VendorDnsZone.objects.get_or_create",
            side_effect=IntegrityError("simulated join failure"),
        ):
            with self.assertRaises(IntegrityError):
                self.service.save_db_zone(self.vendor_zone_data, zone_domain)

        # If the creation of the join fails, nothing should be saved in the database.
        self.assertEqual(VendorDnsZone.objects.count(), 0)
        self.assertEqual(DnsZone.objects.count(), 0)
        self.assertEqual(ZonesJoin.objects.count(), 0)<|MERGE_RESOLUTION|>--- conflicted
+++ resolved
@@ -275,13 +275,8 @@
         self.service.save_db_zone(self.vendor_zone_data, zone_domain)
 
         # VendorDnsAccount row exists with matching zone xid as cloudflare id
-<<<<<<< HEAD
-        zone_xid = self.vendor_zone_data["result"].get("id")
-        vendor_zones = VendorDnsZone.objects.filter(x_zone_id=zone_xid)
-=======
         x_zone_id = self.vendor_zone_data["result"].get("id")
         vendor_zones = VendorDnsZone.objects.filter(x_zone_id=x_zone_id)
->>>>>>> 4a3abcb5
         self.assertEqual(vendor_zones.count(), 1)
 
         # DnsZone row exists with the matching zone name
