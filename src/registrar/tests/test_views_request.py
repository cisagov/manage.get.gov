--- conflicted
+++ resolved
@@ -2745,23 +2745,6 @@
 
     def feb_review_page_tests(self, review_page):
         # Meets Naming Requirements
-<<<<<<< HEAD
-        self.assertContains(review_page, "<h4>Meets Naming Requirements</h4>")
-        self.assertContains(review_page, "No")
-        self.assertContains(review_page, "Because this is a test")
-        # Purpose
-        self.assertContains(review_page, "<h4>Purpose</h4>")
-        self.assertContains(review_page, "Used as a redirect for an existing website")
-        self.assertContains(review_page, "testPurpose123")
-        # Target Time Frame
-        self.assertContains(review_page, "<h4>Target Time Frame</h4>")
-        self.assertContains(review_page, "1/2/2025 - 1/2/2026")
-        # Interagency Initiative
-        self.assertContains(review_page, "<h4>Interagency Initiative</h4>")
-        self.assertContains(review_page, "FakeInteragencyInitiative")
-        # EOP Stakeholder
-        self.assertContains(review_page, "<h4>EOP Stakeholder</h4>")
-=======
         self.assertContains(review_page, "Meets Naming Requirements")
         self.assertContains(review_page, "No")
         self.assertContains(review_page, "Because this is a test")
@@ -2777,7 +2760,6 @@
         self.assertContains(review_page, "FakeInteragencyInitiative")
         # EOP Stakeholder
         self.assertContains(review_page, "EOP Stakeholder")
->>>>>>> 2d7688de
         self.assertContains(review_page, "TesterFirstName TesterLastName")
         self.assertContains(review_page, "testy@town.com")
 
