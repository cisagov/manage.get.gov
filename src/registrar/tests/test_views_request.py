--- conflicted
+++ resolved
@@ -2648,10 +2648,6 @@
         additional_details_form["portfolio_additional_details-working_with_eop"] = "True"
         additional_details_form["portfolio_additional_details-first_name"] = "TesterFirstName"
         additional_details_form["portfolio_additional_details-last_name"] = "TesterLastName"
-<<<<<<< HEAD
-        additional_details_form["portfolio_additional_details-email"] = "testy@town.com"
-=======
->>>>>>> 5ea1b851
         additional_details_form["portfolio_additional_details-has_anything_else_text"] = "True"
         additional_details_form["portfolio_additional_details-anything_else"] = "test"
         self.app.set_cookie(settings.SESSION_COOKIE_NAME, session_id)
@@ -2746,31 +2742,14 @@
         )
 
     def feb_review_page_tests(self, review_page):
-<<<<<<< HEAD
-        # Meets Naming Requirements
-        self.assertContains(review_page, "Meets Naming Requirements")
-=======
         # Meets naming requirements
         self.assertContains(review_page, "Meets naming requirements")
->>>>>>> 5ea1b851
         self.assertContains(review_page, "No")
         self.assertContains(review_page, "Because this is a test")
         # Purpose
         self.assertContains(review_page, "Purpose")
         self.assertContains(review_page, "Used as a redirect for an existing website")
         self.assertContains(review_page, "testPurpose123")
-<<<<<<< HEAD
-        # Target Time Frame
-        self.assertContains(review_page, "Target Time Frame")
-        self.assertContains(review_page, "1/2/2025 - 1/2/2026")
-        # Interagency Initiative
-        self.assertContains(review_page, "Interagency Initiative")
-        self.assertContains(review_page, "FakeInteragencyInitiative")
-        # EOP Stakeholder
-        self.assertContains(review_page, "EOP Stakeholder")
-        self.assertContains(review_page, "TesterFirstName TesterLastName")
-        self.assertContains(review_page, "testy@town.com")
-=======
         # Target time frame
         self.assertContains(review_page, "Target time frame")
         self.assertContains(review_page, "1/2/2025 - 1/2/2026")
@@ -2780,7 +2759,6 @@
         # EOP contact
         self.assertContains(review_page, "EOP contact")
         self.assertContains(review_page, "TesterFirstName TesterLastName")
->>>>>>> 5ea1b851
 
     @less_console_noise_decorator
     def test_domain_request_formsets(self):
