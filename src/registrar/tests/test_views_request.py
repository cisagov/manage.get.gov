from unittest import skip
from unittest.mock import Mock, patch
from datetime import datetime
from django.utils import timezone
from django.conf import settings
from django.urls import reverse
from api.tests.common import less_console_noise_decorator
from .common import MockSESClient, completed_domain_request  # type: ignore
from django_webtest import WebTest  # type: ignore
import boto3_mocking  # type: ignore
from waffle.testutils import override_flag

from registrar.models import (
    DomainRequest,
    DraftDomain,
    Domain,
    DomainInformation,
    Contact,
    User,
    Website,
    FederalAgency,
    Portfolio,
    UserPortfolioPermission,
)
from registrar.views.domain_request import DomainRequestWizard, Step

from .common import less_console_noise
from .test_views import TestWithUser
from registrar.models.utility.portfolio_helper import UserPortfolioRoleChoices
import logging

logger = logging.getLogger(__name__)


class DomainRequestTests(TestWithUser, WebTest):
    """Webtests for domain request to test filling and submitting."""

    # Doesn't work with CSRF checking
    # hypothesis is that CSRF_USE_SESSIONS is incompatible with WebTest
    csrf_checks = False

    def setUp(self):
        super().setUp()
        self.federal_agency, _ = FederalAgency.objects.get_or_create(agency="General Services Administration")
        self.app.set_user(self.user.username)
        self.TITLES = DomainRequestWizard.REGULAR_TITLES

    def tearDown(self):
        super().tearDown()
        DomainRequest.objects.all().delete()
        DomainInformation.objects.all().delete()
        User.objects.all().delete()
        self.federal_agency.delete()

    @less_console_noise_decorator
    def test_domain_request_form_intro_acknowledgement(self):
        """Tests that user is presented with intro acknowledgement page"""
        intro_page = self.app.get(reverse("domain-request:start"))
        self.assertContains(intro_page, "You’re about to start your .gov domain request")

    @less_console_noise_decorator
    def test_template_status_display(self):
        """Tests the display of status-related information in the template."""
        domain_request = completed_domain_request(status=DomainRequest.DomainRequestStatus.SUBMITTED, user=self.user)
        domain_request.last_submitted_date = datetime.now()
        domain_request.save()
        response = self.app.get(f"/domain-request/{domain_request.id}")
        self.assertContains(response, "Submitted on:")
        self.assertContains(response, domain_request.last_submitted_date.strftime("%B %-d, %Y"))

    @patch.object(DomainRequest, "get_first_status_set_date")
    def test_get_first_status_started_date(self, mock_get_first_status_set_date):
        """Tests retrieval of the first date the status was set to 'started'."""

        # Set the mock to return a fixed date
        fixed_date = timezone.datetime(2023, 1, 1).date()
        mock_get_first_status_set_date.return_value = fixed_date

        domain_request = completed_domain_request(status=DomainRequest.DomainRequestStatus.STARTED, user=self.user)
        domain_request.last_status_update = None
        domain_request.save()

        response = self.app.get(f"/domain-request/{domain_request.id}")
        # Ensure that the date is still set to None
        self.assertIsNone(domain_request.last_status_update)
        # We should still grab a date for this field in this event - but it should come from the audit log instead
        self.assertContains(response, "Started on:")
        self.assertContains(response, fixed_date.strftime("%B %-d, %Y"))

        # If a status date is set, we display that instead
        domain_request.last_status_update = datetime.now()
        domain_request.save()

        response = self.app.get(f"/domain-request/{domain_request.id}")

        # We should still grab a date for this field in this event - but it should come from the audit log instead
        self.assertContains(response, "Started on:")
        self.assertContains(response, domain_request.last_status_update.strftime("%B %-d, %Y"))

    @less_console_noise_decorator
    def test_domain_request_form_intro_is_skipped_when_edit_access(self):
        """Tests that user is NOT presented with intro acknowledgement page when accessed through 'edit'"""
        domain_request = completed_domain_request(status=DomainRequest.DomainRequestStatus.STARTED, user=self.user)
        detail_page = self.app.get(f"/domain-request/{domain_request.id}/edit/")
        # Check that the response is a redirect
        self.assertEqual(detail_page.status_code, 302)
        # You can access the 'Location' header to get the redirect URL
        redirect_url = detail_page.url
        self.assertEqual(redirect_url, f"/request/{domain_request.id}/generic_org_type/")

    @less_console_noise_decorator
    def test_domain_request_form_empty_submit(self):
        """Tests empty submit on the first page after the acknowledgement page"""
        intro_page = self.app.get(reverse("domain-request:start"))
        # django-webtest does not handle cookie-based sessions well because it keeps
        # resetting the session key on each new request, thus destroying the concept
        # of a "session". We are going to do it manually, saving the session ID here
        # and then setting the cookie on each request.
        session_id = self.app.cookies[settings.SESSION_COOKIE_NAME]

        intro_form = intro_page.forms[0]
        self.app.set_cookie(settings.SESSION_COOKIE_NAME, session_id)
        intro_result = intro_form.submit()

        # follow first redirect
        self.app.set_cookie(settings.SESSION_COOKIE_NAME, session_id)
        type_page = intro_result.follow()
        session_id = self.app.cookies[settings.SESSION_COOKIE_NAME]

        # submitting should get back the same page if the required field is empty
        result = type_page.forms[0].submit()
        self.assertIn("What kind of U.S.-based government organization do you represent?", result)

    @less_console_noise_decorator
    def test_domain_request_multiple_domain_requests_exist(self):
        """Test that an info message appears when user has multiple domain requests already"""
        # create and submit a domain request
        domain_request = completed_domain_request(user=self.user)
        mock_client = MockSESClient()
        with boto3_mocking.clients.handler_for("sesv2", mock_client):
            domain_request.submit()
            domain_request.save()

        # now, attempt to create another one
        intro_page = self.app.get(reverse("domain-request:start"))
        session_id = self.app.cookies[settings.SESSION_COOKIE_NAME]
        intro_form = intro_page.forms[0]
        self.app.set_cookie(settings.SESSION_COOKIE_NAME, session_id)
        intro_result = intro_form.submit()

        # follow first redirect
        self.app.set_cookie(settings.SESSION_COOKIE_NAME, session_id)
        type_page = intro_result.follow()
        session_id = self.app.cookies[settings.SESSION_COOKIE_NAME]

        self.assertContains(type_page, "You cannot submit this request yet")

    @boto3_mocking.patching
    @less_console_noise_decorator
    def test_domain_request_form_submission(self):
        """
        Can fill out the entire form and submit.
        As we add additional form pages, we need to include them here to make
        this test work.

        This test also looks for the long organization name on the summary page.

        This also tests for the presence of a modal trigger and the dynamic test
        in the modal header on the submit page.
        """
        num_pages_tested = 0
        # elections, type_of_work, tribal_government
        SKIPPED_PAGES = 3
        num_pages = len(self.TITLES) - SKIPPED_PAGES

        intro_page = self.app.get(reverse("domain-request:start"))
        # django-webtest does not handle cookie-based sessions well because it keeps
        # resetting the session key on each new request, thus destroying the concept
        # of a "session". We are going to do it manually, saving the session ID here
        # and then setting the cookie on each request.
        session_id = self.app.cookies[settings.SESSION_COOKIE_NAME]

        intro_form = intro_page.forms[0]
        self.app.set_cookie(settings.SESSION_COOKIE_NAME, session_id)
        intro_result = intro_form.submit()

        # follow first redirect
        self.app.set_cookie(settings.SESSION_COOKIE_NAME, session_id)
        type_page = intro_result.follow()
        session_id = self.app.cookies[settings.SESSION_COOKIE_NAME]

        # ---- TYPE PAGE  ----
        type_form = type_page.forms[0]
        type_form["generic_org_type-generic_org_type"] = "federal"
        # test next button and validate data
        self.app.set_cookie(settings.SESSION_COOKIE_NAME, session_id)
        type_result = type_form.submit()
        # should see results in db
        domain_request = DomainRequest.objects.get()  # there's only one
        self.assertEqual(domain_request.generic_org_type, "federal")
        # the post request should return a redirect to the next form in
        # the domain request page
        self.assertEqual(type_result.status_code, 302)
        self.assertEqual(type_result["Location"], f"/request/{domain_request.id}/organization_federal/")
        num_pages_tested += 1

        # ---- FEDERAL BRANCH PAGE  ----
        # Follow the redirect to the next form page
        self.app.set_cookie(settings.SESSION_COOKIE_NAME, session_id)

        federal_page = type_result.follow()
        federal_form = federal_page.forms[0]
        federal_form["organization_federal-federal_type"] = "executive"

        # test next button
        self.app.set_cookie(settings.SESSION_COOKIE_NAME, session_id)
        federal_result = federal_form.submit()
        # validate that data from this step are being saved
        domain_request = DomainRequest.objects.get()  # there's only one
        self.assertEqual(domain_request.federal_type, "executive")
        # the post request should return a redirect to the next form in
        # the domain request page
        self.assertEqual(federal_result.status_code, 302)
        self.assertEqual(federal_result["Location"], f"/request/{domain_request.id}/organization_contact/")
        num_pages_tested += 1

        # ---- ORG CONTACT PAGE  ----
        # Follow the redirect to the next form page
        self.app.set_cookie(settings.SESSION_COOKIE_NAME, session_id)
        org_contact_page = federal_result.follow()
        org_contact_form = org_contact_page.forms[0]
        org_contact_form["organization_contact-federal_agency"] = self.federal_agency.id
        org_contact_form["organization_contact-organization_name"] = "Testorg"
        org_contact_form["organization_contact-address_line1"] = "address 1"
        org_contact_form["organization_contact-address_line2"] = "address 2"
        org_contact_form["organization_contact-city"] = "NYC"
        org_contact_form["organization_contact-state_territory"] = "NY"
        org_contact_form["organization_contact-zipcode"] = "10002"
        org_contact_form["organization_contact-urbanization"] = "URB Royal Oaks"

        # test next button
        self.app.set_cookie(settings.SESSION_COOKIE_NAME, session_id)
        org_contact_result = org_contact_form.submit()
        # validate that data from this step are being saved
        domain_request = DomainRequest.objects.get()  # there's only one
        self.assertEqual(domain_request.organization_name, "Testorg")
        self.assertEqual(domain_request.address_line1, "address 1")
        self.assertEqual(domain_request.address_line2, "address 2")
        self.assertEqual(domain_request.city, "NYC")
        self.assertEqual(domain_request.state_territory, "NY")
        self.assertEqual(domain_request.zipcode, "10002")
        self.assertEqual(domain_request.urbanization, "URB Royal Oaks")
        # the post request should return a redirect to the next form in
        # the domain request page
        self.assertEqual(org_contact_result.status_code, 302)
        self.assertEqual(org_contact_result["Location"], f"/request/{domain_request.id}/senior_official/")
        num_pages_tested += 1

        # ---- SENIOR OFFICIAL PAGE  ----
        # Follow the redirect to the next form page
        self.app.set_cookie(settings.SESSION_COOKIE_NAME, session_id)
        so_page = org_contact_result.follow()
        so_form = so_page.forms[0]
        so_form["senior_official-first_name"] = "Testy ATO"
        so_form["senior_official-last_name"] = "Tester ATO"
        so_form["senior_official-title"] = "Chief Tester"
        so_form["senior_official-email"] = "testy@town.com"

        # test next button
        self.app.set_cookie(settings.SESSION_COOKIE_NAME, session_id)
        so_result = so_form.submit()
        # validate that data from this step are being saved
        domain_request = DomainRequest.objects.get()  # there's only one
        self.assertEqual(domain_request.senior_official.first_name, "Testy ATO")
        self.assertEqual(domain_request.senior_official.last_name, "Tester ATO")
        self.assertEqual(domain_request.senior_official.title, "Chief Tester")
        self.assertEqual(domain_request.senior_official.email, "testy@town.com")
        # the post request should return a redirect to the next form in
        # the domain request page
        self.assertEqual(so_result.status_code, 302)
        self.assertEqual(so_result["Location"], f"/request/{domain_request.id}/current_sites/")
        num_pages_tested += 1

        # ---- CURRENT SITES PAGE  ----
        # Follow the redirect to the next form page
        self.app.set_cookie(settings.SESSION_COOKIE_NAME, session_id)
        current_sites_page = so_result.follow()
        current_sites_form = current_sites_page.forms[0]
        current_sites_form["current_sites-0-website"] = "www.city.com"

        # test next button
        self.app.set_cookie(settings.SESSION_COOKIE_NAME, session_id)
        current_sites_result = current_sites_form.submit()
        # validate that data from this step are being saved
        domain_request = DomainRequest.objects.get()  # there's only one
        self.assertEqual(
            domain_request.current_websites.filter(website="http://www.city.com").count(),
            1,
        )
        # the post request should return a redirect to the next form in
        # the domain request page
        self.assertEqual(current_sites_result.status_code, 302)
        self.assertEqual(current_sites_result["Location"], f"/request/{domain_request.id}/dotgov_domain/")
        num_pages_tested += 1

        # ---- DOTGOV DOMAIN PAGE  ----
        # Follow the redirect to the next form page
        self.app.set_cookie(settings.SESSION_COOKIE_NAME, session_id)
        dotgov_page = current_sites_result.follow()
        dotgov_form = dotgov_page.forms[0]
        dotgov_form["dotgov_domain-requested_domain"] = "city"
        dotgov_form["dotgov_domain-0-alternative_domain"] = "city1"

        self.app.set_cookie(settings.SESSION_COOKIE_NAME, session_id)
        dotgov_result = dotgov_form.submit()
        # validate that data from this step are being saved
        domain_request = DomainRequest.objects.get()  # there's only one
        self.assertEqual(domain_request.requested_domain.name, "city.gov")
        self.assertEqual(domain_request.alternative_domains.filter(website="city1.gov").count(), 1)
        # the post request should return a redirect to the next form in
        # the domain request page
        self.assertEqual(dotgov_result.status_code, 302)
        self.assertEqual(dotgov_result["Location"], f"/request/{domain_request.id}/purpose/")
        num_pages_tested += 1

        # ---- PURPOSE PAGE  ----
        # Follow the redirect to the next form page
        self.app.set_cookie(settings.SESSION_COOKIE_NAME, session_id)
        purpose_page = dotgov_result.follow()
        purpose_form = purpose_page.forms[0]
        purpose_form["purpose-purpose"] = "For all kinds of things."

        # test next button
        self.app.set_cookie(settings.SESSION_COOKIE_NAME, session_id)
        purpose_result = purpose_form.submit()
        # validate that data from this step are being saved
        domain_request = DomainRequest.objects.get()  # there's only one
        self.assertEqual(domain_request.purpose, "For all kinds of things.")
        # the post request should return a redirect to the next form in
        # the domain request page
        self.assertEqual(purpose_result.status_code, 302)
        self.assertEqual(purpose_result["Location"], f"/request/{domain_request.id}/other_contacts/")
        num_pages_tested += 1

        # ---- OTHER CONTACTS PAGE  ----
        # Follow the redirect to the next form page
        self.app.set_cookie(settings.SESSION_COOKIE_NAME, session_id)
        other_contacts_page = purpose_result.follow()

        # This page has 3 forms in 1.
        # Let's set the yes/no radios to enable the other contacts fieldsets
        other_contacts_form = other_contacts_page.forms[0]

        other_contacts_form["other_contacts-has_other_contacts"] = "True"

        other_contacts_form["other_contacts-0-first_name"] = "Testy2"
        other_contacts_form["other_contacts-0-last_name"] = "Tester2"
        other_contacts_form["other_contacts-0-title"] = "Another Tester"
        other_contacts_form["other_contacts-0-email"] = "testy2@town.com"
        other_contacts_form["other_contacts-0-phone"] = "(201) 555 5557"

        # test next button
        self.app.set_cookie(settings.SESSION_COOKIE_NAME, session_id)
        other_contacts_result = other_contacts_form.submit()
        # validate that data from this step are being saved
        domain_request = DomainRequest.objects.get()  # there's only one
        self.assertEqual(
            domain_request.other_contacts.filter(
                first_name="Testy2",
                last_name="Tester2",
                title="Another Tester",
                email="testy2@town.com",
                phone="(201) 555 5557",
            ).count(),
            1,
        )
        # the post request should return a redirect to the next form in
        # the domain request page
        self.assertEqual(other_contacts_result.status_code, 302)
        self.assertEqual(other_contacts_result["Location"], f"/request/{domain_request.id}/additional_details/")
        num_pages_tested += 1

        # ---- ADDITIONAL DETAILS PAGE  ----
        # Follow the redirect to the next form page
        self.app.set_cookie(settings.SESSION_COOKIE_NAME, session_id)
        additional_details_page = other_contacts_result.follow()
        additional_details_form = additional_details_page.forms[0]

        # load inputs with test data

        additional_details_form["additional_details-has_cisa_representative"] = "True"
        additional_details_form["additional_details-has_anything_else_text"] = "True"
        additional_details_form["additional_details-cisa_representative_first_name"] = "CISA-first-name"
        additional_details_form["additional_details-cisa_representative_last_name"] = "CISA-last-name"
        additional_details_form["additional_details-cisa_representative_email"] = "FakeEmail@gmail.com"
        additional_details_form["additional_details-anything_else"] = "Nothing else."

        # test next button
        self.app.set_cookie(settings.SESSION_COOKIE_NAME, session_id)
        additional_details_result = additional_details_form.submit()
        # validate that data from this step are being saved
        domain_request = DomainRequest.objects.get()  # there's only one
        self.assertEqual(domain_request.cisa_representative_first_name, "CISA-first-name")
        self.assertEqual(domain_request.cisa_representative_last_name, "CISA-last-name")
        self.assertEqual(domain_request.cisa_representative_email, "FakeEmail@gmail.com")
        self.assertEqual(domain_request.anything_else, "Nothing else.")
        # the post request should return a redirect to the next form in
        # the domain request page
        self.assertEqual(additional_details_result.status_code, 302)
        self.assertEqual(additional_details_result["Location"], f"/request/{domain_request.id}/requirements/")
        num_pages_tested += 1

        # ---- REQUIREMENTS PAGE  ----
        # Follow the redirect to the next form page
        self.app.set_cookie(settings.SESSION_COOKIE_NAME, session_id)
        requirements_page = additional_details_result.follow()
        requirements_form = requirements_page.forms[0]

        requirements_form["requirements-is_policy_acknowledged"] = True

        # test next button
        self.app.set_cookie(settings.SESSION_COOKIE_NAME, session_id)
        requirements_result = requirements_form.submit()
        # validate that data from this step are being saved
        domain_request = DomainRequest.objects.get()  # there's only one
        self.assertEqual(domain_request.is_policy_acknowledged, True)
        # the post request should return a redirect to the next form in
        # the domain request page
        self.assertEqual(requirements_result.status_code, 302)
        self.assertEqual(requirements_result["Location"], f"/request/{domain_request.id}/review/")
        num_pages_tested += 1

        # ---- REVIEW AND FINSIHED PAGES  ----
        # Follow the redirect to the next form page
        self.app.set_cookie(settings.SESSION_COOKIE_NAME, session_id)
        review_page = requirements_result.follow()
        review_form = review_page.forms[0]

        # Review page contains all the previously entered data
        # Let's make sure the long org name is displayed
        self.assertContains(review_page, "Federal")
        self.assertContains(review_page, "Executive")
        self.assertContains(review_page, "Testorg")
        self.assertContains(review_page, "address 1")
        self.assertContains(review_page, "address 2")
        self.assertContains(review_page, "NYC")
        self.assertContains(review_page, "NY")
        self.assertContains(review_page, "10002")
        self.assertContains(review_page, "URB Royal Oaks")
        self.assertContains(review_page, "Testy ATO")
        self.assertContains(review_page, "Tester ATO")
        self.assertContains(review_page, "Chief Tester")
        self.assertContains(review_page, "testy@town.com")
        self.assertContains(review_page, "city.com")
        self.assertContains(review_page, "city.gov")
        self.assertContains(review_page, "city1.gov")
        self.assertContains(review_page, "For all kinds of things.")
        self.assertContains(review_page, "Testy2")
        self.assertContains(review_page, "Tester2")
        self.assertContains(review_page, "Another Tester")
        self.assertContains(review_page, "testy2@town.com")
        self.assertContains(review_page, "(201) 555-5557")
        self.assertContains(review_page, "FakeEmail@gmail.com")
        self.assertContains(review_page, "Nothing else.")

        # We can't test the modal itself as it relies on JS for init and triggering,
        # but we can test for the existence of its trigger:
        self.assertContains(review_page, "toggle-submit-domain-request")
        # And the existence of the modal's data parked and ready for the js init.
        # The next assert also tests for the passed requested domain context from
        # the view > domain_request_form > modal
        self.assertContains(review_page, "You are about to submit a domain request for")
        self.assertContains(review_page, "city.gov")

        # final submission results in a redirect to the "finished" URL
        self.app.set_cookie(settings.SESSION_COOKIE_NAME, session_id)
        with less_console_noise():
            review_result = review_form.submit()

        self.assertEqual(review_result.status_code, 302)
        self.assertEqual(review_result["Location"], "/request/finished/")
        num_pages_tested += 1

        # following this redirect is a GET request, so include the cookie
        # here too.
        self.app.set_cookie(settings.SESSION_COOKIE_NAME, session_id)
        with less_console_noise():
            final_result = review_result.follow()
        self.assertContains(final_result, "Thanks for your domain request!")

        # check that any new pages are added to this test
        self.assertEqual(num_pages, num_pages_tested)

    @boto3_mocking.patching
    @less_console_noise_decorator
    def test_domain_request_form_submission_incomplete(self):
        num_pages_tested = 0
        # skipping elections, type_of_work, tribal_government

        intro_page = self.app.get(reverse("domain-request:start"))
        # django-webtest does not handle cookie-based sessions well because it keeps
        # resetting the session key on each new request, thus destroying the concept
        # of a "session". We are going to do it manually, saving the session ID here
        # and then setting the cookie on each request.
        session_id = self.app.cookies[settings.SESSION_COOKIE_NAME]

        intro_form = intro_page.forms[0]
        self.app.set_cookie(settings.SESSION_COOKIE_NAME, session_id)
        intro_result = intro_form.submit()

        # follow first redirect
        self.app.set_cookie(settings.SESSION_COOKIE_NAME, session_id)
        type_page = intro_result.follow()
        session_id = self.app.cookies[settings.SESSION_COOKIE_NAME]

        # ---- TYPE PAGE  ----
        type_form = type_page.forms[0]
        type_form["generic_org_type-generic_org_type"] = "federal"
        # test next button and validate data
        self.app.set_cookie(settings.SESSION_COOKIE_NAME, session_id)
        type_result = type_form.submit()
        # should see results in db
        domain_request = DomainRequest.objects.get()  # there's only one
        self.assertEqual(domain_request.generic_org_type, "federal")
        # the post request should return a redirect to the next form in
        # the domain request page
        self.assertEqual(type_result.status_code, 302)
        self.assertEqual(type_result["Location"], f"/request/{domain_request.id}/organization_federal/")
        num_pages_tested += 1

        # ---- FEDERAL BRANCH PAGE  ----
        # Follow the redirect to the next form page
        self.app.set_cookie(settings.SESSION_COOKIE_NAME, session_id)

        federal_page = type_result.follow()
        federal_form = federal_page.forms[0]
        federal_form["organization_federal-federal_type"] = "executive"

        # test next button
        self.app.set_cookie(settings.SESSION_COOKIE_NAME, session_id)
        federal_result = federal_form.submit()
        # validate that data from this step are being saved
        domain_request = DomainRequest.objects.get()  # there's only one
        self.assertEqual(domain_request.federal_type, "executive")
        # the post request should return a redirect to the next form in
        # the domain request page
        self.assertEqual(federal_result.status_code, 302)
        self.assertEqual(federal_result["Location"], f"/request/{domain_request.id}/organization_contact/")
        num_pages_tested += 1

        # ---- ORG CONTACT PAGE  ----
        # Follow the redirect to the next form page
        self.app.set_cookie(settings.SESSION_COOKIE_NAME, session_id)
        org_contact_page = federal_result.follow()
        org_contact_form = org_contact_page.forms[0]
        org_contact_form["organization_contact-federal_agency"] = self.federal_agency.id
        org_contact_form["organization_contact-organization_name"] = "Testorg"
        org_contact_form["organization_contact-address_line1"] = "address 1"
        org_contact_form["organization_contact-address_line2"] = "address 2"
        org_contact_form["organization_contact-city"] = "NYC"
        org_contact_form["organization_contact-state_territory"] = "NY"
        org_contact_form["organization_contact-zipcode"] = "10002"
        org_contact_form["organization_contact-urbanization"] = "URB Royal Oaks"

        # test next button
        self.app.set_cookie(settings.SESSION_COOKIE_NAME, session_id)
        org_contact_result = org_contact_form.submit()
        # validate that data from this step are being saved
        domain_request = DomainRequest.objects.get()  # there's only one
        self.assertEqual(domain_request.organization_name, "Testorg")
        self.assertEqual(domain_request.address_line1, "address 1")
        self.assertEqual(domain_request.address_line2, "address 2")
        self.assertEqual(domain_request.city, "NYC")
        self.assertEqual(domain_request.state_territory, "NY")
        self.assertEqual(domain_request.zipcode, "10002")
        self.assertEqual(domain_request.urbanization, "URB Royal Oaks")
        # the post request should return a redirect to the next form in
        # the domain request page
        self.assertEqual(org_contact_result.status_code, 302)
        self.assertEqual(org_contact_result["Location"], f"/request/{domain_request.id}/senior_official/")
        num_pages_tested += 1

        # ---- SENIOR OFFICIAL PAGE  ----
        # Follow the redirect to the next form page
        self.app.set_cookie(settings.SESSION_COOKIE_NAME, session_id)
        so_page = org_contact_result.follow()
        so_form = so_page.forms[0]
        so_form["senior_official-first_name"] = "Testy ATO"
        so_form["senior_official-last_name"] = "Tester ATO"
        so_form["senior_official-title"] = "Chief Tester"
        so_form["senior_official-email"] = "testy@town.com"

        # test next button
        self.app.set_cookie(settings.SESSION_COOKIE_NAME, session_id)
        so_result = so_form.submit()
        # validate that data from this step are being saved
        domain_request = DomainRequest.objects.get()  # there's only one
        self.assertEqual(domain_request.senior_official.first_name, "Testy ATO")
        self.assertEqual(domain_request.senior_official.last_name, "Tester ATO")
        self.assertEqual(domain_request.senior_official.title, "Chief Tester")
        self.assertEqual(domain_request.senior_official.email, "testy@town.com")
        # the post request should return a redirect to the next form in
        # the domain request page
        self.assertEqual(so_result.status_code, 302)
        self.assertEqual(so_result["Location"], f"/request/{domain_request.id}/current_sites/")
        num_pages_tested += 1

        # ---- CURRENT SITES PAGE  ----
        # Follow the redirect to the next form page
        self.app.set_cookie(settings.SESSION_COOKIE_NAME, session_id)
        current_sites_page = so_result.follow()
        current_sites_form = current_sites_page.forms[0]
        current_sites_form["current_sites-0-website"] = "www.city.com"

        # test next button
        self.app.set_cookie(settings.SESSION_COOKIE_NAME, session_id)
        current_sites_result = current_sites_form.submit()
        # validate that data from this step are being saved
        domain_request = DomainRequest.objects.get()  # there's only one
        self.assertEqual(
            domain_request.current_websites.filter(website="http://www.city.com").count(),
            1,
        )
        # the post request should return a redirect to the next form in
        # the domain request page
        self.assertEqual(current_sites_result.status_code, 302)
        self.assertEqual(current_sites_result["Location"], f"/request/{domain_request.id}/dotgov_domain/")
        num_pages_tested += 1

        # ---- DOTGOV DOMAIN PAGE  ----
        # Follow the redirect to the next form page
        self.app.set_cookie(settings.SESSION_COOKIE_NAME, session_id)
        dotgov_page = current_sites_result.follow()
        dotgov_form = dotgov_page.forms[0]
        dotgov_form["dotgov_domain-requested_domain"] = "city"
        dotgov_form["dotgov_domain-0-alternative_domain"] = "city1"

        self.app.set_cookie(settings.SESSION_COOKIE_NAME, session_id)
        dotgov_result = dotgov_form.submit()
        # validate that data from this step are being saved
        domain_request = DomainRequest.objects.get()  # there's only one
        self.assertEqual(domain_request.requested_domain.name, "city.gov")
        self.assertEqual(domain_request.alternative_domains.filter(website="city1.gov").count(), 1)
        # the post request should return a redirect to the next form in
        # the domain request page
        self.assertEqual(dotgov_result.status_code, 302)
        self.assertEqual(dotgov_result["Location"], f"/request/{domain_request.id}/purpose/")
        num_pages_tested += 1

        # ---- PURPOSE PAGE  ----
        # Follow the redirect to the next form page
        self.app.set_cookie(settings.SESSION_COOKIE_NAME, session_id)
        purpose_page = dotgov_result.follow()
        purpose_form = purpose_page.forms[0]
        purpose_form["purpose-purpose"] = "For all kinds of things."

        # test next button
        self.app.set_cookie(settings.SESSION_COOKIE_NAME, session_id)
        purpose_result = purpose_form.submit()
        # validate that data from this step are being saved
        domain_request = DomainRequest.objects.get()  # there's only one
        self.assertEqual(domain_request.purpose, "For all kinds of things.")
        # the post request should return a redirect to the next form in
        # the domain request page
        self.assertEqual(purpose_result.status_code, 302)
        self.assertEqual(purpose_result["Location"], f"/request/{domain_request.id}/other_contacts/")
        num_pages_tested += 1

        # ---- OTHER CONTACTS PAGE  ----
        # Follow the redirect to the next form page
        self.app.set_cookie(settings.SESSION_COOKIE_NAME, session_id)
        other_contacts_page = purpose_result.follow()

        # This page has 3 forms in 1.
        # Let's set the yes/no radios to enable the other contacts fieldsets
        other_contacts_form = other_contacts_page.forms[0]

        other_contacts_form["other_contacts-has_other_contacts"] = "True"

        other_contacts_form["other_contacts-0-first_name"] = "Testy2"
        other_contacts_form["other_contacts-0-last_name"] = "Tester2"
        other_contacts_form["other_contacts-0-title"] = "Another Tester"
        other_contacts_form["other_contacts-0-email"] = "testy2@town.com"
        other_contacts_form["other_contacts-0-phone"] = "(201) 555 5557"

        # test next button
        self.app.set_cookie(settings.SESSION_COOKIE_NAME, session_id)
        other_contacts_result = other_contacts_form.submit()
        # validate that data from this step are being saved
        domain_request = DomainRequest.objects.get()  # there's only one
        self.assertEqual(
            domain_request.other_contacts.filter(
                first_name="Testy2",
                last_name="Tester2",
                title="Another Tester",
                email="testy2@town.com",
                phone="(201) 555 5557",
            ).count(),
            1,
        )
        # the post request should return a redirect to the next form in
        # the domain request page
        self.assertEqual(other_contacts_result.status_code, 302)
        self.assertEqual(other_contacts_result["Location"], f"/request/{domain_request.id}/additional_details/")
        num_pages_tested += 1

        # ---- ADDITIONAL DETAILS PAGE  ----
        # Follow the redirect to the next form page
        self.app.set_cookie(settings.SESSION_COOKIE_NAME, session_id)
        additional_details_page = other_contacts_result.follow()
        additional_details_form = additional_details_page.forms[0]

        # load inputs with test data

        additional_details_form["additional_details-has_cisa_representative"] = "True"
        additional_details_form["additional_details-has_anything_else_text"] = "True"
        additional_details_form["additional_details-cisa_representative_first_name"] = "cisa-first-name"
        additional_details_form["additional_details-cisa_representative_last_name"] = "cisa-last-name"
        additional_details_form["additional_details-cisa_representative_email"] = "FakeEmail@gmail.com"
        additional_details_form["additional_details-anything_else"] = "Nothing else."

        # test next button
        self.app.set_cookie(settings.SESSION_COOKIE_NAME, session_id)
        additional_details_result = additional_details_form.submit()
        # validate that data from this step are being saved
        domain_request = DomainRequest.objects.get()  # there's only one
        self.assertEqual(domain_request.cisa_representative_first_name, "cisa-first-name")
        self.assertEqual(domain_request.cisa_representative_last_name, "cisa-last-name")
        self.assertEqual(domain_request.cisa_representative_email, "FakeEmail@gmail.com")
        self.assertEqual(domain_request.anything_else, "Nothing else.")
        # the post request should return a redirect to the next form in
        # the domain request page
        self.assertEqual(additional_details_result.status_code, 302)
        self.assertEqual(additional_details_result["Location"], f"/request/{domain_request.id}/requirements/")
        num_pages_tested += 1

        # ---- REQUIREMENTS PAGE  ----
        # Follow the redirect to the next form page
        self.app.set_cookie(settings.SESSION_COOKIE_NAME, session_id)
        requirements_page = additional_details_result.follow()
        requirements_form = requirements_page.forms[0]

        requirements_form["requirements-is_policy_acknowledged"] = True

        # Before we go to the review page, let's remove some of the data from the request:
        domain_request = DomainRequest.objects.get()  # there's only one

        domain_request.generic_org_type = None
        domain_request.save()

        # test next button
        self.app.set_cookie(settings.SESSION_COOKIE_NAME, session_id)
        requirements_result = requirements_form.submit()
        # validate that data from this step are being saved

        domain_request.refresh_from_db()

        self.assertEqual(domain_request.is_policy_acknowledged, True)
        # the post request should return a redirect to the next form in
        # the domain request page
        self.assertEqual(requirements_result.status_code, 302)
        self.assertEqual(requirements_result["Location"], f"/request/{domain_request.id}/review/")
        num_pages_tested += 1

        # ---- REVIEW AND FINSIHED PAGES  ----
        # Follow the redirect to the next form page
        self.app.set_cookie(settings.SESSION_COOKIE_NAME, session_id)
        review_page = requirements_result.follow()
        # review_form = review_page.forms[0]

        # Review page contains all the previously entered data
        # Let's make sure the long org name is displayed
        self.assertNotContains(review_page, "Federal")
        # self.assertContains(review_page, "Executive")
        self.assertContains(review_page, "Incomplete", count=1)

        # We can't test the modal itself as it relies on JS for init and triggering,
        # but we can test for the existence of its trigger:
        self.assertContains(review_page, "toggle-submit-domain-request")
        # And the existence of the modal's data parked and ready for the js init.
        # The next assert also tests for the passed requested domain context from
        # the view > domain_request_form > modal
        self.assertNotContains(review_page, "You are about to submit a domain request for city.gov")
        self.assertContains(review_page, "Your request form is incomplete")

    # This is the start of a test to check an existing domain_request, it currently
    # does not work and results in errors as noted in:
    # https://github.com/cisagov/getgov/pull/728
    @skip("WIP")
    def test_domain_request_form_started_allsteps(self):
        num_pages_tested = 0
        # elections, type_of_work, tribal_government
        SKIPPED_PAGES = 3
        DASHBOARD_PAGE = 1
        num_pages = len(self.TITLES) - SKIPPED_PAGES + DASHBOARD_PAGE

        domain_request = completed_domain_request(user=self.user)
        domain_request.save()
        home_page = self.app.get("/")
        self.assertContains(home_page, "city.gov")
        self.assertContains(home_page, "Started")
        num_pages_tested += 1

        # TODO: For some reason this click results in a new domain request being generated
        # This appraoch is an alternatie to using get as is being done below
        #
        # type_page = home_page.click("Edit")

        session_id = self.app.cookies[settings.SESSION_COOKIE_NAME]
        url = reverse("edit-domain-request", kwargs={"id": domain_request.pk})
        self.app.set_cookie(settings.SESSION_COOKIE_NAME, session_id)

        # TODO: The following line results in a django error on middleware
        response = self.client.get(url, follow=True)
        self.assertContains(response, "Type of organization")
        self.app.set_cookie(settings.SESSION_COOKIE_NAME, session_id)
        # TODO: Step through the remaining pages

        self.assertEqual(num_pages, num_pages_tested)

    @less_console_noise_decorator
    def test_domain_request_form_conditional_federal(self):
        """Federal branch question is shown for federal organizations."""
        intro_page = self.app.get(reverse("domain-request:start"))
        # django-webtest does not handle cookie-based sessions well because it keeps
        # resetting the session key on each new request, thus destroying the concept
        # of a "session". We are going to do it manually, saving the session ID here
        # and then setting the cookie on each request.
        session_id = self.app.cookies[settings.SESSION_COOKIE_NAME]

        intro_form = intro_page.forms[0]
        self.app.set_cookie(settings.SESSION_COOKIE_NAME, session_id)
        intro_result = intro_form.submit()

        # follow first redirect
        self.app.set_cookie(settings.SESSION_COOKIE_NAME, session_id)
        type_page = intro_result.follow()
        session_id = self.app.cookies[settings.SESSION_COOKIE_NAME]

        # ---- TYPE PAGE  ----

        # the conditional step titles shouldn't appear initially
        self.assertNotContains(type_page, self.TITLES["organization_federal"])
        self.assertNotContains(type_page, self.TITLES["organization_election"])
        type_form = type_page.forms[0]
        type_form["generic_org_type-generic_org_type"] = "federal"

        # set the session ID before .submit()
        self.app.set_cookie(settings.SESSION_COOKIE_NAME, session_id)
        type_result = type_form.submit()

        # the post request should return a redirect to the federal branch
        # question
        self.assertEqual(type_result.status_code, 302)
        self.assertIn("organization_federal", type_result["Location"])

        # and the step label should appear in the sidebar of the resulting page
        # but the step label for the elections page should not appear
        self.app.set_cookie(settings.SESSION_COOKIE_NAME, session_id)
        federal_page = type_result.follow()
        self.assertContains(federal_page, self.TITLES["organization_federal"])
        self.assertNotContains(federal_page, self.TITLES["organization_election"])

        # continuing on in the flow we need to see top-level agency on the
        # contact page
        federal_page.forms[0]["organization_federal-federal_type"] = "executive"
        self.app.set_cookie(settings.SESSION_COOKIE_NAME, session_id)
        federal_result = federal_page.forms[0].submit()
        # the post request should return a redirect to the contact
        # question
        self.assertEqual(federal_result.status_code, 302)
        self.assertIn("organization_federal", type_result["Location"])
        self.app.set_cookie(settings.SESSION_COOKIE_NAME, session_id)
        contact_page = federal_result.follow()
        self.assertContains(contact_page, "Federal agency")

    @less_console_noise_decorator
    def test_domain_request_form_conditional_elections(self):
        """Election question is shown for other organizations."""
        intro_page = self.app.get(reverse("domain-request:start"))
        # django-webtest does not handle cookie-based sessions well because it keeps
        # resetting the session key on each new request, thus destroying the concept
        # of a "session". We are going to do it manually, saving the session ID here
        # and then setting the cookie on each request.
        session_id = self.app.cookies[settings.SESSION_COOKIE_NAME]

        intro_form = intro_page.forms[0]
        self.app.set_cookie(settings.SESSION_COOKIE_NAME, session_id)
        intro_result = intro_form.submit()

        # follow first redirect
        self.app.set_cookie(settings.SESSION_COOKIE_NAME, session_id)
        type_page = intro_result.follow()
        session_id = self.app.cookies[settings.SESSION_COOKIE_NAME]

        # ---- TYPE PAGE  ----

        # the conditional step titles shouldn't appear initially
        self.assertNotContains(type_page, self.TITLES["organization_federal"])
        self.assertNotContains(type_page, self.TITLES["organization_election"])
        type_form = type_page.forms[0]
        type_form["generic_org_type-generic_org_type"] = "county"

        # set the session ID before .submit()
        self.app.set_cookie(settings.SESSION_COOKIE_NAME, session_id)
        type_result = type_form.submit()

        # the post request should return a redirect to the elections question
        self.assertEqual(type_result.status_code, 302)
        self.assertIn("organization_election", type_result["Location"])

        # and the step label should appear in the sidebar of the resulting page
        # but the step label for the elections page should not appear
        self.app.set_cookie(settings.SESSION_COOKIE_NAME, session_id)
        election_page = type_result.follow()
        self.assertContains(election_page, self.TITLES["organization_election"])
        self.assertNotContains(election_page, self.TITLES["organization_federal"])

        # continuing on in the flow we need to NOT see top-level agency on the
        # contact page
        election_page.forms[0]["organization_election-is_election_board"] = "True"
        self.app.set_cookie(settings.SESSION_COOKIE_NAME, session_id)
        election_result = election_page.forms[0].submit()
        # the post request should return a redirect to the contact
        # question
        self.assertEqual(election_result.status_code, 302)
        self.assertIn("organization_contact", election_result["Location"])
        self.app.set_cookie(settings.SESSION_COOKIE_NAME, session_id)
        contact_page = election_result.follow()
        self.assertNotContains(contact_page, "Federal agency")

    @less_console_noise_decorator
    def test_domain_request_form_section_skipping(self):
        """Can skip forward and back in sections"""
        DomainRequest.objects.all().delete()
        intro_page = self.app.get(reverse("domain-request:start"))
        # django-webtest does not handle cookie-based sessions well because it keeps
        # resetting the session key on each new request, thus destroying the concept
        # of a "session". We are going to do it manually, saving the session ID here
        # and then setting the cookie on each request.
        session_id = self.app.cookies[settings.SESSION_COOKIE_NAME]

        intro_form = intro_page.forms[0]
        self.app.set_cookie(settings.SESSION_COOKIE_NAME, session_id)
        intro_result = intro_form.submit()

        # follow first redirect
        self.app.set_cookie(settings.SESSION_COOKIE_NAME, session_id)
        type_page = intro_result.follow()
        session_id = self.app.cookies[settings.SESSION_COOKIE_NAME]

        # fill out the organization type section then submit
        type_form = type_page.forms[0]
        type_form["generic_org_type-generic_org_type"] = "federal"
        self.app.set_cookie(settings.SESSION_COOKIE_NAME, session_id)
        type_result = type_form.submit()

        # follow first redirect to the next section
        self.app.set_cookie(settings.SESSION_COOKIE_NAME, session_id)
        federal_page = type_result.follow()

        # we need to fill out the federal section so it stays unlocked
        fed_branch_form = federal_page.forms[0]
        fed_branch_form["organization_federal-federal_type"] = "executive"
        self.app.set_cookie(settings.SESSION_COOKIE_NAME, session_id)
        fed_branch_form.submit()

        # Now click back to the organization type
        self.app.set_cookie(settings.SESSION_COOKIE_NAME, session_id)
        new_page = federal_page.click(str(self.TITLES["generic_org_type"]), index=0)
        # Should be a link to the organization_federal page since it is now unlocked
        all_domain_requests = DomainRequest.objects.all()
        self.assertEqual(all_domain_requests.count(), 1)

        new_request_id = all_domain_requests.first().id
        self.assertGreater(
            len(new_page.html.find_all("a", href=f"/request/{new_request_id}/organization_federal/")),
            0,
        )

    @less_console_noise_decorator
    def test_domain_request_form_nonfederal(self):
        """Non-federal organizations don't have to provide their federal agency."""
        intro_page = self.app.get(reverse("domain-request:start"))
        # django-webtest does not handle cookie-based sessions well because it keeps
        # resetting the session key on each new request, thus destroying the concept
        # of a "session". We are going to do it manually, saving the session ID here
        # and then setting the cookie on each request.
        session_id = self.app.cookies[settings.SESSION_COOKIE_NAME]

        intro_form = intro_page.forms[0]
        self.app.set_cookie(settings.SESSION_COOKIE_NAME, session_id)
        intro_result = intro_form.submit()

        # follow first redirect
        self.app.set_cookie(settings.SESSION_COOKIE_NAME, session_id)
        type_page = intro_result.follow()
        session_id = self.app.cookies[settings.SESSION_COOKIE_NAME]

        type_form = type_page.forms[0]
        type_form["generic_org_type-generic_org_type"] = DomainRequest.OrganizationChoices.INTERSTATE
        self.app.set_cookie(settings.SESSION_COOKIE_NAME, session_id)
        type_result = type_form.submit()

        # follow first redirect
        self.app.set_cookie(settings.SESSION_COOKIE_NAME, session_id)
        contact_page = type_result.follow()
        org_contact_form = contact_page.forms[0]

        self.assertNotIn("federal_agency", org_contact_form.fields)

        # minimal fields that must be filled out
        org_contact_form["organization_contact-organization_name"] = "Testorg"
        org_contact_form["organization_contact-address_line1"] = "address 1"
        org_contact_form["organization_contact-city"] = "NYC"
        org_contact_form["organization_contact-state_territory"] = "NY"
        org_contact_form["organization_contact-zipcode"] = "10002"

        self.app.set_cookie(settings.SESSION_COOKIE_NAME, session_id)
        contact_result = org_contact_form.submit()
        # the post request should return a redirect to the
        # about your organization page if it was successful.
        self.assertEqual(contact_result.status_code, 302)
        self.assertIn("about_your_organization", contact_result["Location"])

    @less_console_noise_decorator
    def test_domain_request_about_your_organization_special(self):
        """Special districts have to answer an additional question."""
        intro_page = self.app.get(reverse("domain-request:start"))
        # django-webtest does not handle cookie-based sessions well because it keeps
        # resetting the session key on each new request, thus destroying the concept
        # of a "session". We are going to do it manually, saving the session ID here
        # and then setting the cookie on each request.
        session_id = self.app.cookies[settings.SESSION_COOKIE_NAME]

        intro_form = intro_page.forms[0]
        self.app.set_cookie(settings.SESSION_COOKIE_NAME, session_id)
        intro_result = intro_form.submit()

        # follow first redirect
        self.app.set_cookie(settings.SESSION_COOKIE_NAME, session_id)
        type_page = intro_result.follow()
        session_id = self.app.cookies[settings.SESSION_COOKIE_NAME]

        type_form = type_page.forms[0]
        type_form["generic_org_type-generic_org_type"] = DomainRequest.OrganizationChoices.SPECIAL_DISTRICT
        self.app.set_cookie(settings.SESSION_COOKIE_NAME, session_id)
        type_result = type_page.forms[0].submit()
        # follow first redirect
        self.app.set_cookie(settings.SESSION_COOKIE_NAME, session_id)
        contact_page = type_result.follow()

        self.assertContains(contact_page, self.TITLES[Step.ABOUT_YOUR_ORGANIZATION])

    @less_console_noise_decorator
    def test_federal_agency_dropdown_excludes_expected_values(self):
        """The Federal Agency dropdown on a domain request form should not
        include options for gov Administration and Non-Federal Agency"""
        intro_page = self.app.get(reverse("domain-request:start"))
        # django-webtest does not handle cookie-based sessions well because it keeps
        # resetting the session key on each new request, thus destroying the concept
        # of a "session". We are going to do it manually, saving the session ID here
        # and then setting the cookie on each request.
        session_id = self.app.cookies[settings.SESSION_COOKIE_NAME]

        intro_form = intro_page.forms[0]
        self.app.set_cookie(settings.SESSION_COOKIE_NAME, session_id)
        intro_result = intro_form.submit()

        # follow first redirect
        self.app.set_cookie(settings.SESSION_COOKIE_NAME, session_id)
        type_page = intro_result.follow()
        session_id = self.app.cookies[settings.SESSION_COOKIE_NAME]

        # ---- TYPE PAGE  ----
        type_form = type_page.forms[0]
        type_form["generic_org_type-generic_org_type"] = "federal"

        # test next button
        self.app.set_cookie(settings.SESSION_COOKIE_NAME, session_id)
        type_result = type_form.submit()

        # ---- FEDERAL BRANCH PAGE  ----
        # Follow the redirect to the next form page
        self.app.set_cookie(settings.SESSION_COOKIE_NAME, session_id)
        federal_page = type_result.follow()
        federal_form = federal_page.forms[0]
        federal_form["organization_federal-federal_type"] = "executive"
        self.app.set_cookie(settings.SESSION_COOKIE_NAME, session_id)
        federal_result = federal_form.submit()

        # ---- ORG CONTACT PAGE  ----
        # Follow the redirect to the next form page
        self.app.set_cookie(settings.SESSION_COOKIE_NAME, session_id)
        org_contact_page = federal_result.follow()

        # gov Administration and Non-Federal Agency should not be federal agency options
        self.assertNotContains(org_contact_page, "gov Administration")
        self.assertNotContains(org_contact_page, "Non-Federal Agency")
        # make sure correct federal agency options still show up
        self.assertContains(org_contact_page, "General Services Administration")

    @less_console_noise_decorator
    def test_yes_no_contact_form_inits_blank_for_new_domain_request(self):
        """On the Other Contacts page, the yes/no form gets initialized with nothing selected for
        new domain requests"""
        other_contacts_page = self.app.get(reverse("domain-request:other_contacts", kwargs={"id": 0}))
        other_contacts_form = other_contacts_page.forms[0]
        self.assertEquals(other_contacts_form["other_contacts-has_other_contacts"].value, None)

    @less_console_noise_decorator
    def test_yes_no_additional_form_inits_blank_for_new_domain_request(self):
        """On the Additional Details page, the yes/no form gets initialized with nothing selected for
        new domain requests"""
        additional_details_page = self.app.get(reverse("domain-request:additional_details", kwargs={"id": 0}))
        additional_form = additional_details_page.forms[0]

        # Check the cisa representative yes/no field
        self.assertEquals(additional_form["additional_details-has_cisa_representative"].value, None)

        # Check the anything else yes/no field
        self.assertEquals(additional_form["additional_details-has_anything_else_text"].value, None)

    @less_console_noise_decorator
    def test_yes_no_form_inits_yes_for_domain_request_with_other_contacts(self):
        """On the Other Contacts page, the yes/no form gets initialized with YES selected if the
        domain request has other contacts"""
        # Domain Request has other contacts by default
        domain_request = completed_domain_request(user=self.user)
        # prime the form by visiting /edit
        self.app.get(reverse("edit-domain-request", kwargs={"id": domain_request.pk}))
        # django-webtest does not handle cookie-based sessions well because it keeps
        # resetting the session key on each new request, thus destroying the concept
        # of a "session". We are going to do it manually, saving the session ID here
        # and then setting the cookie on each request.
        session_id = self.app.cookies[settings.SESSION_COOKIE_NAME]
        self.app.set_cookie(settings.SESSION_COOKIE_NAME, session_id)

        other_contacts_page = self.app.get(reverse("domain-request:other_contacts", kwargs={"id": domain_request.pk}))
        self.app.set_cookie(settings.SESSION_COOKIE_NAME, session_id)

        other_contacts_form = other_contacts_page.forms[0]
        self.assertEquals(other_contacts_form["other_contacts-has_other_contacts"].value, "True")

    @less_console_noise_decorator
    def test_yes_no_form_inits_yes_for_cisa_representative_and_anything_else(self):
        """On the Additional Details page, the yes/no form gets initialized with YES selected
        for both yes/no radios if the domain request has a values for cisa_representative_first_name and
        anything_else"""

        domain_request = completed_domain_request(user=self.user, has_anything_else=True, has_cisa_representative=True)
        domain_request.anything_else = "1234"
        domain_request.save()

        # prime the form by visiting /edit
        self.app.get(reverse("edit-domain-request", kwargs={"id": domain_request.pk}))
        # django-webtest does not handle cookie-based sessions well because it keeps
        # resetting the session key on each new request, thus destroying the concept
        # of a "session". We are going to do it manually, saving the session ID here
        # and then setting the cookie on each request.
        session_id = self.app.cookies[settings.SESSION_COOKIE_NAME]
        self.app.set_cookie(settings.SESSION_COOKIE_NAME, session_id)

        additional_details_page = self.app.get(
            reverse("domain-request:additional_details", kwargs={"id": domain_request.pk})
        )
        self.app.set_cookie(settings.SESSION_COOKIE_NAME, session_id)

        additional_details_form = additional_details_page.forms[0]

        # Check the cisa representative yes/no field
        yes_no_cisa = additional_details_form["additional_details-has_cisa_representative"].value
        self.assertEquals(yes_no_cisa, "True")

        # Check the anything else yes/no field
        yes_no_anything_else = additional_details_form["additional_details-has_anything_else_text"].value
        self.assertEquals(yes_no_anything_else, "True")

    @less_console_noise_decorator
    def test_yes_no_form_inits_no_for_domain_request_with_no_other_contacts_rationale(self):
        """On the Other Contacts page, the yes/no form gets initialized with NO selected if the
        domain request has no other contacts"""
        # Domain request has other contacts by default
        domain_request = completed_domain_request(user=self.user, has_other_contacts=False)
        domain_request.no_other_contacts_rationale = "Hello!"
        domain_request.save()
        # prime the form by visiting /edit
        self.app.get(reverse("edit-domain-request", kwargs={"id": domain_request.pk}))
        # django-webtest does not handle cookie-based sessions well because it keeps
        # resetting the session key on each new request, thus destroying the concept
        # of a "session". We are going to do it manually, saving the session ID here
        # and then setting the cookie on each request.
        session_id = self.app.cookies[settings.SESSION_COOKIE_NAME]
        self.app.set_cookie(settings.SESSION_COOKIE_NAME, session_id)

        other_contacts_page = self.app.get(reverse("domain-request:other_contacts", kwargs={"id": domain_request.pk}))
        self.app.set_cookie(settings.SESSION_COOKIE_NAME, session_id)

        other_contacts_form = other_contacts_page.forms[0]
        self.assertEquals(other_contacts_form["other_contacts-has_other_contacts"].value, "False")

    @less_console_noise_decorator
    def test_yes_no_form_for_domain_request_with_no_cisa_representative_and_anything_else(self):
        """On the Additional details page, the form preselects "no" when has_cisa_representative
        and anything_else is no"""

        domain_request = completed_domain_request(
            user=self.user, has_anything_else=False, has_cisa_representative=False
        )

        # Unlike the other contacts form, the no button is tracked with these boolean fields.
        # This means that we should expect this to correlate with the no button.
        domain_request.has_anything_else_text = False
        domain_request.save()

        # prime the form by visiting /edit
        self.app.get(reverse("edit-domain-request", kwargs={"id": domain_request.pk}))
        # django-webtest does not handle cookie-based sessions well because it keeps
        # resetting the session key on each new request, thus destroying the concept
        # of a "session". We are going to do it manually, saving the session ID here
        # and then setting the cookie on each request.
        session_id = self.app.cookies[settings.SESSION_COOKIE_NAME]
        self.app.set_cookie(settings.SESSION_COOKIE_NAME, session_id)

        additional_details_page = self.app.get(
            reverse("domain-request:additional_details", kwargs={"id": domain_request.pk})
        )
        self.app.set_cookie(settings.SESSION_COOKIE_NAME, session_id)

        additional_details_form = additional_details_page.forms[0]

        # Check the cisa representative yes/no field
        yes_no_cisa = additional_details_form["additional_details-has_cisa_representative"].value
        self.assertEquals(yes_no_cisa, None)

        # Check the anything else yes/no field
        yes_no_anything_else = additional_details_form["additional_details-has_anything_else_text"].value
        self.assertEquals(yes_no_anything_else, "False")

    @less_console_noise_decorator
    def test_submitting_additional_details_deletes_cisa_representative_and_anything_else(self):
        """When a user submits the Additional Details form with no selected for all fields,
        the domain request's data gets wiped when submitted"""
        domain_request = completed_domain_request(name="nocisareps.gov", user=self.user)
        domain_request.cisa_representative_first_name = "cisa-firstname1"
        domain_request.cisa_representative_last_name = "cisa-lastname1"
        domain_request.cisa_representative_email = "fake@faketown.gov"
        domain_request.save()

        # Make sure we have the data we need for the test
        self.assertEqual(domain_request.anything_else, "There is more")
        self.assertEqual(domain_request.cisa_representative_first_name, "cisa-firstname1")
        self.assertEqual(domain_request.cisa_representative_last_name, "cisa-lastname1")
        self.assertEqual(domain_request.cisa_representative_email, "fake@faketown.gov")

        # prime the form by visiting /edit
        self.app.get(reverse("edit-domain-request", kwargs={"id": domain_request.pk}))
        # django-webtest does not handle cookie-based sessions well because it keeps
        # resetting the session key on each new request, thus destroying the concept
        # of a "session". We are going to do it manually, saving the session ID here
        # and then setting the cookie on each request.
        session_id = self.app.cookies[settings.SESSION_COOKIE_NAME]
        self.app.set_cookie(settings.SESSION_COOKIE_NAME, session_id)

        additional_details_page = self.app.get(
            reverse("domain-request:additional_details", kwargs={"id": domain_request.pk})
        )
        self.app.set_cookie(settings.SESSION_COOKIE_NAME, session_id)

        additional_details_form = additional_details_page.forms[0]

        # Check the cisa representative yes/no field
        yes_no_cisa = additional_details_form["additional_details-has_cisa_representative"].value
        self.assertEquals(yes_no_cisa, "True")

        # Check the anything else yes/no field
        yes_no_anything_else = additional_details_form["additional_details-has_anything_else_text"].value
        self.assertEquals(yes_no_anything_else, "True")

        # Set fields to false
        additional_details_form["additional_details-has_cisa_representative"] = "False"
        additional_details_form["additional_details-has_anything_else_text"] = "False"

        # Submit the form
        additional_details_form.submit()

        self.app.set_cookie(settings.SESSION_COOKIE_NAME, session_id)

        # Verify that the anything_else and cisa_representative information have been deleted from the DB
        domain_request = DomainRequest.objects.get(requested_domain__name="nocisareps.gov")

        # Check that our data has been cleared
        self.assertEqual(domain_request.anything_else, None)
        self.assertEqual(domain_request.cisa_representative_first_name, None)
        self.assertEqual(domain_request.cisa_representative_last_name, None)
        self.assertEqual(domain_request.cisa_representative_email, None)

        # Double check the yes/no fields
        self.assertEqual(domain_request.has_anything_else_text, False)
        self.assertEqual(domain_request.cisa_representative_first_name, None)
        self.assertEqual(domain_request.cisa_representative_last_name, None)
        self.assertEqual(domain_request.cisa_representative_email, None)

    @less_console_noise_decorator
    def test_submitting_additional_details_populates_cisa_representative_and_anything_else(self):
        """When a user submits the Additional Details form,
        the domain request's data gets submitted"""
        domain_request = completed_domain_request(
            name="cisareps.gov", user=self.user, has_anything_else=False, has_cisa_representative=False
        )

        # Make sure we have the data we need for the test
        self.assertEqual(domain_request.anything_else, None)
        self.assertEqual(domain_request.cisa_representative_first_name, None)

        # These fields should not be selected at all, since we haven't initialized the form yet
        self.assertEqual(domain_request.has_anything_else_text, None)
        self.assertEqual(domain_request.has_cisa_representative, None)

        # prime the form by visiting /edit
        self.app.get(reverse("edit-domain-request", kwargs={"id": domain_request.pk}))
        # django-webtest does not handle cookie-based sessions well because it keeps
        # resetting the session key on each new request, thus destroying the concept
        # of a "session". We are going to do it manually, saving the session ID here
        # and then setting the cookie on each request.
        session_id = self.app.cookies[settings.SESSION_COOKIE_NAME]
        self.app.set_cookie(settings.SESSION_COOKIE_NAME, session_id)

        additional_details_page = self.app.get(
            reverse("domain-request:additional_details", kwargs={"id": domain_request.pk})
        )
        self.app.set_cookie(settings.SESSION_COOKIE_NAME, session_id)

        additional_details_form = additional_details_page.forms[0]

        # Set fields to true, and set data on those fields
        additional_details_form["additional_details-has_cisa_representative"] = "True"
        additional_details_form["additional_details-has_anything_else_text"] = "True"
        additional_details_form["additional_details-cisa_representative_first_name"] = "cisa-firstname"
        additional_details_form["additional_details-cisa_representative_last_name"] = "cisa-lastname"
        additional_details_form["additional_details-cisa_representative_email"] = "test@faketest.gov"
        additional_details_form["additional_details-anything_else"] = "redandblue"

        # Submit the form
        additional_details_form.submit()

        self.app.set_cookie(settings.SESSION_COOKIE_NAME, session_id)

        # Verify that the anything_else and cisa_representative information exist in the db
        domain_request = DomainRequest.objects.get(requested_domain__name="cisareps.gov")

        self.assertEqual(domain_request.anything_else, "redandblue")
        self.assertEqual(domain_request.cisa_representative_first_name, "cisa-firstname")
        self.assertEqual(domain_request.cisa_representative_last_name, "cisa-lastname")
        self.assertEqual(domain_request.cisa_representative_email, "test@faketest.gov")

        self.assertEqual(domain_request.has_cisa_representative, True)
        self.assertEqual(domain_request.has_anything_else_text, True)

    @less_console_noise_decorator
    def test_if_cisa_representative_yes_no_form_is_yes_then_field_is_required(self):
        """Applicants with a cisa representative must provide a value"""
        domain_request = completed_domain_request(
            name="cisareps.gov", user=self.user, has_anything_else=False, has_cisa_representative=False
        )

        # prime the form by visiting /edit
        self.app.get(reverse("edit-domain-request", kwargs={"id": domain_request.pk}))
        # django-webtest does not handle cookie-based sessions well because it keeps
        # resetting the session key on each new request, thus destroying the concept
        # of a "session". We are going to do it manually, saving the session ID here
        # and then setting the cookie on each request.
        session_id = self.app.cookies[settings.SESSION_COOKIE_NAME]
        self.app.set_cookie(settings.SESSION_COOKIE_NAME, session_id)

        additional_details_page = self.app.get(
            reverse("domain-request:additional_details", kwargs={"id": domain_request.pk})
        )
        self.app.set_cookie(settings.SESSION_COOKIE_NAME, session_id)

        additional_details_form = additional_details_page.forms[0]

        # Set fields to true, and set data on those fields
        additional_details_form["additional_details-has_cisa_representative"] = "True"
        additional_details_form["additional_details-has_anything_else_text"] = "False"

        # Submit the form
        response = additional_details_form.submit()

        self.app.set_cookie(settings.SESSION_COOKIE_NAME, session_id)

        self.assertContains(response, "Enter the first name / given name of the CISA regional representative.")
        self.assertContains(response, "Enter the last name / family name of the CISA regional representative.")

    @less_console_noise_decorator
    def test_if_anything_else_yes_no_form_is_yes_then_field_is_required(self):
        """Applicants with a anything else must provide a value"""
        domain_request = completed_domain_request(name="cisareps.gov", user=self.user, has_anything_else=False)

        # prime the form by visiting /edit
        self.app.get(reverse("edit-domain-request", kwargs={"id": domain_request.pk}))
        # django-webtest does not handle cookie-based sessions well because it keeps
        # resetting the session key on each new request, thus destroying the concept
        # of a "session". We are going to do it manually, saving the session ID here
        # and then setting the cookie on each request.
        session_id = self.app.cookies[settings.SESSION_COOKIE_NAME]
        self.app.set_cookie(settings.SESSION_COOKIE_NAME, session_id)

        additional_details_page = self.app.get(
            reverse("domain-request:additional_details", kwargs={"id": domain_request.pk})
        )
        self.app.set_cookie(settings.SESSION_COOKIE_NAME, session_id)

        additional_details_form = additional_details_page.forms[0]

        # Set fields to true, and set data on those fields
        additional_details_form["additional_details-has_cisa_representative"] = "False"
        additional_details_form["additional_details-has_anything_else_text"] = "True"

        # Submit the form
        response = additional_details_form.submit()

        self.app.set_cookie(settings.SESSION_COOKIE_NAME, session_id)

        expected_message = "Provide additional details you’d like us to know. If you have nothing to add, select “No.”"
        self.assertContains(response, expected_message)

    @less_console_noise_decorator
    def test_additional_details_form_fields_required(self):
        """When a user submits the Additional Details form without checking the
        has_cisa_representative and has_anything_else_text fields, the form should deny this action"""
        domain_request = completed_domain_request(
            name="cisareps.gov", user=self.user, has_anything_else=False, has_cisa_representative=False
        )

        self.assertEqual(domain_request.has_anything_else_text, None)
        self.assertEqual(domain_request.has_cisa_representative, None)

        # prime the form by visiting /edit
        self.app.get(reverse("edit-domain-request", kwargs={"id": domain_request.pk}))
        # django-webtest does not handle cookie-based sessions well because it keeps
        # resetting the session key on each new request, thus destroying the concept
        # of a "session". We are going to do it manually, saving the session ID here
        # and then setting the cookie on each request.
        session_id = self.app.cookies[settings.SESSION_COOKIE_NAME]
        self.app.set_cookie(settings.SESSION_COOKIE_NAME, session_id)

        additional_details_page = self.app.get(
            reverse("domain-request:additional_details", kwargs={"id": domain_request.id})
        )
        self.app.set_cookie(settings.SESSION_COOKIE_NAME, session_id)

        additional_details_form = additional_details_page.forms[0]

        # Submit the form
        response = additional_details_form.submit()

        self.app.set_cookie(settings.SESSION_COOKIE_NAME, session_id)

        # We expect to see this twice for both fields. This results in a count of 4
        # due to screen reader information / html.
        self.assertContains(response, "This question is required.", count=4)

    @less_console_noise_decorator
    def test_submitting_other_contacts_deletes_no_other_contacts_rationale(self):
        """When a user submits the Other Contacts form with other contacts selected, the domain request's
        no other contacts rationale gets deleted"""
        # Domain request has other contacts by default
        domain_request = completed_domain_request(user=self.user, has_other_contacts=False)
        domain_request.no_other_contacts_rationale = "Hello!"
        domain_request.save()
        # prime the form by visiting /edit
        self.app.get(reverse("edit-domain-request", kwargs={"id": domain_request.pk}))
        # django-webtest does not handle cookie-based sessions well because it keeps
        # resetting the session key on each new request, thus destroying the concept
        # of a "session". We are going to do it manually, saving the session ID here
        # and then setting the cookie on each request.
        session_id = self.app.cookies[settings.SESSION_COOKIE_NAME]
        self.app.set_cookie(settings.SESSION_COOKIE_NAME, session_id)

        other_contacts_page = self.app.get(reverse("domain-request:other_contacts", kwargs={"id": domain_request.pk}))
        self.app.set_cookie(settings.SESSION_COOKIE_NAME, session_id)

        other_contacts_form = other_contacts_page.forms[0]
        self.assertEquals(other_contacts_form["other_contacts-has_other_contacts"].value, "False")

        other_contacts_form["other_contacts-has_other_contacts"] = "True"

        other_contacts_form["other_contacts-0-first_name"] = "Testy"
        other_contacts_form["other_contacts-0-middle_name"] = ""
        other_contacts_form["other_contacts-0-last_name"] = "McTesterson"
        other_contacts_form["other_contacts-0-title"] = "Lord"
        other_contacts_form["other_contacts-0-email"] = "testy@abc.org"
        other_contacts_form["other_contacts-0-phone"] = "(201) 555-0123"

        # Submit the now empty form
        other_contacts_form.submit()

        self.app.set_cookie(settings.SESSION_COOKIE_NAME, session_id)

        # Verify that the no_other_contacts_rationale we saved earlier has been removed from the database
        domain_request = DomainRequest.objects.get()
        self.assertEqual(
            domain_request.other_contacts.count(),
            1,
        )

        self.assertEquals(
            domain_request.no_other_contacts_rationale,
            None,
        )

    @less_console_noise_decorator
    def test_submitting_no_other_contacts_rationale_deletes_other_contacts(self):
        """When a user submits the Other Contacts form with no other contacts selected, the domain request's
        other contacts get deleted for other contacts that exist and are not joined to other objects
        """
        # Domain request has other contacts by default
        domain_request = completed_domain_request(user=self.user)
        # prime the form by visiting /edit
        self.app.get(reverse("edit-domain-request", kwargs={"id": domain_request.pk}))
        # django-webtest does not handle cookie-based sessions well because it keeps
        # resetting the session key on each new request, thus destroying the concept
        # of a "session". We are going to do it manually, saving the session ID here
        # and then setting the cookie on each request.
        session_id = self.app.cookies[settings.SESSION_COOKIE_NAME]
        self.app.set_cookie(settings.SESSION_COOKIE_NAME, session_id)

        other_contacts_page = self.app.get(reverse("domain-request:other_contacts", kwargs={"id": domain_request.pk}))
        self.app.set_cookie(settings.SESSION_COOKIE_NAME, session_id)

        other_contacts_form = other_contacts_page.forms[0]
        self.assertEquals(other_contacts_form["other_contacts-has_other_contacts"].value, "True")

        other_contacts_form["other_contacts-has_other_contacts"] = "False"

        other_contacts_form["other_contacts-no_other_contacts_rationale"] = "Hello again!"

        # Submit the now empty form
        other_contacts_form.submit()

        self.app.set_cookie(settings.SESSION_COOKIE_NAME, session_id)

        # Verify that the no_other_contacts_rationale we saved earlier has been removed from the database
        domain_request = DomainRequest.objects.get()
        self.assertEqual(
            domain_request.other_contacts.count(),
            0,
        )

        self.assertEquals(
            domain_request.no_other_contacts_rationale,
            "Hello again!",
        )

    @less_console_noise_decorator
    def test_submitting_no_other_contacts_rationale_removes_reference_other_contacts_when_joined(self):
        """When a user submits the Other Contacts form with no other contacts selected, the domain request's
        other contacts references get removed for other contacts that exist and are joined to other objects"""
        # Populate the database with a domain request that
        # has 1 "other contact" assigned to it
        # We'll do it from scratch so we can reuse the other contact
        so, _ = Contact.objects.get_or_create(
            first_name="Testy",
            last_name="Tester",
            title="Chief Tester",
            email="testy@town.com",
            phone="(555) 555 5555",
        )
        you, _ = Contact.objects.get_or_create(
            first_name="Testy you",
            last_name="Tester you",
            title="Admin Tester",
            email="testy-admin@town.com",
            phone="(555) 555 5556",
        )
        other, _ = Contact.objects.get_or_create(
            first_name="Testy2",
            last_name="Tester2",
            title="Another Tester",
            email="testy2@town.com",
            phone="(555) 555 5557",
        )
        domain_request, _ = DomainRequest.objects.get_or_create(
            generic_org_type="federal",
            federal_type="executive",
            purpose="Purpose of the site",
            anything_else="No",
            is_policy_acknowledged=True,
            organization_name="Testorg",
            address_line1="address 1",
            state_territory="NY",
            zipcode="10002",
            senior_official=so,
            creator=self.user,
            status="started",
        )
        domain_request.other_contacts.add(other)

        # Now let's join the other contact to another object
        domain_info = DomainInformation.objects.create(creator=self.user)
        domain_info.other_contacts.set([other])

        # prime the form by visiting /edit
        self.app.get(reverse("edit-domain-request", kwargs={"id": domain_request.pk}))
        # django-webtest does not handle cookie-based sessions well because it keeps
        # resetting the session key on each new request, thus destroying the concept
        # of a "session". We are going to do it manually, saving the session ID here
        # and then setting the cookie on each request.
        session_id = self.app.cookies[settings.SESSION_COOKIE_NAME]
        self.app.set_cookie(settings.SESSION_COOKIE_NAME, session_id)

        other_contacts_page = self.app.get(reverse("domain-request:other_contacts", kwargs={"id": domain_request.pk}))
        self.app.set_cookie(settings.SESSION_COOKIE_NAME, session_id)

        other_contacts_form = other_contacts_page.forms[0]
        self.assertEquals(other_contacts_form["other_contacts-has_other_contacts"].value, "True")

        other_contacts_form["other_contacts-has_other_contacts"] = "False"

        other_contacts_form["other_contacts-no_other_contacts_rationale"] = "Hello again!"

        # Submit the now empty form
        other_contacts_form.submit()

        self.app.set_cookie(settings.SESSION_COOKIE_NAME, session_id)

        # Verify that the no_other_contacts_rationale we saved earlier is no longer associated with the domain request
        domain_request = DomainRequest.objects.get()
        self.assertEqual(
            domain_request.other_contacts.count(),
            0,
        )

        # Verify that the 'other' contact object still exists
        domain_info = DomainInformation.objects.get()
        self.assertEqual(
            domain_info.other_contacts.count(),
            1,
        )
        self.assertEqual(
            domain_info.other_contacts.all()[0].first_name,
            "Testy2",
        )

        self.assertEquals(
            domain_request.no_other_contacts_rationale,
            "Hello again!",
        )

    @less_console_noise_decorator
    def test_if_yes_no_form_is_no_then_no_other_contacts_required(self):
        """Applicants with no other contacts have to give a reason."""
        other_contacts_page = self.app.get(reverse("domain-request:other_contacts", kwargs={"id": 0}))
        other_contacts_form = other_contacts_page.forms[0]
        other_contacts_form["other_contacts-has_other_contacts"] = "False"
        response = other_contacts_page.forms[0].submit()

        # The textarea for no other contacts returns this error message
        # Assert that it is returned, ie the no other contacts form is required
        self.assertContains(response, "Rationale for no other employees is required.")

        # The first name field for other contacts returns this error message
        # Assert that it is not returned, ie the contacts form is not required
        self.assertNotContains(response, "Enter the first name / given name of this contact.")

    @less_console_noise_decorator
    def test_if_yes_no_form_is_yes_then_other_contacts_required(self):
        """Applicants with other contacts do not have to give a reason."""
        other_contacts_page = self.app.get(reverse("domain-request:other_contacts", kwargs={"id": 0}))
        other_contacts_form = other_contacts_page.forms[0]
        other_contacts_form["other_contacts-has_other_contacts"] = "True"
        response = other_contacts_page.forms[0].submit()

        # The textarea for no other contacts returns this error message
        # Assert that it is not returned, ie the no other contacts form is not required
        self.assertNotContains(response, "Rationale for no other employees is required.")

        # The first name field for other contacts returns this error message
        # Assert that it is returned, ie the contacts form is required
        self.assertContains(response, "Enter the first name / given name of this contact.")

    @less_console_noise_decorator
    def test_delete_other_contact(self):
        """Other contacts can be deleted after being saved to database.

        This formset uses the DJANGO DELETE widget. We'll test that by setting 2 contacts on a domain request,
        loading the form and marking one contact up for deletion."""
        # Populate the database with a domain request that
        # has 2 "other contact" assigned to it
        # We'll do it from scratch so we can reuse the other contact
        so, _ = Contact.objects.get_or_create(
            first_name="Testy",
            last_name="Tester",
            title="Chief Tester",
            email="testy@town.com",
            phone="(201) 555 5555",
        )
        you, _ = Contact.objects.get_or_create(
            first_name="Testy you",
            last_name="Tester you",
            title="Admin Tester",
            email="testy-admin@town.com",
            phone="(201) 555 5556",
        )
        other, _ = Contact.objects.get_or_create(
            first_name="Testy2",
            last_name="Tester2",
            title="Another Tester",
            email="testy2@town.com",
            phone="(201) 555 5557",
        )
        other2, _ = Contact.objects.get_or_create(
            first_name="Testy3",
            last_name="Tester3",
            title="Another Tester",
            email="testy3@town.com",
            phone="(201) 555 5557",
        )
        domain_request, _ = DomainRequest.objects.get_or_create(
            generic_org_type="federal",
            federal_type="executive",
            purpose="Purpose of the site",
            anything_else="No",
            is_policy_acknowledged=True,
            organization_name="Testorg",
            address_line1="address 1",
            state_territory="NY",
            zipcode="10002",
            senior_official=so,
            creator=self.user,
            status="started",
        )
        domain_request.other_contacts.add(other)
        domain_request.other_contacts.add(other2)

        # prime the form by visiting /edit
        self.app.get(reverse("edit-domain-request", kwargs={"id": domain_request.pk}))
        # django-webtest does not handle cookie-based sessions well because it keeps
        # resetting the session key on each new request, thus destroying the concept
        # of a "session". We are going to do it manually, saving the session ID here
        # and then setting the cookie on each request.
        session_id = self.app.cookies[settings.SESSION_COOKIE_NAME]
        self.app.set_cookie(settings.SESSION_COOKIE_NAME, session_id)

        other_contacts_page = self.app.get(reverse("domain-request:other_contacts", kwargs={"id": domain_request.id}))
        self.app.set_cookie(settings.SESSION_COOKIE_NAME, session_id)

        other_contacts_form = other_contacts_page.forms[0]

        # Minimal check to ensure the form is loaded with both other contacts
        self.assertEqual(other_contacts_form["other_contacts-0-first_name"].value, "Testy2")
        self.assertEqual(other_contacts_form["other_contacts-1-first_name"].value, "Testy3")

        # Mark the first dude for deletion
        other_contacts_form.set("other_contacts-0-DELETE", "on")

        # Submit the form
        other_contacts_form.submit()
        self.app.set_cookie(settings.SESSION_COOKIE_NAME, session_id)

        # Verify that the first dude was deleted
        domain_request = DomainRequest.objects.get()
        self.assertEqual(domain_request.other_contacts.count(), 1)
        self.assertEqual(domain_request.other_contacts.first().first_name, "Testy3")

    @less_console_noise_decorator
    def test_delete_other_contact_does_not_allow_zero_contacts(self):
        """Delete Other Contact does not allow submission with zero contacts."""
        # Populate the database with a domain request that
        # has 1 "other contact" assigned to it
        # We'll do it from scratch so we can reuse the other contact
        so, _ = Contact.objects.get_or_create(
            first_name="Testy",
            last_name="Tester",
            title="Chief Tester",
            email="testy@town.com",
            phone="(201) 555 5555",
        )
        you, _ = Contact.objects.get_or_create(
            first_name="Testy you",
            last_name="Tester you",
            title="Admin Tester",
            email="testy-admin@town.com",
            phone="(201) 555 5556",
        )
        other, _ = Contact.objects.get_or_create(
            first_name="Testy2",
            last_name="Tester2",
            title="Another Tester",
            email="testy2@town.com",
            phone="(201) 555 5557",
        )
        domain_request, _ = DomainRequest.objects.get_or_create(
            generic_org_type="federal",
            federal_type="executive",
            purpose="Purpose of the site",
            anything_else="No",
            is_policy_acknowledged=True,
            organization_name="Testorg",
            address_line1="address 1",
            state_territory="NY",
            zipcode="10002",
            senior_official=so,
            creator=self.user,
            status="started",
        )
        domain_request.other_contacts.add(other)

        # prime the form by visiting /edit
        self.app.get(reverse("edit-domain-request", kwargs={"id": domain_request.pk}))
        # django-webtest does not handle cookie-based sessions well because it keeps
        # resetting the session key on each new request, thus destroying the concept
        # of a "session". We are going to do it manually, saving the session ID here
        # and then setting the cookie on each request.
        session_id = self.app.cookies[settings.SESSION_COOKIE_NAME]
        self.app.set_cookie(settings.SESSION_COOKIE_NAME, session_id)

        other_contacts_page = self.app.get(reverse("domain-request:other_contacts", kwargs={"id": domain_request.id}))
        self.app.set_cookie(settings.SESSION_COOKIE_NAME, session_id)

        other_contacts_form = other_contacts_page.forms[0]

        # Minimal check to ensure the form is loaded
        self.assertEqual(other_contacts_form["other_contacts-0-first_name"].value, "Testy2")

        # Mark the first dude for deletion
        other_contacts_form.set("other_contacts-0-DELETE", "on")

        # Submit the form
        other_contacts_form.submit()
        self.app.set_cookie(settings.SESSION_COOKIE_NAME, session_id)

        # Verify that the contact was not deleted
        domain_request = DomainRequest.objects.get()
        self.assertEqual(domain_request.other_contacts.count(), 1)
        self.assertEqual(domain_request.other_contacts.first().first_name, "Testy2")

    @less_console_noise_decorator
    def test_delete_other_contact_sets_visible_empty_form_as_required_after_failed_submit(self):
        """When you:
            1. add an empty contact,
            2. delete existing contacts,
            3. then submit,
        The forms on page reload shows all the required fields and their errors."""

        # Populate the database with a domain request that
        # has 1 "other contact" assigned to it
        # We'll do it from scratch so we can reuse the other contact
        so, _ = Contact.objects.get_or_create(
            first_name="Testy",
            last_name="Tester",
            title="Chief Tester",
            email="testy@town.com",
            phone="(201) 555 5555",
        )
        you, _ = Contact.objects.get_or_create(
            first_name="Testy you",
            last_name="Tester you",
            title="Admin Tester",
            email="testy-admin@town.com",
            phone="(201) 555 5556",
        )
        other, _ = Contact.objects.get_or_create(
            first_name="Testy2",
            last_name="Tester2",
            title="Another Tester",
            email="testy2@town.com",
            phone="(201) 555 5557",
        )
        domain_request, _ = DomainRequest.objects.get_or_create(
            generic_org_type="federal",
            federal_type="executive",
            purpose="Purpose of the site",
            anything_else="No",
            is_policy_acknowledged=True,
            organization_name="Testorg",
            address_line1="address 1",
            state_territory="NY",
            zipcode="10002",
            senior_official=so,
            creator=self.user,
            status="started",
        )
        domain_request.other_contacts.add(other)

        # prime the form by visiting /edit
        self.app.get(reverse("edit-domain-request", kwargs={"id": domain_request.pk}))
        # django-webtest does not handle cookie-based sessions well because it keeps
        # resetting the session key on each new request, thus destroying the concept
        # of a "session". We are going to do it manually, saving the session ID here
        # and then setting the cookie on each request.
        session_id = self.app.cookies[settings.SESSION_COOKIE_NAME]
        self.app.set_cookie(settings.SESSION_COOKIE_NAME, session_id)

        other_contacts_page = self.app.get(reverse("domain-request:other_contacts", kwargs={"id": domain_request.id}))
        self.app.set_cookie(settings.SESSION_COOKIE_NAME, session_id)

        other_contacts_form = other_contacts_page.forms[0]

        # Minimal check to ensure the form is loaded
        self.assertEqual(other_contacts_form["other_contacts-0-first_name"].value, "Testy2")

        # Set total forms to 2 indicating an additional formset was added.
        # Submit no data though for the second formset.
        # Set the first formset to be deleted.
        other_contacts_form["other_contacts-TOTAL_FORMS"] = "2"
        other_contacts_form.set("other_contacts-0-DELETE", "on")

        response = other_contacts_form.submit()

        # Assert that the response presents errors to the user, including to
        # Enter the first name ...
        self.assertContains(response, "Enter the first name / given name of this contact.")

    @less_console_noise_decorator
    def test_edit_other_contact_in_place(self):
        """When you:
            1. edit an existing contact which is not joined to another model,
            2. then submit,
        the domain request is linked to the existing contact, and the existing contact updated."""

        # Populate the database with a domain request that
        # has 1 "other contact" assigned to it
        # We'll do it from scratch
        so, _ = Contact.objects.get_or_create(
            first_name="Testy",
            last_name="Tester",
            title="Chief Tester",
            email="testy@town.com",
            phone="(201) 555 5555",
        )
        you, _ = Contact.objects.get_or_create(
            first_name="Testy you",
            last_name="Tester you",
            title="Admin Tester",
            email="testy-admin@town.com",
            phone="(201) 555 5556",
        )
        other, _ = Contact.objects.get_or_create(
            first_name="Testy2",
            last_name="Tester2",
            title="Another Tester",
            email="testy2@town.com",
            phone="(201) 555 5557",
        )
        domain_request, _ = DomainRequest.objects.get_or_create(
            generic_org_type="federal",
            federal_type="executive",
            purpose="Purpose of the site",
            anything_else="No",
            is_policy_acknowledged=True,
            organization_name="Testorg",
            address_line1="address 1",
            state_territory="NY",
            zipcode="10002",
            senior_official=so,
            creator=self.user,
            status="started",
        )
        domain_request.other_contacts.add(other)

        # other_contact_pk is the initial pk of the other contact. set it before update
        # to be able to verify after update that the same contact object is in place
        other_contact_pk = other.id

        # prime the form by visiting /edit
        self.app.get(reverse("edit-domain-request", kwargs={"id": domain_request.pk}))
        # django-webtest does not handle cookie-based sessions well because it keeps
        # resetting the session key on each new request, thus destroying the concept
        # of a "session". We are going to do it manually, saving the session ID here
        # and then setting the cookie on each request.
        session_id = self.app.cookies[settings.SESSION_COOKIE_NAME]
        self.app.set_cookie(settings.SESSION_COOKIE_NAME, session_id)

        other_contacts_page = self.app.get(reverse("domain-request:other_contacts", kwargs={"id": domain_request.pk}))
        self.app.set_cookie(settings.SESSION_COOKIE_NAME, session_id)

        other_contacts_form = other_contacts_page.forms[0]

        # Minimal check to ensure the form is loaded
        self.assertEqual(other_contacts_form["other_contacts-0-first_name"].value, "Testy2")

        # update the first name of the contact
        other_contacts_form["other_contacts-0-first_name"] = "Testy3"

        # Submit the updated form
        other_contacts_form.submit()

        domain_request.refresh_from_db()

        # assert that the Other Contact is updated "in place"
        other_contact = domain_request.other_contacts.all()[0]
        self.assertEquals(other_contact_pk, other_contact.id)
        self.assertEquals("Testy3", other_contact.first_name)

    @less_console_noise_decorator
    def test_edit_other_contact_creates_new(self):
        """When you:
            1. edit an existing contact which IS joined to another model,
            2. then submit,
        the domain request is linked to a new contact, and the new contact is updated."""

        # Populate the database with a domain request that
        # has 1 "other contact" assigned to it, the other contact is also
        # the senior official initially
        # We'll do it from scratch
        so, _ = Contact.objects.get_or_create(
            first_name="Testy",
            last_name="Tester",
            title="Chief Tester",
            email="testy@town.com",
            phone="(201) 555 5555",
        )
        you, _ = Contact.objects.get_or_create(
            first_name="Testy you",
            last_name="Tester you",
            title="Admin Tester",
            email="testy-admin@town.com",
            phone="(201) 555 5556",
        )
        domain_request, _ = DomainRequest.objects.get_or_create(
            generic_org_type="federal",
            federal_type="executive",
            purpose="Purpose of the site",
            anything_else="No",
            is_policy_acknowledged=True,
            organization_name="Testorg",
            address_line1="address 1",
            state_territory="NY",
            zipcode="10002",
            senior_official=so,
            creator=self.user,
            status="started",
        )
        domain_request.other_contacts.add(so)

        # other_contact_pk is the initial pk of the other contact. set it before update
        # to be able to verify after update that the so contact is still in place
        # and not updated, and that the new contact has a new id
        other_contact_pk = so.id

        # prime the form by visiting /edit
        self.app.get(reverse("edit-domain-request", kwargs={"id": domain_request.pk}))
        # django-webtest does not handle cookie-based sessions well because it keeps
        # resetting the session key on each new request, thus destroying the concept
        # of a "session". We are going to do it manually, saving the session ID here
        # and then setting the cookie on each request.
        session_id = self.app.cookies[settings.SESSION_COOKIE_NAME]
        self.app.set_cookie(settings.SESSION_COOKIE_NAME, session_id)

        other_contacts_page = self.app.get(reverse("domain-request:other_contacts", kwargs={"id": domain_request.pk}))
        self.app.set_cookie(settings.SESSION_COOKIE_NAME, session_id)

        other_contacts_form = other_contacts_page.forms[0]

        # Minimal check to ensure the form is loaded
        self.assertEqual(other_contacts_form["other_contacts-0-first_name"].value, "Testy")

        # update the first name of the contact
        other_contacts_form["other_contacts-0-first_name"] = "Testy2"

        # Submit the updated form
        other_contacts_form.submit()

        domain_request.refresh_from_db()

        # assert that other contact info is updated, and that a new Contact
        # is created for the other contact
        other_contact = domain_request.other_contacts.all()[0]
        self.assertNotEquals(other_contact_pk, other_contact.id)
        self.assertEquals("Testy2", other_contact.first_name)
        # assert that the senior official is not updated
        senior_official = domain_request.senior_official
        self.assertEquals("Testy", senior_official.first_name)

    @less_console_noise_decorator
    def test_edit_senior_official_in_place(self):
        """When you:
            1. edit a senior official which is not joined to another model,
            2. then submit,
        the domain request is linked to the existing so, and the so updated."""

        # Populate the database with a domain request that
        # has a senior_official (so)
        # We'll do it from scratch
        so, _ = Contact.objects.get_or_create(
            first_name="Testy",
            last_name="Tester",
            title="Chief Tester",
            email="testy@town.com",
            phone="(201) 555 5555",
        )
        domain_request, _ = DomainRequest.objects.get_or_create(
            generic_org_type="federal",
            federal_type="executive",
            purpose="Purpose of the site",
            anything_else="No",
            is_policy_acknowledged=True,
            organization_name="Testorg",
            address_line1="address 1",
            state_territory="NY",
            zipcode="10002",
            senior_official=so,
            creator=self.user,
            status="started",
        )

        # so_pk is the initial pk of the Senior Official. set it before update
        # to be able to verify after update that the same Contact object is in place
        so_pk = so.id

        # prime the form by visiting /edit
        self.app.get(reverse("edit-domain-request", kwargs={"id": domain_request.pk}))
        # django-webtest does not handle cookie-based sessions well because it keeps
        # resetting the session key on each new request, thus destroying the concept
        # of a "session". We are going to do it manually, saving the session ID here
        # and then setting the cookie on each request.
        session_id = self.app.cookies[settings.SESSION_COOKIE_NAME]
        self.app.set_cookie(settings.SESSION_COOKIE_NAME, session_id)

        so_page = self.app.get(reverse("domain-request:senior_official", kwargs={"id": domain_request.pk}))
        self.app.set_cookie(settings.SESSION_COOKIE_NAME, session_id)

        so_form = so_page.forms[0]

        # Minimal check to ensure the form is loaded
        self.assertEqual(so_form["senior_official-first_name"].value, "Testy")

        # update the first name of the contact
        so_form["senior_official-first_name"] = "Testy2"

        # Submit the updated form
        so_form.submit()

        domain_request.refresh_from_db()

        # assert SO is updated "in place"
        updated_so = domain_request.senior_official
        self.assertEquals(so_pk, updated_so.id)
        self.assertEquals("Testy2", updated_so.first_name)

    @less_console_noise_decorator
    def test_edit_senior_official_creates_new(self):
        """When you:
            1. edit an existing senior official which IS joined to another model,
            2. then submit,
        the domain request is linked to a new Contact, and the new Contact is updated."""

        # Populate the database with a domain request that
        # has senior official assigned to it, the senior offical is also
        # an other contact initially
        # We'll do it from scratch
        so, _ = Contact.objects.get_or_create(
            first_name="Testy",
            last_name="Tester",
            title="Chief Tester",
            email="testy@town.com",
            phone="(201) 555 5555",
        )
        domain_request, _ = DomainRequest.objects.get_or_create(
            generic_org_type="federal",
            federal_type="executive",
            purpose="Purpose of the site",
            anything_else="No",
            is_policy_acknowledged=True,
            organization_name="Testorg",
            address_line1="address 1",
            state_territory="NY",
            zipcode="10002",
            senior_official=so,
            creator=self.user,
            status="started",
        )
        domain_request.other_contacts.add(so)

        # so_pk is the initial pk of the senior official. set it before update
        # to be able to verify after update that the other contact is still in place
        # and not updated, and that the new so has a new id
        so_pk = so.id

        # prime the form by visiting /edit
        self.app.get(reverse("edit-domain-request", kwargs={"id": domain_request.pk}))
        # django-webtest does not handle cookie-based sessions well because it keeps
        # resetting the session key on each new request, thus destroying the concept
        # of a "session". We are going to do it manually, saving the session ID here
        # and then setting the cookie on each request.
        session_id = self.app.cookies[settings.SESSION_COOKIE_NAME]
        self.app.set_cookie(settings.SESSION_COOKIE_NAME, session_id)

        so_page = self.app.get(reverse("domain-request:senior_official", kwargs={"id": domain_request.pk}))
        self.app.set_cookie(settings.SESSION_COOKIE_NAME, session_id)

        so_form = so_page.forms[0]

        # Minimal check to ensure the form is loaded
        self.assertEqual(so_form["senior_official-first_name"].value, "Testy")

        # update the first name of the contact
        so_form["senior_official-first_name"] = "Testy2"

        # Submit the updated form
        so_form.submit()

        domain_request.refresh_from_db()

        # assert that the other contact is not updated
        other_contacts = domain_request.other_contacts.all()
        other_contact = other_contacts[0]
        self.assertEquals(so_pk, other_contact.id)
        self.assertEquals("Testy", other_contact.first_name)
        # assert that the senior official is updated
        senior_official = domain_request.senior_official
        self.assertEquals("Testy2", senior_official.first_name)

    @less_console_noise_decorator
    def test_edit_creator_in_place(self):
        """When you:
            1. edit a your user profile information,
            2. then submit,
        the domain request also updates its creator data to reflect user profile changes."""

        # Populate the database with a domain request
        domain_request, _ = DomainRequest.objects.get_or_create(
            generic_org_type="federal",
            federal_type="executive",
            purpose="Purpose of the site",
            anything_else="No",
            is_policy_acknowledged=True,
            organization_name="Testorg",
            address_line1="address 1",
            state_territory="NY",
            zipcode="10002",
            creator=self.user,
            status="started",
        )

        creator_pk = self.user.id

        # prime the form by visiting /edit
        self.app.get(reverse("edit-domain-request", kwargs={"id": domain_request.pk}))
        # django-webtest does not handle cookie-based sessions well because it keeps
        # resetting the session key on each new request, thus destroying the concept
        # of a "session". We are going to do it manually, saving the session ID here
        # and then setting the cookie on each request.
        session_id = self.app.cookies[settings.SESSION_COOKIE_NAME]
        self.app.set_cookie(settings.SESSION_COOKIE_NAME, session_id)

        profile_page = self.app.get("/user-profile")
        self.app.set_cookie(settings.SESSION_COOKIE_NAME, session_id)

        profile_form = profile_page.forms[0]

        # Minimal check to ensure the form is loaded
        self.assertEqual(profile_form["first_name"].value, self.user.first_name)

        # update the first name of the contact
        profile_form["first_name"] = "Testy2"

        # Submit the updated form
        profile_form.submit()

        domain_request.refresh_from_db()

        updated_creator = domain_request.creator
        self.assertEquals(creator_pk, updated_creator.id)
        self.assertEquals("Testy2", updated_creator.first_name)

    @less_console_noise_decorator
    def test_domain_request_about_your_organiztion_interstate(self):
        """Special districts have to answer an additional question."""
        intro_page = self.app.get(reverse("domain-request:start"))
        # django-webtest does not handle cookie-based sessions well because it keeps
        # resetting the session key on each new request, thus destroying the concept
        # of a "session". We are going to do it manually, saving the session ID here
        # and then setting the cookie on each request.
        session_id = self.app.cookies[settings.SESSION_COOKIE_NAME]

        intro_form = intro_page.forms[0]
        self.app.set_cookie(settings.SESSION_COOKIE_NAME, session_id)
        intro_result = intro_form.submit()

        # follow first redirect
        self.app.set_cookie(settings.SESSION_COOKIE_NAME, session_id)
        type_page = intro_result.follow()
        session_id = self.app.cookies[settings.SESSION_COOKIE_NAME]

        type_form = type_page.forms[0]
        type_form["generic_org_type-generic_org_type"] = DomainRequest.OrganizationChoices.INTERSTATE
        self.app.set_cookie(settings.SESSION_COOKIE_NAME, session_id)
        type_result = type_form.submit()
        # follow first redirect
        self.app.set_cookie(settings.SESSION_COOKIE_NAME, session_id)
        contact_page = type_result.follow()

        self.assertContains(contact_page, self.TITLES[Step.ABOUT_YOUR_ORGANIZATION])

    @less_console_noise_decorator
    def test_domain_request_tribal_government(self):
        """Tribal organizations have to answer an additional question."""
        intro_page = self.app.get(reverse("domain-request:start"))
        # django-webtest does not handle cookie-based sessions well because it keeps
        # resetting the session key on each new request, thus destroying the concept
        # of a "session". We are going to do it manually, saving the session ID here
        # and then setting the cookie on each request.
        session_id = self.app.cookies[settings.SESSION_COOKIE_NAME]

        intro_form = intro_page.forms[0]
        self.app.set_cookie(settings.SESSION_COOKIE_NAME, session_id)
        intro_result = intro_form.submit()

        # follow first redirect
        self.app.set_cookie(settings.SESSION_COOKIE_NAME, session_id)
        type_page = intro_result.follow()
        session_id = self.app.cookies[settings.SESSION_COOKIE_NAME]

        type_form = type_page.forms[0]
        type_form["generic_org_type-generic_org_type"] = DomainRequest.OrganizationChoices.TRIBAL
        self.app.set_cookie(settings.SESSION_COOKIE_NAME, session_id)
        type_result = type_form.submit()
        # the tribal government page comes immediately afterwards
        self.assertIn("/tribal_government", type_result.headers["Location"])
        # follow first redirect
        self.app.set_cookie(settings.SESSION_COOKIE_NAME, session_id)
        tribal_government_page = type_result.follow()

        # and the step is on the sidebar list.
        self.assertContains(tribal_government_page, self.TITLES[Step.TRIBAL_GOVERNMENT])

    @less_console_noise_decorator
    def test_domain_request_so_dynamic_text(self):
        intro_page = self.app.get(reverse("domain-request:start"))
        # django-webtest does not handle cookie-based sessions well because it keeps
        # resetting the session key on each new request, thus destroying the concept
        # of a "session". We are going to do it manually, saving the session ID here
        # and then setting the cookie on each request.
        session_id = self.app.cookies[settings.SESSION_COOKIE_NAME]

        intro_form = intro_page.forms[0]
        self.app.set_cookie(settings.SESSION_COOKIE_NAME, session_id)
        intro_result = intro_form.submit()

        # follow first redirect
        self.app.set_cookie(settings.SESSION_COOKIE_NAME, session_id)
        type_page = intro_result.follow()
        session_id = self.app.cookies[settings.SESSION_COOKIE_NAME]

        # ---- TYPE PAGE  ----
        type_form = type_page.forms[0]
        type_form["generic_org_type-generic_org_type"] = "federal"

        # test next button
        self.app.set_cookie(settings.SESSION_COOKIE_NAME, session_id)
        type_result = type_form.submit()

        # ---- FEDERAL BRANCH PAGE  ----
        # Follow the redirect to the next form page
        self.app.set_cookie(settings.SESSION_COOKIE_NAME, session_id)
        federal_page = type_result.follow()
        federal_form = federal_page.forms[0]
        federal_form["organization_federal-federal_type"] = "executive"
        self.app.set_cookie(settings.SESSION_COOKIE_NAME, session_id)
        federal_result = federal_form.submit()

        # ---- ORG CONTACT PAGE  ----
        # Follow the redirect to the next form page
        self.app.set_cookie(settings.SESSION_COOKIE_NAME, session_id)
        org_contact_page = federal_result.follow()
        org_contact_form = org_contact_page.forms[0]
        org_contact_form["organization_contact-federal_agency"] = self.federal_agency.id
        org_contact_form["organization_contact-organization_name"] = "Testorg"
        org_contact_form["organization_contact-address_line1"] = "address 1"
        org_contact_form["organization_contact-address_line2"] = "address 2"
        org_contact_form["organization_contact-city"] = "NYC"
        org_contact_form["organization_contact-state_territory"] = "NY"
        org_contact_form["organization_contact-zipcode"] = "10002"
        org_contact_form["organization_contact-urbanization"] = "URB Royal Oaks"

        self.app.set_cookie(settings.SESSION_COOKIE_NAME, session_id)
        org_contact_result = org_contact_form.submit()

        # ---- SO CONTACT PAGE  ----
        self.app.set_cookie(settings.SESSION_COOKIE_NAME, session_id)
        so_page = org_contact_result.follow()
        self.assertContains(so_page, "Executive branch federal agencies")

        # Go back to organization type page and change type
        self.app.set_cookie(settings.SESSION_COOKIE_NAME, session_id)
        so_page.click(str(self.TITLES["generic_org_type"]), index=0)
        self.app.set_cookie(settings.SESSION_COOKIE_NAME, session_id)
        type_form["generic_org_type-generic_org_type"] = "city"
        type_result = type_form.submit()
        self.app.set_cookie(settings.SESSION_COOKIE_NAME, session_id)
        election_page = type_result.follow()

        # Navigate to the org page as that is the step right before senior_official
        org_page = election_page.click(str(self.TITLES["organization_contact"]), index=0)
        org_contact_form = org_page.forms[0]
        org_contact_form["organization_contact-organization_name"] = "Testorg"
        org_contact_form["organization_contact-address_line1"] = "address 1"
        org_contact_form["organization_contact-address_line2"] = "address 2"
        org_contact_form["organization_contact-city"] = "NYC"
        org_contact_form["organization_contact-state_territory"] = "NY"
        org_contact_form["organization_contact-zipcode"] = "10002"
        org_contact_form["organization_contact-urbanization"] = "URB Royal Oaks"
        self.app.set_cookie(settings.SESSION_COOKIE_NAME, session_id)
        org_contact_result = org_contact_form.submit()

        # Navigate back to the so page
        self.app.set_cookie(settings.SESSION_COOKIE_NAME, session_id)
        so_page = org_contact_result.follow()
        self.assertContains(so_page, "Domain requests from cities")

    @less_console_noise_decorator
    def test_domain_request_dotgov_domain_dynamic_text(self):
        intro_page = self.app.get(reverse("domain-request:start"))
        # django-webtest does not handle cookie-based sessions well because it keeps
        # resetting the session key on each new request, thus destroying the concept
        # of a "session". We are going to do it manually, saving the session ID here
        # and then setting the cookie on each request.
        session_id = self.app.cookies[settings.SESSION_COOKIE_NAME]

        intro_form = intro_page.forms[0]
        self.app.set_cookie(settings.SESSION_COOKIE_NAME, session_id)
        intro_result = intro_form.submit()

        # follow first redirect
        self.app.set_cookie(settings.SESSION_COOKIE_NAME, session_id)
        type_page = intro_result.follow()
        session_id = self.app.cookies[settings.SESSION_COOKIE_NAME]

        # ---- TYPE PAGE  ----
        type_form = type_page.forms[0]
        type_form["generic_org_type-generic_org_type"] = "federal"

        # test next button
        self.app.set_cookie(settings.SESSION_COOKIE_NAME, session_id)
        type_result = type_form.submit()

        # ---- FEDERAL BRANCH PAGE  ----
        # Follow the redirect to the next form page
        self.app.set_cookie(settings.SESSION_COOKIE_NAME, session_id)
        federal_page = type_result.follow()
        federal_form = federal_page.forms[0]
        federal_form["organization_federal-federal_type"] = "executive"
        self.app.set_cookie(settings.SESSION_COOKIE_NAME, session_id)
        federal_result = federal_form.submit()

        # ---- ORG CONTACT PAGE  ----
        # Follow the redirect to the next form page
        self.app.set_cookie(settings.SESSION_COOKIE_NAME, session_id)
        org_contact_page = federal_result.follow()
        org_contact_form = org_contact_page.forms[0]
        org_contact_form["organization_contact-federal_agency"] = self.federal_agency.id
        org_contact_form["organization_contact-organization_name"] = "Testorg"
        org_contact_form["organization_contact-address_line1"] = "address 1"
        org_contact_form["organization_contact-address_line2"] = "address 2"
        org_contact_form["organization_contact-city"] = "NYC"
        org_contact_form["organization_contact-state_territory"] = "NY"
        org_contact_form["organization_contact-zipcode"] = "10002"
        org_contact_form["organization_contact-urbanization"] = "URB Royal Oaks"

        self.app.set_cookie(settings.SESSION_COOKIE_NAME, session_id)
        org_contact_result = org_contact_form.submit()

        # ---- SO CONTACT PAGE  ----
        self.app.set_cookie(settings.SESSION_COOKIE_NAME, session_id)
        so_page = org_contact_result.follow()

        # ---- senior OFFICIAL PAGE  ----
        # Follow the redirect to the next form page
        self.app.set_cookie(settings.SESSION_COOKIE_NAME, session_id)
        so_page = org_contact_result.follow()
        so_form = so_page.forms[0]
        so_form["senior_official-first_name"] = "Testy ATO"
        so_form["senior_official-last_name"] = "Tester ATO"
        so_form["senior_official-title"] = "Chief Tester"
        so_form["senior_official-email"] = "testy@town.com"

        self.app.set_cookie(settings.SESSION_COOKIE_NAME, session_id)
        so_result = so_form.submit()

        # ---- CURRENT SITES PAGE  ----
        # Follow the redirect to the next form page
        self.app.set_cookie(settings.SESSION_COOKIE_NAME, session_id)
        current_sites_page = so_result.follow()
        current_sites_form = current_sites_page.forms[0]
        current_sites_form["current_sites-0-website"] = "www.city.com"

        # test saving the page
        self.app.set_cookie(settings.SESSION_COOKIE_NAME, session_id)
        current_sites_result = current_sites_form.submit()

        # ---- DOTGOV DOMAIN PAGE  ----
        self.app.set_cookie(settings.SESSION_COOKIE_NAME, session_id)
        dotgov_page = current_sites_result.follow()

        self.assertContains(dotgov_page, "medicare.gov")

        # Go back to organization type page and change type
        self.app.set_cookie(settings.SESSION_COOKIE_NAME, session_id)
        dotgov_page.click(str(self.TITLES["generic_org_type"]), index=0)
        self.app.set_cookie(settings.SESSION_COOKIE_NAME, session_id)
        type_form["generic_org_type-generic_org_type"] = "city"
        type_result = type_form.submit()
        self.app.set_cookie(settings.SESSION_COOKIE_NAME, session_id)
        election_page = type_result.follow()

        self.app.set_cookie(settings.SESSION_COOKIE_NAME, session_id)
        current_websites = election_page.click(str(self.TITLES["current_sites"]), index=0)
        current_sites_form = current_websites.forms[0]
        current_sites_form["current_sites-0-website"] = "www.city.com"
        current_sites_result = current_sites_form.submit().follow()

        # Go back to dotgov domain page to test the dynamic text changed
        self.app.set_cookie(settings.SESSION_COOKIE_NAME, session_id)
        dotgov_page = current_sites_result.click(str(self.TITLES["dotgov_domain"]), index=0)
        self.assertContains(dotgov_page, "CityofEudoraKS.gov")
        self.assertNotContains(dotgov_page, "medicare.gov")

    @less_console_noise_decorator
    def test_domain_request_formsets(self):
        """Users are able to add more than one of some fields."""
        DomainRequest.objects.all().delete()

        # Create a new domain request
        intro_page = self.app.get(reverse("domain-request:start"))
        session_id = self.app.cookies[settings.SESSION_COOKIE_NAME]

        intro_form = intro_page.forms[0]
        self.app.set_cookie(settings.SESSION_COOKIE_NAME, session_id)
        intro_form.submit()

        all_domain_requests = DomainRequest.objects.all()
        self.assertEqual(all_domain_requests.count(), 1)

        new_domain_request_id = all_domain_requests.first().id

        # Skip to the current sites page
        current_sites_page = self.app.get(reverse("domain-request:current_sites", kwargs={"id": new_domain_request_id}))
        # fill in the form field
        current_sites_form = current_sites_page.forms[0]
        self.assertIn("current_sites-0-website", current_sites_form.fields)
        self.assertNotIn("current_sites-1-website", current_sites_form.fields)
        current_sites_form["current_sites-0-website"] = "https://example.com"

        # click "Add another"
        self.app.set_cookie(settings.SESSION_COOKIE_NAME, session_id)
        current_sites_result = current_sites_form.submit("submit_button", value="save")
        self.app.set_cookie(settings.SESSION_COOKIE_NAME, session_id)
        current_sites_form = current_sites_result.follow().forms[0]

        # verify that there are two form fields
        value = current_sites_form["current_sites-0-website"].value
        self.assertEqual(value, "https://example.com")
        self.assertIn("current_sites-1-website", current_sites_form.fields)

        all_domain_requests = DomainRequest.objects.all()
        self.assertEqual(all_domain_requests.count(), 1, msg="Expected one domain request but got multiple")
        # and it is correctly referenced in the ManyToOne relationship
        domain_request = all_domain_requests.first()  # there's only one
        self.assertEqual(
            domain_request.current_websites.filter(website="https://example.com").count(),
            1,
        )

    @skip("WIP")
    def test_domain_request_edit_restore(self):
        """
        Test that a previously saved domain request is available at the /edit endpoint.
        """
        so, _ = Contact.objects.get_or_create(
            first_name="Testy",
            last_name="Tester",
            title="Chief Tester",
            email="testy@town.com",
            phone="(555) 555 5555",
        )
        domain, _ = Domain.objects.get_or_create(name="city.gov")
        alt, _ = Website.objects.get_or_create(website="city1.gov")
        current, _ = Website.objects.get_or_create(website="city.com")
        you, _ = Contact.objects.get_or_create(
            first_name="Testy you",
            last_name="Tester you",
            title="Admin Tester",
            email="testy-admin@town.com",
            phone="(555) 555 5556",
        )
        other, _ = Contact.objects.get_or_create(
            first_name="Testy2",
            last_name="Tester2",
            title="Another Tester",
            email="testy2@town.com",
            phone="(555) 555 5557",
        )
        domain_request, _ = DomainRequest.objects.get_or_create(
            generic_org_type="federal",
            federal_type="executive",
            purpose="Purpose of the site",
            anything_else="No",
            is_policy_acknowledged=True,
            organization_name="Testorg",
            address_line1="address 1",
            state_territory="NY",
            zipcode="10002",
            senior_official=so,
            requested_domain=domain,
            creator=self.user,
        )
        domain_request.other_contacts.add(other)
        domain_request.current_websites.add(current)
        domain_request.alternative_domains.add(alt)

        # prime the form by visiting /edit
        url = reverse("edit-domain-request", kwargs={"id": domain_request.pk})
        response = self.client.get(url)

        # TODO: this is a sketch of each page in the wizard which needs to be tested
        # Django does not have tools sufficient for real end to end integration testing
        # (for example, USWDS moves radio buttons off screen and replaces them with
        # CSS styled "fakes" -- Django cannot determine if those are visually correct)
        # -- the best that can/should be done here is to ensure the correct values
        # are being passed to the templating engine

        url = reverse("domain-request:generic_org_type")
        response = self.client.get(url, follow=True)
        self.assertContains(response, "<input>")
        # choices = response.context['wizard']['form']['generic_org_type'].subwidgets
        # radio = [ x for x in choices if x.data["value"] == "federal" ][0]
        # checked = radio.data["selected"]
        # self.assertTrue(checked)

        # url = reverse("domain-request:organization_federal")
        # self.app.set_cookie(settings.SESSION_COOKIE_NAME, session_id)
        # page = self.app.get(url)
        # self.assertNotContains(page, "VALUE")

        # url = reverse("domain-request:organization_contact")
        # self.app.set_cookie(settings.SESSION_COOKIE_NAME, session_id)
        # page = self.app.get(url)
        # self.assertNotContains(page, "VALUE")

        # url = reverse("domain-request:senior_official")
        # self.app.set_cookie(settings.SESSION_COOKIE_NAME, session_id)
        # page = self.app.get(url)
        # self.assertNotContains(page, "VALUE")

        # url = reverse("domain-request:current_sites")
        # self.app.set_cookie(settings.SESSION_COOKIE_NAME, session_id)
        # page = self.app.get(url)
        # self.assertNotContains(page, "VALUE")

        # url = reverse("domain-request:dotgov_domain")
        # self.app.set_cookie(settings.SESSION_COOKIE_NAME, session_id)
        # page = self.app.get(url)
        # self.assertNotContains(page, "VALUE")

        # url = reverse("domain-request:purpose")
        # self.app.set_cookie(settings.SESSION_COOKIE_NAME, session_id)
        # page = self.app.get(url)
        # self.assertNotContains(page, "VALUE")

        # url = reverse("domain-request:your_contact")
        # self.app.set_cookie(settings.SESSION_COOKIE_NAME, session_id)
        # page = self.app.get(url)
        # self.assertNotContains(page, "VALUE")

        # url = reverse("domain-request:other_contacts")
        # self.app.set_cookie(settings.SESSION_COOKIE_NAME, session_id)
        # page = self.app.get(url)
        # self.assertNotContains(page, "VALUE")

        # url = reverse("domain-request:other_contacts")
        # self.app.set_cookie(settings.SESSION_COOKIE_NAME, session_id)
        # page = self.app.get(url)
        # self.assertNotContains(page, "VALUE")

        # url = reverse("domain-request:security_email")
        # self.app.set_cookie(settings.SESSION_COOKIE_NAME, session_id)
        # page = self.app.get(url)
        # self.assertNotContains(page, "VALUE")

        # url = reverse("domain-request:anything_else")
        # self.app.set_cookie(settings.SESSION_COOKIE_NAME, session_id)
        # page = self.app.get(url)
        # self.assertNotContains(page, "VALUE")

        # url = reverse("domain-request:requirements")
        # self.app.set_cookie(settings.SESSION_COOKIE_NAME, session_id)
        # page = self.app.get(url)
        # self.assertNotContains(page, "VALUE")

    @less_console_noise_decorator
    def test_long_org_name_in_domain_request(self):
        """
        Make sure the long name is displaying in the domain request form,
        org step
        """
        intro_page = self.app.get(reverse("domain-request:start"))
        # django-webtest does not handle cookie-based sessions well because it keeps
        # resetting the session key on each new request, thus destroying the concept
        # of a "session". We are going to do it manually, saving the session ID here
        # and then setting the cookie on each request.
        session_id = self.app.cookies[settings.SESSION_COOKIE_NAME]

        intro_form = intro_page.forms[0]
        self.app.set_cookie(settings.SESSION_COOKIE_NAME, session_id)
        intro_result = intro_form.submit()

        # follow first redirect
        self.app.set_cookie(settings.SESSION_COOKIE_NAME, session_id)
        type_page = intro_result.follow()

        self.assertContains(type_page, "Federal: an agency of the U.S. government")

    @less_console_noise_decorator
    def test_submit_modal_no_domain_text_fallback(self):
        """When user clicks on submit your domain request and the requested domain
        is null (possible through url direct access to the review page), present
        fallback copy in the modal's header.

        NOTE: This may be a moot point if we implement a more solid pattern in the
        future, like not a submit action at all on the review page."""

        review_page = self.app.get(reverse("domain-request:review", kwargs={"id": 0}))
        self.assertContains(review_page, "toggle-submit-domain-request")
        self.assertContains(review_page, "Your request form is incomplete")

    @override_flag("organization_feature", active=True)
    @override_flag("organization_requests", active=True)
    def test_portfolio_user_missing_edit_permissions(self):
        """Tests that a portfolio user without edit request permissions cannot edit or add new requests"""
        portfolio, _ = Portfolio.objects.get_or_create(creator=self.user, organization_name="Test Portfolio")
        portfolio_perm, _ = UserPortfolioPermission.objects.get_or_create(
            user=self.user, portfolio=portfolio, roles=[UserPortfolioRoleChoices.ORGANIZATION_MEMBER]
        )
        # This user should be forbidden from creating new domain requests
        intro_page = self.app.get(reverse("domain-request:start"), expect_errors=True)
        self.assertEqual(intro_page.status_code, 403)

        # This user should also be forbidden from editing existing ones
        domain_request = completed_domain_request(user=self.user)
        edit_page = self.app.get(reverse("edit-domain-request", kwargs={"id": domain_request.pk}), expect_errors=True)
        self.assertEqual(edit_page.status_code, 403)

        # Cleanup
        portfolio_perm.delete()
        portfolio.delete()

    @override_flag("organization_feature", active=True)
    @override_flag("organization_requests", active=True)
    def test_portfolio_user_with_edit_permissions(self):
        """Tests that a portfolio user with edit request permissions can edit and add new requests"""
        portfolio, _ = Portfolio.objects.get_or_create(creator=self.user, organization_name="Test Portfolio")
        portfolio_perm, _ = UserPortfolioPermission.objects.get_or_create(
            user=self.user, portfolio=portfolio, roles=[UserPortfolioRoleChoices.ORGANIZATION_ADMIN]
        )

        # This user should be allowed to create new domain requests
        intro_page = self.app.get(reverse("domain-request:start"))
        self.assertEqual(intro_page.status_code, 200)

        # This user should also be allowed to edit existing ones
        domain_request = completed_domain_request(user=self.user)
        edit_page = self.app.get(reverse("edit-domain-request", kwargs={"id": domain_request.pk})).follow()
        self.assertEqual(edit_page.status_code, 200)

        # Cleanup
        DomainRequest.objects.all().delete()
        portfolio_perm.delete()
        portfolio.delete()

    def test_non_creator_access(self):
        """Tests that a user cannot edit a domain request they didn't create"""
        p = "password"
        other_user = User.objects.create_user(username="other_user", password=p)
        domain_request = completed_domain_request(user=other_user)

        edit_page = self.app.get(reverse("edit-domain-request", kwargs={"id": domain_request.pk}), expect_errors=True)
        self.assertEqual(edit_page.status_code, 403)

    def test_creator_access(self):
        """Tests that a user can edit a domain request they created"""
        domain_request = completed_domain_request(user=self.user)

        edit_page = self.app.get(reverse("edit-domain-request", kwargs={"id": domain_request.pk})).follow()
        self.assertEqual(edit_page.status_code, 200)


class DomainRequestTestDifferentStatuses(TestWithUser, WebTest):
    def setUp(self):
        super().setUp()
        self.app.set_user(self.user.username)
        self.client.force_login(self.user)

    def tearDown(self):
        super().tearDown()
        DomainRequest.objects.all().delete()
        DomainInformation.objects.all().delete()

    @less_console_noise_decorator
    def test_domain_request_status(self):
        """Checking domain request status page"""
        domain_request = completed_domain_request(status=DomainRequest.DomainRequestStatus.SUBMITTED, user=self.user)
        domain_request.save()

        detail_page = self.app.get(f"/domain-request/{domain_request.id}")
        self.assertContains(detail_page, "city.gov")
        self.assertContains(detail_page, "city1.gov")
        self.assertContains(detail_page, "Chief Tester")
        self.assertContains(detail_page, "testy@town.com")
        self.assertContains(detail_page, "Status:")

    @less_console_noise_decorator
    def test_domain_request_status_with_ineligible_user(self):
        """Checking domain request status page whith a blocked user.
        The user should still have access to view."""
        self.user.status = "ineligible"
        self.user.save()

        domain_request = completed_domain_request(status=DomainRequest.DomainRequestStatus.SUBMITTED, user=self.user)
        domain_request.save()

        detail_page = self.app.get(f"/domain-request/{domain_request.id}")
        self.assertContains(detail_page, "city.gov")
        self.assertContains(detail_page, "Chief Tester")
        self.assertContains(detail_page, "testy@town.com")
        self.assertContains(detail_page, "Status:")

    @less_console_noise_decorator
    def test_domain_request_withdraw(self):
        """Checking domain request status page"""
        domain_request = completed_domain_request(status=DomainRequest.DomainRequestStatus.SUBMITTED, user=self.user)
        domain_request.save()

        detail_page = self.app.get(f"/domain-request/{domain_request.id}")
        self.assertContains(detail_page, "city.gov")
        self.assertContains(detail_page, "city1.gov")
        self.assertContains(detail_page, "Chief Tester")
        self.assertContains(detail_page, "testy@town.com")
        self.assertContains(detail_page, "Status:")
        # click the "Withdraw request" button
        mock_client = MockSESClient()
        with boto3_mocking.clients.handler_for("sesv2", mock_client):
            with less_console_noise():
                withdraw_page = detail_page.click("Withdraw request")
                self.assertContains(withdraw_page, "Withdraw request for")
                home_page = withdraw_page.click("Withdraw request")
        # confirm that it has redirected, and the status has been updated to withdrawn
        self.assertRedirects(
            home_page,
            "/",
            status_code=302,
            target_status_code=200,
            fetch_redirect_response=True,
        )
        response = self.client.get("/get-domain-requests-json/")
        self.assertContains(response, "Withdrawn")

    @less_console_noise_decorator
    @override_flag("organization_feature", active=True)
    def test_domain_request_withdraw_portfolio_redirects_correctly(self):
        """Tests that the withdraw button on portfolio redirects to the portfolio domain requests page"""
        portfolio, _ = Portfolio.objects.get_or_create(creator=self.user, organization_name="Test Portfolio")
        UserPortfolioPermission.objects.get_or_create(
            user=self.user, portfolio=portfolio, roles=[UserPortfolioRoleChoices.ORGANIZATION_ADMIN]
        )
        domain_request = completed_domain_request(status=DomainRequest.DomainRequestStatus.SUBMITTED, user=self.user)
        domain_request.save()

        detail_page = self.app.get(f"/domain-request/{domain_request.id}")
        self.assertContains(detail_page, "city.gov")
        self.assertContains(detail_page, "city1.gov")
        self.assertContains(detail_page, "Status:")
        # click the "Withdraw request" button
        mock_client = MockSESClient()
        with boto3_mocking.clients.handler_for("sesv2", mock_client):
            with less_console_noise():
                withdraw_page = detail_page.click("Withdraw request")
                self.assertContains(withdraw_page, "Withdraw request for")
                home_page = withdraw_page.click("Withdraw request")

        # Assert that it redirects to the portfolio requests page and the status has been updated to withdrawn
        self.assertEqual(home_page.status_code, 302)
        self.assertEqual(home_page.location, reverse("domain-requests"))

        response = self.client.get("/get-domain-requests-json/")
        self.assertContains(response, "Withdrawn")

    @less_console_noise_decorator
    def test_domain_request_withdraw_no_permissions(self):
        """Can't withdraw domain requests as a restricted user."""
        self.user.status = User.RESTRICTED
        self.user.save()
        domain_request = completed_domain_request(status=DomainRequest.DomainRequestStatus.SUBMITTED, user=self.user)
        domain_request.save()

        detail_page = self.app.get(f"/domain-request/{domain_request.id}")
        self.assertContains(detail_page, "city.gov")
        self.assertContains(detail_page, "city1.gov")
        self.assertContains(detail_page, "Chief Tester")
        self.assertContains(detail_page, "testy@town.com")
        self.assertContains(detail_page, "Status:")
        # Restricted user trying to withdraw results in 403 error
        with less_console_noise():
            for url_name in [
                "domain-request-withdraw-confirmation",
                "domain-request-withdrawn",
            ]:
                with self.subTest(url_name=url_name):
                    page = self.client.get(reverse(url_name, kwargs={"pk": domain_request.pk}))
                    self.assertEqual(page.status_code, 403)

    @less_console_noise_decorator
    def test_domain_request_status_no_permissions(self):
        """Can't access domain requests without being the creator."""
        domain_request = completed_domain_request(status=DomainRequest.DomainRequestStatus.SUBMITTED, user=self.user)
        other_user = User()
        other_user.save()
        domain_request.creator = other_user
        domain_request.save()

        # PermissionDeniedErrors make lots of noise in test output
        with less_console_noise():
            for url_name in [
                "domain-request-status",
                "domain-request-withdraw-confirmation",
                "domain-request-withdrawn",
            ]:
                with self.subTest(url_name=url_name):
                    page = self.client.get(reverse(url_name, kwargs={"pk": domain_request.pk}))
                    self.assertEqual(page.status_code, 403)

    @less_console_noise_decorator
    def test_approved_domain_request_not_in_active_requests(self):
        """An approved domain request is not shown in the Active
        Requests table on home.html."""
        domain_request = completed_domain_request(status=DomainRequest.DomainRequestStatus.APPROVED, user=self.user)
        domain_request.save()

        home_page = self.app.get("/")
        # This works in our test environment because creating
        # an approved domain request here does not generate a
        # domain object, so we do not expect to see 'city.gov'
        # in either the Domains or Requests tables.
        self.assertNotContains(home_page, "city.gov")


class TestDomainRequestWizard(TestWithUser, WebTest):
    def setUp(self):
        super().setUp()
        self.app.set_user(self.user.username)
        self.wizard = DomainRequestWizard()
        # Mock the request object, its user, and session attributes appropriately
        self.wizard.request = Mock(user=self.user, session={})

    def tearDown(self):
        super().tearDown()
        DomainRequest.objects.all().delete()
        DomainInformation.objects.all().delete()

    @less_console_noise_decorator
    def test_breadcrumb_navigation(self):
        """
        Tests the breadcrumb navigation behavior in domain request wizard.
        Ensures that:
        - Breadcrumb shows correct text based on portfolio flag
        - Links point to correct destinations
        - Back button appears on appropriate steps
        - Back button is not present on first step
        """
        # Create initial domain request
        domain_request = completed_domain_request(
            status=DomainRequest.DomainRequestStatus.STARTED,
            user=self.user,
        )

        # Test without portfolio flag
        start_page = self.app.get(f"/domain-request/{domain_request.id}/edit/").follow()
        session_id = self.app.cookies[settings.SESSION_COOKIE_NAME]
        self.app.set_cookie(settings.SESSION_COOKIE_NAME, session_id)

        # Check initial breadcrumb state.
        # Ensure that the request name is shown if it exists, otherwise just show new domain request.
        self.assertContains(start_page, '<ol class="usa-breadcrumb__list">')
        self.assertContains(start_page, "city.gov")
        self.assertContains(start_page, 'href="/"')
        self.assertContains(start_page, "Manage your domains")
        self.assertNotContains(start_page, "Previous step")

        # Move to next step
        form = start_page.forms[0]
        next_page = form.submit().follow()
        self.app.set_cookie(settings.SESSION_COOKIE_NAME, session_id)

        # Verify that the back button appears
        self.assertContains(next_page, "Previous step")
        self.assertContains(next_page, "#arrow_back")

        # Test with portfolio flag
        with override_flag("organization_feature", active=True), override_flag("organization_requests", active=True):
            portfolio = Portfolio.objects.create(
                creator=self.user,
                organization_name="test portfolio",
            )
            permission = UserPortfolioPermission.objects.create(
                user=self.user,
                portfolio=portfolio,
                roles=[UserPortfolioRoleChoices.ORGANIZATION_ADMIN],
            )

            # Check portfolio-specific breadcrumb
            portfolio_page = self.app.get(f"/domain-request/{domain_request.id}/edit/").follow()
            self.app.set_cookie(settings.SESSION_COOKIE_NAME, session_id)

            self.assertContains(portfolio_page, "Domain requests")

            # Clean up portfolio
            permission.delete()
            portfolio.delete()

        # Clean up
        domain_request.delete()

    @less_console_noise_decorator
    def test_unlocked_steps_empty_domain_request(self):
        """Test when all fields in the domain request are empty."""
        unlocked_steps = self.wizard.db_check_for_unlocking_steps()
        expected_dict = []
        self.assertEqual(unlocked_steps, expected_dict)

    @less_console_noise_decorator
    def test_unlocked_steps_full_domain_request(self):
        """Test when all fields in the domain request are filled."""

        domain_request = completed_domain_request(status=DomainRequest.DomainRequestStatus.STARTED, user=self.user)
        domain_request.anything_else = False
        domain_request.has_anything_else_text = False
        domain_request.save()

        response = self.app.get(f"/domain-request/{domain_request.id}/edit/")
        # django-webtest does not handle cookie-based sessions well because it keeps
        # resetting the session key on each new request, thus destroying the concept
        # of a "session". We are going to do it manually, saving the session ID here
        # and then setting the cookie on each request.
        session_id = self.app.cookies[settings.SESSION_COOKIE_NAME]
        self.app.set_cookie(settings.SESSION_COOKIE_NAME, session_id)

        # Check if the response is a redirect
        if response.status_code == 302:
            # Follow the redirect manually
            try:
                detail_page = response.follow()

                self.wizard.get_context_data()
            except Exception as err:
                # Handle any potential errors while following the redirect
                self.fail(f"Error following the redirect {err}")

            # Now 'detail_page' contains the response after following the redirect
            self.assertEqual(detail_page.status_code, 200)

            # 10 unlocked steps, one active step, the review step will have link_usa but not check_circle
            self.assertContains(detail_page, "#check_circle", count=9)
            # Type of organization
            self.assertContains(detail_page, "usa-current", count=2)
            self.assertContains(detail_page, "link_usa-checked", count=10)

        else:
            self.fail(f"Expected a redirect, but got a different response: {response}")

    @less_console_noise_decorator
    def test_unlocked_steps_partial_domain_request(self):
        """Test when some fields in the domain request are filled."""

        # Create the site and contacts to delete (orphaned)
        contact = Contact.objects.create(
            first_name="Henry",
            last_name="Mcfakerson",
        )
        # Create two non-orphaned contacts
        contact_2 = Contact.objects.create(
            first_name="Saturn",
            last_name="Mars",
        )

        # Attach a user object to a contact (should not be deleted)
        contact_user, _ = Contact.objects.get_or_create(
            first_name="Hank",
            last_name="McFakey",
        )

        site = DraftDomain.objects.create(name="igorville.gov")
        domain_request = DomainRequest.objects.create(
            creator=self.user,
            requested_domain=site,
            status=DomainRequest.DomainRequestStatus.WITHDRAWN,
            senior_official=contact,
        )
        domain_request.other_contacts.set([contact_2])

        response = self.app.get(f"/domain-request/{domain_request.id}/edit/")
        # django-webtest does not handle cookie-based sessions well because it keeps
        # resetting the session key on each new request, thus destroying the concept
        # of a "session". We are going to do it manually, saving the session ID here
        # and then setting the cookie on each request.
        session_id = self.app.cookies[settings.SESSION_COOKIE_NAME]
        self.app.set_cookie(settings.SESSION_COOKIE_NAME, session_id)

        # Check if the response is a redirect
        if response.status_code == 302:
            # Follow the redirect manually
            try:
                detail_page = response.follow()

                self.wizard.get_context_data()
            except Exception as err:
                # Handle any potential errors while following the redirect
                self.fail(f"Error following the redirect {err}")

            # Now 'detail_page' contains the response after following the redirect
            self.assertEqual(detail_page.status_code, 200)

            # 5 unlocked steps (so, domain, other contacts, and current sites
            # which unlocks if domain exists), one active step, the review step is locked
            self.assertContains(detail_page, "#check_circle", count=4)
            # Type of organization
            self.assertContains(detail_page, "usa-current", count=2)
            self.assertContains(detail_page, "link_usa-checked", count=4)

        else:
            self.fail(f"Expected a redirect, but got a different response: {response}")

    @less_console_noise_decorator
    @override_flag("organization_feature", active=True)
    @override_flag("organization_requests", active=True)
    def test_wizard_steps_portfolio(self):
        """
        Tests the behavior of the domain request wizard for portfolios.
        Ensures that:
        - The user can access the organization page.
        - The expected number of steps are locked/unlocked (implicit test for expected steps).
        - The user lands on the "Requesting entity" page
        - The user does not see the Domain and Domain requests buttons
        """

        # This should unlock 4 steps by default.
        # Purpose, .gov domain, current websites, and requirements for operating
        domain_request = completed_domain_request(
            status=DomainRequest.DomainRequestStatus.STARTED,
            user=self.user,
        )
        domain_request.anything_else = None
        domain_request.save()

        federal_agency = FederalAgency.objects.get(agency="Non-Federal Agency")
        # Add a portfolio
        portfolio = Portfolio.objects.create(
            creator=self.user,
            organization_name="test portfolio",
            federal_agency=federal_agency,
        )

        user_portfolio_permission = UserPortfolioPermission.objects.create(
            user=self.user,
            portfolio=portfolio,
            roles=[UserPortfolioRoleChoices.ORGANIZATION_ADMIN],
        )

        response = self.app.get(f"/domain-request/{domain_request.id}/edit/")
        # django-webtest does not handle cookie-based sessions well because it keeps
        # resetting the session key on each new request, thus destroying the concept
        # of a "session". We are going to do it manually, saving the session ID here
        # and then setting the cookie on each request.
        session_id = self.app.cookies[settings.SESSION_COOKIE_NAME]
        self.app.set_cookie(settings.SESSION_COOKIE_NAME, session_id)

        # Check if the response is a redirect
        if response.status_code == 302:
            # Follow the redirect manually
            try:
                detail_page = response.follow()

                self.wizard.get_context_data()
            except Exception as err:
                # Handle any potential errors while following the redirect
                self.fail(f"Error following the redirect {err}")

            # Now 'detail_page' contains the response after following the redirect
            self.assertEqual(detail_page.status_code, 200)

            # Assert that we're on the organization page
            self.assertContains(detail_page, portfolio.organization_name)

            # We should only see one unlocked step
            self.assertContains(detail_page, "#check_circle", count=4)

            # One pages should still be locked (additional details)
            self.assertContains(detail_page, "#lock", 1)

            # The current option should be selected
            self.assertContains(detail_page, "usa-current", count=2)

            # We default to the requesting entity page
            expected_url = reverse("domain-request:portfolio_requesting_entity", kwargs={"id": domain_request.id})
            # This returns the entire url, thus "in"
            self.assertIn(expected_url, detail_page.request.url)
<<<<<<< HEAD
=======

            # We shouldn't show the "domains" and "domain requests" buttons
            # on this page.
            self.assertNotContains(detail_page, "Domains")
            self.assertNotContains(detail_page, "<span>Domain requests")
>>>>>>> a872893d
        else:
            self.fail(f"Expected a redirect, but got a different response: {response}")

        # Data cleanup
        # test deployment
        user_portfolio_permission.delete()
        portfolio.delete()
        federal_agency.delete()
        domain_request.delete()


class TestPortfolioDomainRequestViewonly(TestWithUser, WebTest):

    # Doesn't work with CSRF checking
    # hypothesis is that CSRF_USE_SESSIONS is incompatible with WebTest
    csrf_checks = False

    def setUp(self):
        super().setUp()
        self.federal_agency, _ = FederalAgency.objects.get_or_create(agency="General Services Administration")
        self.app.set_user(self.user.username)
        self.TITLES = DomainRequestWizard.REGULAR_TITLES

    def tearDown(self):
        super().tearDown()
        DomainRequest.objects.all().delete()
        DomainInformation.objects.all().delete()
        self.federal_agency.delete()

    @less_console_noise_decorator
    @override_flag("organization_feature", active=True)
    def test_domain_request_viewonly_displays_correct_fields(self):
        """Tests that the viewonly page displays different fields"""
        portfolio, _ = Portfolio.objects.get_or_create(creator=self.user, organization_name="Test Portfolio")
        UserPortfolioPermission.objects.get_or_create(
            user=self.user, portfolio=portfolio, roles=[UserPortfolioRoleChoices.ORGANIZATION_ADMIN]
        )
        dummy_user, _ = User.objects.get_or_create(username="testusername123456")
        domain_request = completed_domain_request(status=DomainRequest.DomainRequestStatus.SUBMITTED, user=dummy_user)
        domain_request.save()

        detail_page = self.app.get(f"/domain-request/viewonly/{domain_request.id}")
        self.assertContains(detail_page, "Requesting entity")
        self.assertNotContains(detail_page, "Type of organization")
        self.assertContains(detail_page, "city.gov")
        self.assertContains(detail_page, "Status:")<|MERGE_RESOLUTION|>--- conflicted
+++ resolved
@@ -3205,14 +3205,11 @@
             expected_url = reverse("domain-request:portfolio_requesting_entity", kwargs={"id": domain_request.id})
             # This returns the entire url, thus "in"
             self.assertIn(expected_url, detail_page.request.url)
-<<<<<<< HEAD
-=======
 
             # We shouldn't show the "domains" and "domain requests" buttons
             # on this page.
             self.assertNotContains(detail_page, "Domains")
             self.assertNotContains(detail_page, "<span>Domain requests")
->>>>>>> a872893d
         else:
             self.fail(f"Expected a redirect, but got a different response: {response}")
 
