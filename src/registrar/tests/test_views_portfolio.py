--- conflicted
+++ resolved
@@ -537,7 +537,6 @@
 
     @less_console_noise_decorator
     @override_flag("organization_feature", active=True)
-<<<<<<< HEAD
     def test_widescreen_css(self):
         """Tests if class modifiers for widescreen mode are appropriately loaded into the DOM"""
 
@@ -557,7 +556,9 @@
 
         # Test for widescreen modifier
         self.assertContains(response, "--widescreen")
-=======
+
+    @less_console_noise_decorator
+    @override_flag("organization_feature", active=True)
     @override_flag("organization_requests", active=False)
     def test_organization_requests_waffle_flag_off_hides_nav_link_and_restricts_permission(self):
         """Setting the organization_requests waffle off hides the nav link and restricts access to the requests page"""
@@ -650,5 +651,4 @@
         home = self.app.get(reverse("home")).follow()
 
         self.assertContains(home, "Hotel California")
-        self.assertContains(home, "Members")
->>>>>>> 67a81b53
+        self.assertContains(home, "Members")