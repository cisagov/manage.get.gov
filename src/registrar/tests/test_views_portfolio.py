from django.urls import reverse
from api.tests.common import less_console_noise_decorator
from registrar.config import settings
from registrar.models import Portfolio, SeniorOfficial
from django_webtest import WebTest  # type: ignore
from registrar.models import (
    DomainRequest,
    Domain,
    DomainInformation,
    UserDomainRole,
    User,
)
from registrar.models.user_portfolio_permission import UserPortfolioPermission
from registrar.models.utility.portfolio_helper import UserPortfolioPermissionChoices, UserPortfolioRoleChoices
from .common import create_test_user
from waffle.testutils import override_flag
from django.contrib.sessions.middleware import SessionMiddleware

import logging

logger = logging.getLogger(__name__)


class TestPortfolio(WebTest):
    def setUp(self):
        super().setUp()
        self.user = create_test_user()
        self.domain, _ = Domain.objects.get_or_create(name="igorville.gov")
        self.portfolio, _ = Portfolio.objects.get_or_create(creator=self.user, organization_name="Hotel California")
        self.role, _ = UserDomainRole.objects.get_or_create(
            user=self.user, domain=self.domain, role=UserDomainRole.Roles.MANAGER
        )

    def tearDown(self):
        UserPortfolioPermission.objects.all().delete()
        Portfolio.objects.all().delete()
        UserDomainRole.objects.all().delete()
        DomainRequest.objects.all().delete()
        DomainInformation.objects.all().delete()
        Domain.objects.all().delete()
        User.objects.all().delete()
        super().tearDown()

    @less_console_noise_decorator
    @override_flag("organization_feature", active=True)
    def test_portfolio_senior_official(self):
        """Tests that the senior official page on portfolio contains the content we expect"""
        self.app.set_user(self.user.username)

        so = SeniorOfficial.objects.create(
            first_name="Saturn", last_name="Enceladus", title="Planet/Moon", email="spacedivision@igorville.com"
        )

        self.portfolio.senior_official = so
        self.portfolio.save()
        self.portfolio.refresh_from_db()

        portfolio_permission, _ = UserPortfolioPermission.objects.get_or_create(
            user=self.user,
            portfolio=self.portfolio,
            additional_permissions=[UserPortfolioPermissionChoices.VIEW_PORTFOLIO],
        )

        so_portfolio_page = self.app.get(reverse("senior-official"))
        # Assert that we're on the right page
        self.assertContains(so_portfolio_page, "Senior official")
        self.assertContains(so_portfolio_page, "Saturn Enceladus")
        self.assertContains(so_portfolio_page, "Planet/Moon")
        self.assertContains(so_portfolio_page, "spacedivision@igorville.com")
        self.assertNotContains(so_portfolio_page, "Save")

        self.portfolio.delete()
        so.delete()

    @less_console_noise_decorator
    def test_middleware_does_not_redirect_if_no_permission(self):
        """Test that user with no portfolio permission is not redirected when attempting to access home"""
        self.app.set_user(self.user.username)
        portfolio_permission, _ = UserPortfolioPermission.objects.get_or_create(
            user=self.user, portfolio=self.portfolio, additional_permissions=[]
        )
        self.user.portfolio = self.portfolio
        self.user.save()
        self.user.refresh_from_db()
        with override_flag("organization_feature", active=True):
            # This will redirect the user to the portfolio page.
            # Follow implicity checks if our redirect is working.
            portfolio_page = self.app.get(reverse("home"))
            # Assert that we're on the right page
            self.assertNotContains(portfolio_page, self.portfolio.organization_name)

    @less_console_noise_decorator
    def test_middleware_does_not_redirect_if_no_portfolio(self):
        """Test that user with no assigned portfolio is not redirected when attempting to access home"""
        self.app.set_user(self.user.username)
        with override_flag("organization_feature", active=True):
            # This will redirect the user to the portfolio page.
            # Follow implicity checks if our redirect is working.
            portfolio_page = self.app.get(reverse("home"))
            # Assert that we're on the right page
            self.assertNotContains(portfolio_page, self.portfolio.organization_name)

    @less_console_noise_decorator
    def test_middleware_redirects_to_portfolio_no_domains_page(self):
        """Test that user with a portfolio and VIEW_PORTFOLIO is redirected to the no domains page"""
        self.app.set_user(self.user.username)
        UserPortfolioPermission.objects.get_or_create(
            user=self.user,
            portfolio=self.portfolio,
            additional_permissions=[UserPortfolioPermissionChoices.VIEW_PORTFOLIO],
        )
        with override_flag("organization_feature", active=True):
            # This will redirect the user to the portfolio page.
            # Follow implicity checks if our redirect is working.
            portfolio_page = self.app.get(reverse("home")).follow()
            # Assert that we're on the right page
            self.assertContains(portfolio_page, self.portfolio.organization_name)
            self.assertContains(portfolio_page, '<h1 id="domains-header">Domains</h1>')
            self.assertContains(portfolio_page, "You aren’t managing any domains")

    @less_console_noise_decorator
    def test_middleware_redirects_to_portfolio_domains_page(self):
        """Test that user with a portfolio, VIEW_PORTFOLIO, VIEW_ALL_DOMAINS
        is redirected to portfolio domains page"""
        self.app.set_user(self.user.username)
        UserPortfolioPermission.objects.get_or_create(
            user=self.user,
            portfolio=self.portfolio,
            additional_permissions=[
                UserPortfolioPermissionChoices.VIEW_PORTFOLIO,
                UserPortfolioPermissionChoices.VIEW_ALL_DOMAINS,
            ],
        )
        with override_flag("organization_feature", active=True):
            # This will redirect the user to the portfolio page.
            # Follow implicity checks if our redirect is working.
            portfolio_page = self.app.get(reverse("home")).follow()
            # Assert that we're on the right page
            self.assertContains(portfolio_page, self.portfolio.organization_name)
            self.assertNotContains(portfolio_page, "<h1>Organization</h1>")
            self.assertContains(portfolio_page, '<h1 id="domains-header">Domains</h1>')

    @less_console_noise_decorator
    def test_portfolio_domains_page_403_when_user_not_have_permission(self):
        """Test that user without proper permission is denied access to portfolio domain view"""
        self.app.set_user(self.user.username)
        UserPortfolioPermission.objects.get_or_create(
            user=self.user, portfolio=self.portfolio, additional_permissions=[]
        )
        with override_flag("organization_feature", active=True):
            # This will redirect the user to the portfolio page.
            # Follow implicity checks if our redirect is working.
            response = self.app.get(reverse("domains"), status=403)
            # Assert the response is a 403 Forbidden
            self.assertEqual(response.status_code, 403)

    @less_console_noise_decorator
    def test_portfolio_domain_requests_page_403_when_user_not_have_permission(self):
        """Test that user without proper permission is denied access to portfolio domain view"""
        self.app.set_user(self.user.username)
        UserPortfolioPermission.objects.get_or_create(
            user=self.user, portfolio=self.portfolio, additional_permissions=[]
        )
        with override_flag("organization_feature", active=True):
            # This will redirect the user to the portfolio page.
            # Follow implicity checks if our redirect is working.
            response = self.app.get(reverse("domain-requests"), status=403)
            # Assert the response is a 403 Forbidden
            self.assertEqual(response.status_code, 403)

    @less_console_noise_decorator
    def test_portfolio_organization_page_403_when_user_not_have_permission(self):
        """Test that user without proper permission is not allowed access to portfolio organization page"""
        self.app.set_user(self.user.username)
        portfolio_permission, _ = UserPortfolioPermission.objects.get_or_create(
            user=self.user, portfolio=self.portfolio, additional_permissions=[]
        )
        with override_flag("organization_feature", active=True):
            # This will redirect the user to the portfolio page.
            # Follow implicity checks if our redirect is working.
            response = self.app.get(reverse("organization"), status=403)
            # Assert the response is a 403 Forbidden
            self.assertEqual(response.status_code, 403)

    @less_console_noise_decorator
    def test_portfolio_organization_page_read_only(self):
        """Test that user with a portfolio can access the portfolio organization page, read only"""
        self.app.set_user(self.user.username)
        portfolio_permission, _ = UserPortfolioPermission.objects.get_or_create(
            user=self.user,
            portfolio=self.portfolio,
            additional_permissions=[UserPortfolioPermissionChoices.VIEW_PORTFOLIO],
        )
        self.portfolio.city = "Los Angeles"
        self.portfolio.save()
        with override_flag("organization_feature", active=True):
            response = self.app.get(reverse("organization"))
            # Assert the response is a 200
            self.assertEqual(response.status_code, 200)
            # The label for Federal agency will always be a h4
            self.assertContains(response, '<h4 class="read-only-label">Federal agency</h4>')
            # The read only label for city will be a h4
            self.assertContains(response, '<h4 class="read-only-label">City</h4>')
            self.assertNotContains(response, 'for="id_city"')
            self.assertContains(response, '<p class="read-only-value">Los Angeles</p>')

    @less_console_noise_decorator
    def test_portfolio_organization_page_edit_access(self):
        """Test that user with a portfolio can access the portfolio organization page, read only"""
        self.app.set_user(self.user.username)
        portfolio_permission, _ = UserPortfolioPermission.objects.get_or_create(
            user=self.user,
            portfolio=self.portfolio,
            additional_permissions=[
                UserPortfolioPermissionChoices.VIEW_PORTFOLIO,
                UserPortfolioPermissionChoices.EDIT_PORTFOLIO,
            ],
        )
        self.portfolio.city = "Los Angeles"
        self.portfolio.save()
        with override_flag("organization_feature", active=True):
            response = self.app.get(reverse("organization"))
            # Assert the response is a 200
            self.assertEqual(response.status_code, 200)
            # The label for Federal agency will always be a h4
            self.assertContains(response, '<h4 class="read-only-label">Federal agency</h4>')
            # The read only label for city will be a h4
            self.assertNotContains(response, '<h4 class="read-only-label">City</h4>')
            self.assertNotContains(response, '<p class="read-only-value">Los Angeles</p>>')
            self.assertContains(response, 'for="id_city"')

    @less_console_noise_decorator
    def test_accessible_pages_when_user_does_not_have_permission(self):
        """Tests which pages are accessible when user does not have portfolio permissions"""
        self.app.set_user(self.user.username)
        portfolio_additional_permissions = [
            UserPortfolioPermissionChoices.VIEW_PORTFOLIO,
            UserPortfolioPermissionChoices.VIEW_ALL_DOMAINS,
            UserPortfolioPermissionChoices.VIEW_ALL_REQUESTS,
        ]
        portfolio_permission, _ = UserPortfolioPermission.objects.get_or_create(
            user=self.user, portfolio=self.portfolio, additional_permissions=portfolio_additional_permissions
        )
        with override_flag("organization_feature", active=True):
            # This will redirect the user to the portfolio page.
            # Follow implicity checks if our redirect is working.
            portfolio_page = self.app.get(reverse("home")).follow()
            # Assert that we're on the right page
            self.assertContains(portfolio_page, self.portfolio.organization_name)
            self.assertNotContains(portfolio_page, "<h1>Organization</h1>")
            self.assertContains(portfolio_page, '<h1 id="domains-header">Domains</h1>')
            self.assertContains(portfolio_page, reverse("domains"))
            self.assertContains(portfolio_page, reverse("domain-requests"))

            # removing non-basic portfolio perms, which should remove domains
            # and domain requests from nav
            portfolio_permission.additional_permissions = [UserPortfolioPermissionChoices.VIEW_PORTFOLIO]
            portfolio_permission.save()
            portfolio_permission.refresh_from_db()

            # Members should be redirected to the readonly domains page
            portfolio_page = self.app.get(reverse("home")).follow()

            self.assertContains(portfolio_page, self.portfolio.organization_name)
            self.assertNotContains(portfolio_page, "<h1>Organization</h1>")
            self.assertContains(portfolio_page, '<h1 id="domains-header">Domains</h1>')
            self.assertContains(portfolio_page, "You aren’t managing any domains")
            self.assertNotContains(portfolio_page, reverse("domains"))
            self.assertNotContains(portfolio_page, reverse("domain-requests"))

            # The organization page should still be accessible
            org_page = self.app.get(reverse("organization"))
            self.assertContains(org_page, self.portfolio.organization_name)
            self.assertContains(org_page, "<h1>Organization</h1>")

            # Both domain pages should not be accessible
            domain_page = self.app.get(reverse("domains"), expect_errors=True)
            self.assertEquals(domain_page.status_code, 403)
            domain_request_page = self.app.get(reverse("domain-requests"), expect_errors=True)
            self.assertEquals(domain_request_page.status_code, 403)

    @less_console_noise_decorator
    def test_accessible_pages_when_user_does_not_have_role(self):
        """Test that admin / memmber roles are associated with the right access"""
        self.app.set_user(self.user.username)
        portfolio_roles = [UserPortfolioRoleChoices.ORGANIZATION_ADMIN]
        portfolio_permission, _ = UserPortfolioPermission.objects.get_or_create(
            user=self.user, portfolio=self.portfolio, roles=portfolio_roles
        )
        with override_flag("organization_feature", active=True):
            # This will redirect the user to the portfolio page.
            # Follow implicity checks if our redirect is working.
            portfolio_page = self.app.get(reverse("home")).follow()
            # Assert that we're on the right page
            self.assertContains(portfolio_page, self.portfolio.organization_name)
            self.assertNotContains(portfolio_page, "<h1>Organization</h1>")
            self.assertContains(portfolio_page, '<h1 id="domains-header">Domains</h1>')
            self.assertContains(portfolio_page, reverse("domains"))
            self.assertContains(portfolio_page, reverse("domain-requests"))

            # removing non-basic portfolio role, which should remove domains
            # and domain requests from nav
            portfolio_permission.roles = [UserPortfolioRoleChoices.ORGANIZATION_MEMBER]
            portfolio_permission.save()
            portfolio_permission.refresh_from_db()

            # Members should be redirected to the readonly domains page
            portfolio_page = self.app.get(reverse("home")).follow()

            self.assertContains(portfolio_page, self.portfolio.organization_name)
            self.assertNotContains(portfolio_page, "<h1>Organization</h1>")
            self.assertContains(portfolio_page, '<h1 id="domains-header">Domains</h1>')
            self.assertContains(portfolio_page, "You aren’t managing any domains")
            self.assertNotContains(portfolio_page, reverse("domains"))
            self.assertNotContains(portfolio_page, reverse("domain-requests"))

            # The organization page should still be accessible
            org_page = self.app.get(reverse("organization"))
            self.assertContains(org_page, self.portfolio.organization_name)
            self.assertContains(org_page, "<h1>Organization</h1>")

            # Both domain pages should not be accessible
            domain_page = self.app.get(reverse("domains"), expect_errors=True)
            self.assertEquals(domain_page.status_code, 403)
            domain_request_page = self.app.get(reverse("domain-requests"), expect_errors=True)
            self.assertEquals(domain_request_page.status_code, 403)

    @less_console_noise_decorator
    def test_portfolio_org_name(self):
        """Can load portfolio's org name page."""
        with override_flag("organization_feature", active=True):
            self.app.set_user(self.user.username)
            portfolio_additional_permissions = [
                UserPortfolioPermissionChoices.VIEW_PORTFOLIO,
                UserPortfolioPermissionChoices.EDIT_PORTFOLIO,
            ]
            portfolio_permission, _ = UserPortfolioPermission.objects.get_or_create(
                user=self.user, portfolio=self.portfolio, additional_permissions=portfolio_additional_permissions
            )
            page = self.app.get(reverse("organization"))
            self.assertContains(
                page, "The name of your federal agency will be publicly listed as the domain registrant."
            )

    @less_console_noise_decorator
    def test_domain_org_name_address_content(self):
        """Org name and address information appears on the page."""
        with override_flag("organization_feature", active=True):
            self.app.set_user(self.user.username)
            portfolio_additional_permissions = [
                UserPortfolioPermissionChoices.VIEW_PORTFOLIO,
                UserPortfolioPermissionChoices.EDIT_PORTFOLIO,
            ]
            portfolio_permission, _ = UserPortfolioPermission.objects.get_or_create(
                user=self.user, portfolio=self.portfolio, additional_permissions=portfolio_additional_permissions
            )

            self.portfolio.organization_name = "Hotel California"
            self.portfolio.save()
            page = self.app.get(reverse("organization"))
            # Once in the sidenav, once in the main nav
            self.assertContains(page, "Hotel California", count=2)
            self.assertContains(page, "Non-Federal Agency")

    @less_console_noise_decorator
    def test_domain_org_name_address_form(self):
        """Submitting changes works on the org name address page."""
        with override_flag("organization_feature", active=True):
            self.app.set_user(self.user.username)
            portfolio_additional_permissions = [
                UserPortfolioPermissionChoices.VIEW_PORTFOLIO,
                UserPortfolioPermissionChoices.EDIT_PORTFOLIO,
            ]
            portfolio_permission, _ = UserPortfolioPermission.objects.get_or_create(
                user=self.user, portfolio=self.portfolio, additional_permissions=portfolio_additional_permissions
            )

            self.portfolio.address_line1 = "1600 Penn Ave"
            self.portfolio.save()
            portfolio_org_name_page = self.app.get(reverse("organization"))
            session_id = self.app.cookies[settings.SESSION_COOKIE_NAME]

            portfolio_org_name_page.form["address_line1"] = "6 Downing st"
            portfolio_org_name_page.form["city"] = "London"

            self.app.set_cookie(settings.SESSION_COOKIE_NAME, session_id)
            success_result_page = portfolio_org_name_page.form.submit()
            self.assertEqual(success_result_page.status_code, 200)

            self.assertContains(success_result_page, "6 Downing st")
            self.assertContains(success_result_page, "London")

    @less_console_noise_decorator
<<<<<<< HEAD
    def test_portfolio_in_session_when_organization_feature_active(self):
        """When organization_feature flag is true and user has a portfolio,
        the portfolio should be set in session."""
        self.client.force_login(self.user)
        portfolio_roles = [UserPortfolioRoleChoices.ORGANIZATION_ADMIN]
        UserPortfolioPermission.objects.get_or_create(
            user=self.user, portfolio=self.portfolio, roles=portfolio_roles
        )
        with override_flag("organization_feature", active=True):
            response = self.client.get(reverse("home"))
            # Ensure that middleware processes the session
            session_middleware = SessionMiddleware(lambda request: None)
            session_middleware.process_request(response.wsgi_request)
            response.wsgi_request.session.save()
            # Access the session via the request
            session = response.wsgi_request.session
            # Check if the 'portfolio' session variable exists
            assert 'portfolio' in session, "Portfolio session variable should exist."
            # Check the value of the 'portfolio' session variable
            assert session['portfolio'] == self.portfolio, "Portfolio session variable has the wrong value."

    @less_console_noise_decorator
    def test_portfolio_in_session_is_none_when_organization_feature_inactive(self):
        """When organization_feature flag is false and user has a portfolio,
        the portfolio should be set to None in session.
        This test also satisfies the conidition when multiple_portfolios flag
        is false and user has a portfolio, so won't add a redundant test for that."""
        self.client.force_login(self.user)
        portfolio_roles = [UserPortfolioRoleChoices.ORGANIZATION_ADMIN]
        UserPortfolioPermission.objects.get_or_create(
            user=self.user, portfolio=self.portfolio, roles=portfolio_roles
        )
        response = self.client.get(reverse("home"))
        # Ensure that middleware processes the session
        session_middleware = SessionMiddleware(lambda request: None)
        session_middleware.process_request(response.wsgi_request)
        response.wsgi_request.session.save()
        # Access the session via the request
        session = response.wsgi_request.session
        # Check if the 'portfolio' session variable exists
        assert 'portfolio' in session, "Portfolio session variable should exist."
        # Check the value of the 'portfolio' session variable
        self.assertIsNone(session['portfolio'])

    @less_console_noise_decorator
    def test_portfolio_in_session_is_none_when_organization_feature_active_and_no_portfolio(self):
        """When organization_feature flag is true and user does not have a portfolio,
        the portfolio should be set to None in session."""
        self.client.force_login(self.user)
        with override_flag("organization_feature", active=True):
            response = self.client.get(reverse("home"))
            # Ensure that middleware processes the session
            session_middleware = SessionMiddleware(lambda request: None)
            session_middleware.process_request(response.wsgi_request)
            response.wsgi_request.session.save()
            # Access the session via the request
            session = response.wsgi_request.session
            # Check if the 'portfolio' session variable exists
            assert 'portfolio' in session, "Portfolio session variable should exist."
            # Check the value of the 'portfolio' session variable
            self.assertIsNone(session['portfolio'])
    
    @less_console_noise_decorator
    def test_portfolio_in_session_when_multiple_portfolios_active(self):
        """When multiple_portfolios flag is true and user has a portfolio,
        the portfolio should be set in session."""
        self.client.force_login(self.user)
        portfolio_roles = [UserPortfolioRoleChoices.ORGANIZATION_ADMIN]
        UserPortfolioPermission.objects.get_or_create(
            user=self.user, portfolio=self.portfolio, roles=portfolio_roles
        )
        with override_flag("organization_feature", active=True), override_flag("multiple_portfolios", active=True):
            response = self.client.get(reverse("home"))
            # Ensure that middleware processes the session
            session_middleware = SessionMiddleware(lambda request: None)
            session_middleware.process_request(response.wsgi_request)
            response.wsgi_request.session.save()
            # Access the session via the request
            session = response.wsgi_request.session
            # Check if the 'portfolio' session variable exists
            assert 'portfolio' in session, "Portfolio session variable should exist."
            # Check the value of the 'portfolio' session variable
            assert session['portfolio'] == self.portfolio, "Portfolio session variable has the wrong value."

    @less_console_noise_decorator
    def test_portfolio_in_session_is_none_when_multiple_portfolios_active_and_no_portfolio(self):
        """When multiple_portfolios flag is true and user does not have a portfolio,
        the portfolio should be set to None in session."""
        self.client.force_login(self.user)
        with override_flag("multiple_portfolios", active=True):
            response = self.client.get(reverse("home"))
            # Ensure that middleware processes the session
            session_middleware = SessionMiddleware(lambda request: None)
            session_middleware.process_request(response.wsgi_request)
            response.wsgi_request.session.save()
            # Access the session via the request
            session = response.wsgi_request.session
            # Check if the 'portfolio' session variable exists
            assert 'portfolio' in session, "Portfolio session variable should exist."
            # Check the value of the 'portfolio' session variable
            self.assertIsNone(session['portfolio'])
=======
    @override_flag("organization_feature", active=True)
    def test_org_member_can_only_see_domains_with_appropriate_permissions(self):
        """A user with the role organization_member should not have access to the domains page
        if they do not have the right permissions.
        """

        # A default organization member should not be able to see any domains
        self.app.set_user(self.user.username)
        self.user.portfolio = self.portfolio
        self.user.portfolio_roles = [UserPortfolioRoleChoices.ORGANIZATION_MEMBER]
        self.user.save()
        self.user.refresh_from_db()

        self.assertFalse(self.user.has_domains_portfolio_permission())

        response = self.app.get(reverse("no-portfolio-domains"))
        self.assertEqual(response.status_code, 200)
        self.assertContains(response, "You aren’t managing any domains.")

        # Test the domains page - this user should not have access
        response = self.app.get(reverse("domains"), expect_errors=True)
        self.assertEqual(response.status_code, 403)

        # Ensure that this user can see domains with the right permissions
        self.user.portfolio_additional_permissions = [UserPortfolioPermissionChoices.VIEW_ALL_DOMAINS]
        self.user.save()
        self.user.refresh_from_db()

        self.assertTrue(self.user.has_domains_portfolio_permission())

        # Test the domains page - this user should have access
        response = self.app.get(reverse("domains"))
        self.assertEqual(response.status_code, 200)
        self.assertContains(response, "Domain name")

        # Test the managed domains permission
        self.user.portfolio_additional_permissions = [UserPortfolioPermissionChoices.VIEW_MANAGED_DOMAINS]
        self.user.save()
        self.user.refresh_from_db()

        self.assertTrue(self.user.has_domains_portfolio_permission())

        # Test the domains page - this user should have access
        response = self.app.get(reverse("domains"))
        self.assertEqual(response.status_code, 200)
        self.assertContains(response, "Domain name")
>>>>>>> ecafaa58
<|MERGE_RESOLUTION|>--- conflicted
+++ resolved
@@ -391,7 +391,6 @@
             self.assertContains(success_result_page, "London")
 
     @less_console_noise_decorator
-<<<<<<< HEAD
     def test_portfolio_in_session_when_organization_feature_active(self):
         """When organization_feature flag is true and user has a portfolio,
         the portfolio should be set in session."""
@@ -493,7 +492,8 @@
             assert 'portfolio' in session, "Portfolio session variable should exist."
             # Check the value of the 'portfolio' session variable
             self.assertIsNone(session['portfolio'])
-=======
+
+    @less_console_noise_decorator
     @override_flag("organization_feature", active=True)
     def test_org_member_can_only_see_domains_with_appropriate_permissions(self):
         """A user with the role organization_member should not have access to the domains page
@@ -539,5 +539,4 @@
         # Test the domains page - this user should have access
         response = self.app.get(reverse("domains"))
         self.assertEqual(response.status_code, 200)
-        self.assertContains(response, "Domain name")
->>>>>>> ecafaa58
+        self.assertContains(response, "Domain name")