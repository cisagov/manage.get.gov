--- conflicted
+++ resolved
@@ -300,16 +300,10 @@
 
             self.portfolio.organization_name = "Hotel California"
             self.portfolio.save()
-<<<<<<< HEAD
-            page = self.app.get(reverse("portfolio-organization", kwargs={"portfolio_id": self.portfolio.pk}))
+            page = self.app.get(reverse("portfolio-organization"))
             # Once in the sidenav, once in the main nav
             self.assertContains(page, "Hotel California", count=2)
             self.assertContains(page, "Non-Federal Agency")
-=======
-            page = self.app.get(reverse("organization"))
-            # Once in the sidenav, once in the main nav, once in the form
-            self.assertContains(page, "Hotel California", count=3)
->>>>>>> eb8c7a16
 
     @less_console_noise_decorator
     def test_domain_org_name_address_form(self):
