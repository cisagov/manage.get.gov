from django.urls import reverse
from api.tests.common import less_console_noise_decorator
from registrar.config import settings
from registrar.models import Portfolio, SeniorOfficial
from unittest.mock import MagicMock, patch
from django_webtest import WebTest  # type: ignore
from django.core.handlers.wsgi import WSGIRequest
from registrar.models import (
    DomainRequest,
    Domain,
    DomainInformation,
    UserDomainRole,
    User,
    Suborganization,
    AllowedEmail,
)
from registrar.models.domain_invitation import DomainInvitation
from registrar.models.portfolio_invitation import PortfolioInvitation
from registrar.models.user_group import UserGroup
from registrar.models.user_portfolio_permission import UserPortfolioPermission
from registrar.models.utility.portfolio_helper import UserPortfolioPermissionChoices, UserPortfolioRoleChoices
from registrar.tests.test_views import TestWithUser
from registrar.utility.email import EmailSendingError
from registrar.utility.errors import MissingEmailError
from registrar.views.portfolios import PortfolioOrganizationSelectView
from .common import (
    MockEppLib,
    MockSESClient,
    assert_header_contains,
    assert_radio_group_contains_label,
    completed_domain_request,
    create_test_user,
    create_user,
    form_with_any_field,
    form_with_field,
    parse_tree,
)
from waffle.testutils import override_flag
from django.contrib.sessions.middleware import SessionMiddleware
import boto3_mocking  # type: ignore
from django.test import Client
import logging
import json


logger = logging.getLogger(__name__)


class TestPortfolio(WebTest):
    def setUp(self):
        super().setUp()
        self.client = Client()
        self.user = create_test_user()
        self.domain, _ = Domain.objects.get_or_create(name="igorville.gov")
        self.portfolio, _ = Portfolio.objects.get_or_create(requester=self.user, organization_name="Hotel California")
        self.role, _ = UserDomainRole.objects.get_or_create(
            user=self.user, domain=self.domain, role=UserDomainRole.Roles.MANAGER
        )

    def tearDown(self):
        UserPortfolioPermission.objects.all().delete()
        Portfolio.objects.all().delete()
        UserDomainRole.objects.all().delete()
        DomainRequest.objects.all().delete()
        DomainInformation.objects.all().delete()
        Domain.objects.all().delete()
        User.objects.all().delete()
        super().tearDown()

    def set_session_portfolio(self, portfolio=None):
        session = self.client.session
        session["portfolio"] = self.portfolio
        session.save()

    @less_console_noise_decorator
    def test_portfolio_senior_official(self):
        """Tests that the senior official page on portfolio contains the content we expect"""
        self.app.set_user(self.user.username)

        so = SeniorOfficial.objects.create(
            first_name="Saturn", last_name="Enceladus", title="Planet/Moon", email="spacedivision@igorville.com"
        )

        self.portfolio.senior_official = so
        self.portfolio.save()
        self.portfolio.refresh_from_db()

        portfolio_permission, _ = UserPortfolioPermission.objects.get_or_create(
            user=self.user,
            portfolio=self.portfolio,
            additional_permissions=[UserPortfolioPermissionChoices.VIEW_PORTFOLIO],
        )

        so_portfolio_page = self.app.get(reverse("organization-senior-official"))
        # Assert that we're on the right page
        self.assertContains(so_portfolio_page, "Senior official")
        self.assertContains(so_portfolio_page, "Saturn Enceladus")
        self.assertContains(so_portfolio_page, "Planet/Moon")
        self.assertContains(so_portfolio_page, "spacedivision@igorville.com")
        self.assertNotContains(so_portfolio_page, "Save")

        self.portfolio.delete()
        so.delete()

    @less_console_noise_decorator
    def test_middleware_does_not_redirect_if_no_permission(self):
        """Test that user with no portfolio permission is not redirected when attempting to access home"""
        self.app.set_user(self.user.username)
        UserPortfolioPermission.objects.get_or_create(
            user=self.user, portfolio=self.portfolio, additional_permissions=[]
        )
        self.user.portfolio = self.portfolio
        self.user.save()
        self.user.refresh_from_db()
        # This will redirect the user to the portfolio page.
        # Follow implicity checks if our redirect is working.
        portfolio_page = self.app.get(reverse("home"))
        # Assert that we're on the right page
        self.assertNotContains(portfolio_page, self.portfolio.organization_name)

    @less_console_noise_decorator
    def test_middleware_does_not_redirect_if_no_portfolio(self):
        """Test that user with no assigned portfolio is not redirected when attempting to access home"""
        self.app.set_user(self.user.username)
        # This will redirect the user to the portfolio page.
        # Follow implicity checks if our redirect is working.
        portfolio_page = self.app.get(reverse("home"))
        # Assert that we're on the right page
        self.assertNotContains(portfolio_page, self.portfolio.organization_name)

    @less_console_noise_decorator
    def test_middleware_redirects_to_portfolio_no_domains_page(self):
        """Test that user with a portfolio and VIEW_PORTFOLIO is redirected to the no domains page"""
        self.app.set_user(self.user.username)
        UserPortfolioPermission.objects.get_or_create(
            user=self.user,
            portfolio=self.portfolio,
            additional_permissions=[UserPortfolioPermissionChoices.VIEW_PORTFOLIO],
        )
        # This will redirect the user to the portfolio page.
        # Follow implicity checks if our redirect is working.
        portfolio_page = self.app.get(reverse("home")).follow()
        # Assert that we're on the right page
        self.assertContains(portfolio_page, self.portfolio.organization_name)
        self.assertContains(portfolio_page, '<h1 id="domains-header">Domains</h1>')
        self.assertContains(portfolio_page, "You aren’t managing any domains")

    @less_console_noise_decorator
    def test_middleware_redirects_to_portfolio_domains_page(self):
        """Test that user with a portfolio, VIEW_PORTFOLIO, VIEW_ALL_DOMAINS
        is redirected to portfolio domains page"""
        self.app.set_user(self.user.username)
        UserPortfolioPermission.objects.get_or_create(
            user=self.user,
            portfolio=self.portfolio,
            additional_permissions=[
                UserPortfolioPermissionChoices.VIEW_PORTFOLIO,
                UserPortfolioPermissionChoices.VIEW_ALL_DOMAINS,
            ],
        )
        # This will redirect the user to the portfolio page.
        # Follow implicity checks if our redirect is working.
        portfolio_page = self.app.get(reverse("home")).follow()
        # Assert that we're on the right page
        self.assertContains(portfolio_page, self.portfolio.organization_name)
        self.assertNotContains(portfolio_page, "<h1>Organization</h1>")
        self.assertContains(portfolio_page, '<h1 id="domains-header">Domains</h1>')

    @less_console_noise_decorator
    def test_portfolio_domains_page_403_when_user_not_have_permission(self):
        """Test that user without proper permission is denied access to portfolio domain view"""
        self.app.set_user(self.user.username)
        UserPortfolioPermission.objects.get_or_create(
            user=self.user, portfolio=self.portfolio, additional_permissions=[]
        )
        # This will redirect the user to the portfolio page.
        # Follow implicity checks if our redirect is working.
        response = self.app.get(reverse("domains"), status=403)
        # Assert the response is a 403 Forbidden
        self.assertEqual(response.status_code, 403)

    @less_console_noise_decorator
    def test_portfolio_domain_requests_page_403_when_user_not_have_permission(self):
        """Test that user without proper permission is denied access to portfolio domain view"""
        self.app.set_user(self.user.username)
        UserPortfolioPermission.objects.get_or_create(
            user=self.user, portfolio=self.portfolio, additional_permissions=[]
        )
        # This will redirect the user to the portfolio page.
        # Follow implicity checks if our redirect is working.
        response = self.app.get(reverse("domain-requests"), status=403)
        # Assert the response is a 403 Forbidden
        self.assertEqual(response.status_code, 403)

    @less_console_noise_decorator
    def test_portfolio_organization_page_403_when_user_not_have_permission(self):
        """Test that user without proper permission is not allowed access to portfolio organization page"""
        self.app.set_user(self.user.username)
        portfolio_permission, _ = UserPortfolioPermission.objects.get_or_create(
            user=self.user, portfolio=self.portfolio, additional_permissions=[]
        )
        # This will redirect the user to the portfolio page.
        # Follow implicity checks if our redirect is working.
        response = self.app.get(reverse("organization"), status=403)
        # Assert the response is a 403 Forbidden
        self.assertEqual(response.status_code, 403)

    @less_console_noise_decorator
    def test_portfolio_organization_page_includes_org_info_and_senior_official(self):
        """Test that portfolio user on the organization overview page includes sections on the organization's
        info and senior official"""
        self.app.set_user(self.user.username)
        portfolio_permission, _ = UserPortfolioPermission.objects.get_or_create(
            user=self.user,
            portfolio=self.portfolio,
            additional_permissions=[
                UserPortfolioPermissionChoices.VIEW_PORTFOLIO,
                UserPortfolioPermissionChoices.EDIT_PORTFOLIO,
            ],
        )
        so = SeniorOfficial.objects.create(
            first_name="Saturn", last_name="Enceladus", title="Planet/Moon", email="spacedivision@igorville.com"
        )

        portfolio_admin = User.objects.create_user(
            username="adminuser", first_name="Galileo", last_name="Galilei", email="admin@example.com"
        )
        UserPortfolioPermission.objects.create(
            user=portfolio_admin, portfolio=self.portfolio, roles=[UserPortfolioRoleChoices.ORGANIZATION_ADMIN]
        )

        self.portfolio.senior_official = so
        self.portfolio.organization_name = "Hotel California"
        self.portfolio.city = "Los Angeles"
        self.portfolio.organization_type = "federal"
        self.portfolio.save()

        # User can access organization info form via organization overview page
        response = self.app.get(reverse("organization"))
        self.assertEqual(response.status_code, 200)
        # Organization overview page includes organization name
        self.assertContains(response, "<h1>Organization overview</h1>")
        self.assertContains(response, "Hotel California</h2>")
        # Organization overview page includes organization info and senior official details
        self.assertContains(response, "Los Angeles")
        self.assertContains(response, "spacedivision@igorville.com")
        # Organization overview page includes portfolio admin
        self.assertContains(response, "Galileo")

    @less_console_noise_decorator
    def test_portfolio_organization_page_directs_to_org_detail_forms(self):
        """Test that portfolio user on the organization overview page can click on the overview
        sections to their respective forms"""
        self.app.set_user(self.user.username)
        portfolio_permission, _ = UserPortfolioPermission.objects.get_or_create(
            user=self.user,
            portfolio=self.portfolio,
            additional_permissions=[
                UserPortfolioPermissionChoices.VIEW_PORTFOLIO,
                UserPortfolioPermissionChoices.EDIT_PORTFOLIO,
            ],
        )
        self.portfolio.save()

        # User can access organization info form via organization overview page
        response = self.app.get(reverse("organization"))
        # The overview page includes button to edit organization
        org_info_url = reverse("organization-info")
        org_senior_official_url = reverse("organization-senior-official")
        self.assertContains(response, f'href="{org_info_url}"')
        self.assertContains(response, f'href="{org_senior_official_url}"')

    @less_console_noise_decorator
    def test_portfolio_organization_page_section_viewonly_icon(self):
        """Test organization page setion displays viewonly icon for portfolio nonadmin member"""
        self.app.set_user(self.user.username)
        portfolio_permission, _ = UserPortfolioPermission.objects.get_or_create(
            user=self.user,
            portfolio=self.portfolio,
            additional_permissions=[UserPortfolioPermissionChoices.VIEW_PORTFOLIO],
        )
        self.portfolio.save()

        # User can access view-only form via organization overview page
        org_overview_response = self.app.get(reverse("organization"))
        # Viewonly icons for org info and senior official (which is always viewonly)
        # visibility is html id of view only icon
        self.assertContains(org_overview_response, "visibility", count=2)

    @less_console_noise_decorator
    def test_portfolio_organization_page_section_edit_icon(self):
        """Test organization page setion displays viewonly icon for portfolio nonadmin member"""
        self.app.set_user(self.user.username)
        portfolio_permission, _ = UserPortfolioPermission.objects.get_or_create(
            user=self.user,
            portfolio=self.portfolio,
            additional_permissions=[UserPortfolioPermissionChoices.VIEW_PORTFOLIO],
        )
        self.portfolio.save()

        # User can access view-only form via organization overview page
        org_overview_response = self.app.get(reverse("organization"))
        # Viewonly icons for org info and senior official (which is always viewonly)
        # visibility is html id of view only icon
        self.assertContains(org_overview_response, "visibility", count=2)

    @less_console_noise_decorator
    def test_portfolio_organization_info_page_read_only(self):
        """Test that user with a portfolio can access the portfolio organization page, read only"""
        self.app.set_user(self.user.username)
        portfolio_permission, _ = UserPortfolioPermission.objects.get_or_create(
            user=self.user,
            portfolio=self.portfolio,
            additional_permissions=[
                UserPortfolioPermissionChoices.VIEW_PORTFOLIO,
                UserPortfolioPermissionChoices.EDIT_PORTFOLIO,
            ],
        )
        self.portfolio.save()
        # User can access view-only form via organization overview page
        org_overview_response = self.app.get(reverse("organization"))
        # Edit icons for org info (senior official is always viewonly)
        self.assertContains(org_overview_response, "Edit")

    @less_console_noise_decorator
    def test_portfolio_organization_info_page_edit_access(self):
        """Test that user with a portfolio can access the portfolio organization page, edit access"""
        self.app.set_user(self.user.username)
        portfolio_permission, _ = UserPortfolioPermission.objects.get_or_create(
            user=self.user,
            portfolio=self.portfolio,
            additional_permissions=[
                UserPortfolioPermissionChoices.VIEW_PORTFOLIO,
                UserPortfolioPermissionChoices.EDIT_PORTFOLIO,
            ],
        )
        self.portfolio.address_line1 = "123 Testing Lane"
        self.portfolio.city = "Los Angeles"
        self.portfolio.save()

        # User can access editable form via organization info page
        response = self.app.get(reverse("organization-info"))
        # Assert the response is a 200
        self.assertEqual(response.status_code, 200)
        self.assertContains(response, "<h2>Organization admins</h2>")
        self.assertContains(response, "<h2>Organization information</h2>")
        self.assertContains(response, "Organization type")
        self.assertContains(response, "<address>")
        self.assertContains(response, "Your organization name can’t be updated here.")

    @less_console_noise_decorator
    def test_portfolio_organization_detail_pages_shows_read_only(self):
        """Test that breadcrumb menus display on portfolio detail pages"""
        self.app.set_user(self.user.username)
        portfolio_permission, _ = UserPortfolioPermission.objects.get_or_create(
            user=self.user,
            portfolio=self.portfolio,
            additional_permissions=[
                UserPortfolioPermissionChoices.VIEW_PORTFOLIO,
            ],
        )
        self.portfolio.organization_name = "Hotel California"
        self.portfolio.save()

        org_info_response = self.app.get(reverse("organization-info"))
        # We don't use the label "Organization name" in the view-only view
        self.assertNotContains(org_info_response, "Your organization name can’t be updated here.")
        self.assertContains(org_info_response, "<address>")

    @less_console_noise_decorator
    def test_portfolio_organization_detail_pages_include_breadcrumb(self):
        """Test that breadcrumb menus display on portfolio detail pages"""
        self.app.set_user(self.user.username)
        portfolio_permission, _ = UserPortfolioPermission.objects.get_or_create(
            user=self.user,
            portfolio=self.portfolio,
            additional_permissions=[
                UserPortfolioPermissionChoices.VIEW_PORTFOLIO,
                UserPortfolioPermissionChoices.EDIT_PORTFOLIO,
            ],
        )
        self.portfolio.organization_name = "Hotel California"
        self.portfolio.save()

        # Breadcrumb appears on organization info page
        org_info_response = self.app.get(reverse("organization-info"))
        self._assert_has_organization_breadcrumb(org_info_response)
        so_response = self.app.get(reverse("organization-senior-official"))
        self._assert_has_organization_breadcrumb(so_response)

    def _assert_has_organization_breadcrumb(self, response):
        self.assertContains(response, '<ol class="usa-breadcrumb__list">')
        self.assertContains(response, "Hotel California")
        self.assertContains(response, 'href="/organization/"')

    @less_console_noise_decorator
    def test_accessible_pages_when_user_does_not_have_permission(self):
        """Tests which pages are accessible when user does not have portfolio permissions"""
        self.app.set_user(self.user.username)
        portfolio_additional_permissions = [
            UserPortfolioPermissionChoices.VIEW_ALL_DOMAINS,
            UserPortfolioPermissionChoices.VIEW_ALL_REQUESTS,
        ]
        portfolio_permission, _ = UserPortfolioPermission.objects.get_or_create(
            user=self.user,
            portfolio=self.portfolio,
            roles=[UserPortfolioRoleChoices.ORGANIZATION_MEMBER],
            defaults={"additional_permissions": portfolio_additional_permissions},
        )

        # Update if already exists
        if portfolio_permission.additional_permissions != portfolio_additional_permissions:
            portfolio_permission.additional_permissions = portfolio_additional_permissions
            portfolio_permission.save()

        # This will redirect the user to the portfolio page.
        portfolio_page = self.app.get(reverse("home")).follow()
        # Assert that we're on the right page
        self.assertContains(portfolio_page, self.portfolio.organization_name)
        self.assertNotContains(portfolio_page, "<h1>Organization</h1>")
        self.assertContains(portfolio_page, '<h1 id="domains-header">Domains</h1>')
        self.assertContains(portfolio_page, reverse("domains"))
        self.assertContains(portfolio_page, reverse("domain-requests"))

        # Remove additional permissions, leaving only the base role permissions
        # ORGANIZATION_MEMBER now includes VIEW_MANAGED_DOMAINS by default
        portfolio_permission.additional_permissions = []
        portfolio_permission.save()
        portfolio_permission.refresh_from_db()

        # Members should be redirected to the readonly domains page
        portfolio_page = self.app.get(reverse("home")).follow()

        self.assertContains(portfolio_page, self.portfolio.organization_name)
        self.assertNotContains(portfolio_page, "<h1>Organization</h1>")
        self.assertContains(portfolio_page, '<h1 id="domains-header">Domains</h1>')

        # The organization page should still be accessible
        org_page = self.app.get(reverse("organization"))
        self.assertContains(org_page, self.portfolio.organization_name)
        self.assertContains(org_page, "<h1>Organization overview</h1>")

        # Domain page should be accessible (they have VIEW_MANAGED_DOMAINS from role)
        domain_page = self.app.get(reverse("domains"))
        self.assertEquals(domain_page.status_code, 200)

        # Domain request page should not be accessible (no domain request permissions)
        domain_request_page = self.app.get(reverse("domain-requests"), expect_errors=True)
        self.assertEquals(domain_request_page.status_code, 403)

    @less_console_noise_decorator
    def test_accessible_pages_when_user_does_not_have_role(self):
        """Test that admin / member roles are associated with the right access"""
        self.app.set_user(self.user.username)
        roles = [UserPortfolioRoleChoices.ORGANIZATION_ADMIN]
        portfolio_permission, _ = UserPortfolioPermission.objects.get_or_create(
            user=self.user, portfolio=self.portfolio, roles=roles
        )
        # This will redirect the user to the portfolio page.
        # Follow implicity checks if our redirect is working.
        portfolio_page = self.app.get(reverse("home")).follow()
        # Assert that we're on the right page
        self.assertContains(portfolio_page, self.portfolio.organization_name)
        self.assertNotContains(portfolio_page, "<h1>Organization</h1>")
        self.assertContains(portfolio_page, '<h1 id="domains-header">Domains</h1>')
        self.assertContains(portfolio_page, reverse("domains"))
        self.assertContains(portfolio_page, reverse("domain-requests"))

        # removing non-basic portfolio role, which should remove domains
        # and domain requests from nav
        portfolio_permission.roles = [UserPortfolioRoleChoices.ORGANIZATION_MEMBER]
        portfolio_permission.save()
        portfolio_permission.refresh_from_db()

        # Members should be redirected to the readonly domains page
        portfolio_page = self.app.get(reverse("home")).follow()

        self.assertContains(portfolio_page, self.portfolio.organization_name)
        self.assertNotContains(portfolio_page, "<h1>Organization</h1>")
        self.assertContains(portfolio_page, '<h1 id="domains-header">Domains</h1>')
        self.assertContains(portfolio_page, reverse("domains"))
        self.assertNotContains(portfolio_page, reverse("domain-requests"))

        # The organization page should still be accessible
        org_page = self.app.get(reverse("organization"))
        self.assertContains(org_page, self.portfolio.organization_name)
        self.assertContains(org_page, "<h1>Organization overview</h1>")

        # Both domain pages should not be accessible
        domain_page = self.app.get(reverse("domains"), expect_errors=True)
        self.assertEquals(domain_page.status_code, 200)
        domain_request_page = self.app.get(reverse("domain-requests"), expect_errors=True)
        self.assertEquals(domain_request_page.status_code, 403)

    @less_console_noise_decorator
    def test_portfolio_org_name(self):
        """Can load portfolio's org name page."""
        self.app.set_user(self.user.username)
        portfolio_additional_permissions = [
            UserPortfolioPermissionChoices.VIEW_PORTFOLIO,
            UserPortfolioPermissionChoices.EDIT_PORTFOLIO,
        ]
        portfolio_permission, _ = UserPortfolioPermission.objects.get_or_create(
            user=self.user, portfolio=self.portfolio, additional_permissions=portfolio_additional_permissions
        )
        page = self.app.get(reverse("organization-info"))
        self.assertContains(page, "The name of your organization will be publicly listed as the domain registrant.")

    @less_console_noise_decorator
    def test_portfolio_org_info_includes_name_address_and_type(self):
        """Org name and address appears on the org info page."""
        self.app.set_user(self.user.username)
        portfolio_additional_permissions = [
            UserPortfolioPermissionChoices.VIEW_PORTFOLIO,
            UserPortfolioPermissionChoices.EDIT_PORTFOLIO,
        ]
        portfolio_permission, _ = UserPortfolioPermission.objects.get_or_create(
            user=self.user, portfolio=self.portfolio, additional_permissions=portfolio_additional_permissions
        )

        self.portfolio.organization_name = "Hotel California"
        self.portfolio.organization_type = "federal"
        self.portfolio.save()
        page = self.app.get(reverse("organization-info"))
        # Org name in Sidenav, main nav, webpage title, and breadcrumb
<<<<<<< HEAD
        self.assertContains(page, "Hotel California", count=6)
=======
        self.assertGreaterEqual(page.text.count("Hotel California"), 5)
>>>>>>> 24d1d2db
        self.assertContains(page, "Organization type")
        self.assertContains(page, "Federal")

    @less_console_noise_decorator
    def test_org_form_invalid_update(self):
        """Organization form will not redirect on invalid formsets."""
        self.app.set_user(self.user.username)
        portfolio_additional_permissions = [
            UserPortfolioPermissionChoices.VIEW_PORTFOLIO,
            UserPortfolioPermissionChoices.EDIT_PORTFOLIO,
        ]
        portfolio_permission, _ = UserPortfolioPermission.objects.get_or_create(
            user=self.user, portfolio=self.portfolio, additional_permissions=portfolio_additional_permissions
        )

        self.portfolio.address_line1 = "1600 Penn Ave"
        self.portfolio.save()
        portfolio_org_name_page = self.app.get(reverse("organization-info"))
        session_id = self.app.cookies[settings.SESSION_COOKIE_NAME]
        portfolio_org_name_page_form = form_with_any_field(portfolio_org_name_page, ["address_line1", "city"])
        portfolio_org_name_page_form["address_line1"] = "6 Downing st"
        portfolio_org_name_page_form["city"] = "London"

        self.app.set_cookie(settings.SESSION_COOKIE_NAME, session_id)
        success_result_page = portfolio_org_name_page_form.submit()
        # Form will not validate with missing required field (zipcode)
        self.assertEqual(success_result_page.status_code, 200)

        self.assertContains(success_result_page, "6 Downing st")
        self.assertContains(success_result_page, "London")

    @less_console_noise_decorator
    def test_org_form_valid_update(self):
        """Organization form will redirect on valid formsets."""
        self.app.set_user(self.user.username)
        portfolio_additional_permissions = [
            UserPortfolioPermissionChoices.VIEW_PORTFOLIO,
            UserPortfolioPermissionChoices.EDIT_PORTFOLIO,
        ]
        portfolio_permission, _ = UserPortfolioPermission.objects.get_or_create(
            user=self.user, portfolio=self.portfolio, additional_permissions=portfolio_additional_permissions
        )

        self.portfolio.address_line1 = "1600 Penn Ave"
        self.portfolio.save()
        portfolio_org_name_page = self.app.get(reverse("organization-info"))
        session_id = self.app.cookies[settings.SESSION_COOKIE_NAME]

        # Form validates and redirects with all required fields
        portfolio_org_name_page_form = form_with_any_field(
            portfolio_org_name_page, ["address_line1", "city", "zipcode"]
        )
        portfolio_org_name_page_form["address_line1"] = "6 Downing st"
        portfolio_org_name_page_form["city"] = "London"
        portfolio_org_name_page_form["zipcode"] = "11111"

        self.app.set_cookie(settings.SESSION_COOKIE_NAME, session_id)
        success_result_page = portfolio_org_name_page_form.submit()
        self.assertEqual(success_result_page.status_code, 302)

    @boto3_mocking.patching
    @less_console_noise_decorator
    @patch("registrar.views.portfolios.send_portfolio_update_emails_to_portfolio_admins")
    def test_org_update_sends_admin_email(self, mock_send_organization_update_email):
        """Updating organization information emails organization admin."""
        self.app.set_user(self.user.username)
        self.admin, _ = User.objects.get_or_create(email="mayor@igorville.com", first_name="Hello", last_name="World")

        portfolio_additional_permissions = [
            UserPortfolioPermissionChoices.VIEW_PORTFOLIO,
            UserPortfolioPermissionChoices.EDIT_PORTFOLIO,
        ]
        portfolio_permission, _ = UserPortfolioPermission.objects.get_or_create(
            user=self.user, portfolio=self.portfolio, additional_permissions=portfolio_additional_permissions
        )
        portfolio_permission_admin, _ = UserPortfolioPermission.objects.get_or_create(
            user=self.admin,
            portfolio=self.portfolio,
            additional_permissions=portfolio_additional_permissions,
            roles=[UserPortfolioRoleChoices.ORGANIZATION_ADMIN],
        )

        self.portfolio.address_line1 = "1600 Penn Ave"
        self.portfolio.save()
        portfolio_org_name_page = self.app.get(reverse("organization-info"))
        session_id = self.app.cookies[settings.SESSION_COOKIE_NAME]
        portfolio_org_name_page_form = form_with_any_field(
            portfolio_org_name_page, ["address_line1", "city", "zipcode"]
        )
        portfolio_org_name_page_form["address_line1"] = "6 Downing st"
        portfolio_org_name_page_form["city"] = "London"
        portfolio_org_name_page_form["zipcode"] = "11111"

        self.app.set_cookie(settings.SESSION_COOKIE_NAME, session_id)
        success_result_page = portfolio_org_name_page_form.submit()
        self.assertEqual(success_result_page.status_code, 302)

        # Verify that the notification emails were sent to domain manager
        mock_send_organization_update_email.assert_called_once()

    @less_console_noise_decorator
    def test_portfolio_in_session_for_single_portfolio_users(self):
        """When the user has only one portfolio, the portfolio should be set in session."""
        self.client.force_login(self.user)
        roles = [UserPortfolioRoleChoices.ORGANIZATION_ADMIN]
        UserPortfolioPermission.objects.get_or_create(user=self.user, portfolio=self.portfolio, roles=roles)
        response = self.client.get(reverse("home"))
        # Ensure that middleware processes the session
        session_middleware = SessionMiddleware(lambda request: None)
        session_middleware.process_request(response.wsgi_request)
        response.wsgi_request.session.save()
        # Access the session via the request
        session = response.wsgi_request.session
        # Check if the 'portfolio' session variable exists
        self.assertIn("portfolio", session, "Portfolio session variable should exist.")
        # Check the value of the 'portfolio' session variable
        self.assertEqual(session["portfolio"], self.portfolio, "Portfolio session variable has the wrong value.")

    @less_console_noise_decorator
    def test_portfolio_in_session_for_single_portfolio_users_with_multiple_portfolios_flag(self):
        """When multiple_portfolios flag is true and user has only one portfolio,
        the session portfolio should set to that one portfolio when the user logs in.
        We can delete this test after we remove the multiple_portfolios flag to
        reduce redunancy with the above test"""
        self.client.force_login(self.user)
        roles = [UserPortfolioRoleChoices.ORGANIZATION_ADMIN]
        UserPortfolioPermission.objects.get_or_create(user=self.user, portfolio=self.portfolio, roles=roles)
        with override_flag("multiple_portfolios", active=True):
            response = self.client.get(reverse("home"))
            # Ensure that middleware processes the session
            session_middleware = SessionMiddleware(lambda request: None)
            session_middleware.process_request(response.wsgi_request)
            response.wsgi_request.session.save()
            # Access the session via the request
            session = response.wsgi_request.session
            # Check the 'portfolio' session variable exists in new login session
            self.assertIn("portfolio", session, "Portfolio session variable should exist.")
            # Check the value of the 'portfolio' session variable
            self.assertIsNotNone(session["portfolio"])
            self.assertEqual(session["portfolio"], self.portfolio, "Portfolio session variable has the wrong value.")

    @less_console_noise_decorator
    def test_portfolio_in_session_is_none_and_no_portfolio(self):
        """When user does not have a portfolio, the portfolio should be set to None in session."""
        self.client.force_login(self.user)
        response = self.client.get(reverse("home"))
        # Ensure that middleware processes the session
        session_middleware = SessionMiddleware(lambda request: None)
        session_middleware.process_request(response.wsgi_request)
        response.wsgi_request.session.save()
        # Access the session via the request
        session = response.wsgi_request.session
        # Check if the 'portfolio' session variable exists
        self.assertNotIn("portfolio", session, "Portfolio session variable should not exist. User has no porfolios.")

    @less_console_noise_decorator
    def test_portfolio_resets_on_login_for_multiple_portfolios_users(self):
        """When multiple_portfolios flag is true and user has multiple portfolios,
        there should be no active portfolio set in session when the user logs in."""
        self.client.force_login(self.user)
        roles = [UserPortfolioRoleChoices.ORGANIZATION_ADMIN]
        self.portfolio_2 = self.portfolio_2, _ = Portfolio.objects.get_or_create(
            requester=self.user, organization_name="Second Portfolio"
        )
        UserPortfolioPermission.objects.get_or_create(user=self.user, portfolio=self.portfolio, roles=roles)
        UserPortfolioPermission.objects.get_or_create(user=self.user, portfolio=self.portfolio_2, roles=roles)
        with override_flag("multiple_portfolios", active=True):
            response = self.client.get(reverse("home"))
            # Ensure that middleware processes the session
            session_middleware = SessionMiddleware(lambda request: None)
            session_middleware.process_request(response.wsgi_request)
            response.wsgi_request.session.save()
            # Access the session via the request
            session = response.wsgi_request.session
            # Check the 'portfolio' session variable does not exist in new login session
            self.assertNotIn(
                "portfolio", session, "Portfolio session variable should not exist. User has no porfolios."
            )

    @less_console_noise_decorator
    def test_portfolio_in_session_is_none_when_multiple_portfolios_active_and_no_portfolio(self):
        """When multiple_portfolios flag is true and user does not have a portfolio,
        the portfolio should be set to None in session."""
        self.client.force_login(self.user)
        with override_flag("multiple_portfolios", active=True):
            response = self.client.get(reverse("home"))
            # Ensure that middleware processes the session
            session_middleware = SessionMiddleware(lambda request: None)
            session_middleware.process_request(response.wsgi_request)
            response.wsgi_request.session.save()
            # Access the session via the request
            session = response.wsgi_request.session
            # Check if the 'portfolio' session variable exists
            self.assertNotIn("portfolio", session, "Portfolio session variable should not exist yet.")

    @less_console_noise_decorator
    def test_org_member_can_only_see_domains_with_appropriate_permissions(self):
        """A user with the role organization_member should have limited domain access based on their permissions.
        Note: ORGANIZATION_MEMBER role now includes VIEW_MANAGED_DOMAINS by default.
        """
        permission, _ = UserPortfolioPermission.objects.get_or_create(
            user=self.user,
            portfolio=self.portfolio,
            roles=[UserPortfolioRoleChoices.ORGANIZATION_MEMBER],
            defaults={"additional_permissions": []},  # No additional permissions
        )

        # An organization member now has VIEW_MANAGED_DOMAINS by default from their role
        self.client.force_login(self.user)
        response = self.client.get(reverse("home"), follow=True)

        # User should have domain permissions now (VIEW_MANAGED_DOMAINS from role)
        self.assertTrue(self.user.has_any_domains_portfolio_permission(response.wsgi_request.session.get("portfolio")))
        self.assertEqual(response.status_code, 200)

        # Test the domains page - this user should have access (limited to managed domains)
        response = self.client.get(reverse("domains"))
        self.assertEqual(response.status_code, 200)

        # Ensure that this user can see domains with the right permissions
        permission.additional_permissions = [UserPortfolioPermissionChoices.VIEW_ALL_DOMAINS]
        permission.save()
        permission.refresh_from_db()

        # Test the domains page - this user should have access
        response = self.client.get(reverse("domains"))
        self.assertTrue(self.user.has_any_domains_portfolio_permission(response.wsgi_request.session.get("portfolio")))
        self.assertEqual(response.status_code, 200)
        self.assertContains(response, "Domain name")

        # Test the managed domains permission
        permission.additional_permissions = [UserPortfolioPermissionChoices.VIEW_MANAGED_DOMAINS]
        permission.save()
        permission.refresh_from_db()

        # Test the domains page - this user should have access
        response = self.client.get(reverse("domains"))
        self.assertTrue(self.user.has_any_domains_portfolio_permission(response.wsgi_request.session.get("portfolio")))
        self.assertEqual(response.status_code, 200)
        self.assertContains(response, "Domain name")
        permission.delete()

    @less_console_noise_decorator
    def test_widescreen_css_org_model(self):
        """Tests if class modifiers for widescreen mode are appropriately
        loaded into the DOM for org model pages"""

        self.client.force_login(self.user)

        # Ensure that this user can see domains with the right permissions
        permission, _ = UserPortfolioPermission.objects.get_or_create(
            user=self.user, portfolio=self.portfolio, roles=[UserPortfolioRoleChoices.ORGANIZATION_MEMBER]
        )
        permission.additional_permissions = [UserPortfolioPermissionChoices.VIEW_ALL_DOMAINS]
        permission.save()
        permission.refresh_from_db()

        response = self.client.get(reverse("domains"))
        # Make sure that the page is loaded correctly
        self.assertEqual(response.status_code, 200)

        # Test for widescreen modifier
        self.assertContains(response, "--widescreen")

    @less_console_noise_decorator
    def test_user_in_portfolio_shows_nav_link_and_allows_permission(self):
        """A user in the portfolio will see the nav link and allows access to the requests page"""
        self.app.set_user(self.user.username)

        UserPortfolioPermission.objects.get_or_create(
            user=self.user,
            portfolio=self.portfolio,
            additional_permissions=[
                UserPortfolioPermissionChoices.VIEW_PORTFOLIO,
                UserPortfolioPermissionChoices.EDIT_REQUESTS,
                UserPortfolioPermissionChoices.VIEW_ALL_REQUESTS,
                UserPortfolioPermissionChoices.EDIT_REQUESTS,
                UserPortfolioPermissionChoices.VIEW_MEMBERS,
            ],
        )

        home = self.app.get(reverse("home")).follow()

        self.assertContains(home, "Hotel California")
        self.assertContains(home, "Domain requests")
        self.assertContains(home, "Members")

        domain_requests = self.app.get(reverse("domain-requests"))
        self.assertEqual(domain_requests.status_code, 200)

    @less_console_noise_decorator
    def test_cannot_view_members_table(self):
        """Test that user without proper permission is denied access to members view."""

        # Users can only view the members table if they have
        # Portfolio Permission "view_members" selected.
        # NOTE: Admins, by default, DO have permission
        # to view/edit members.
        # Testing scenario: User is not admin and can view portfolio, but not the members table

        # --- non-admin
        self.app.set_user(self.user.username)

        UserPortfolioPermission.objects.get_or_create(
            user=self.user,
            portfolio=self.portfolio,
            roles=[UserPortfolioRoleChoices.ORGANIZATION_MEMBER],
            additional_permissions=[
                UserPortfolioPermissionChoices.VIEW_PORTFOLIO,
            ],
        )
        # Verify that the user cannot access the members page
        # This will redirect the user to the members page.
        self.client.force_login(self.user)
        response = self.client.get(reverse("members"), follow=True)
        # Assert the response is a 403 Forbidden
        self.assertEqual(response.status_code, 403)

    @less_console_noise_decorator
    def test_can_view_members_table(self):
        """Test that user with proper permission is able to access members view"""
        # Users can only view the members table if they have
        # Portfolio Permission "view_members" selected.
        # NOTE: Admins, by default, DO have permission
        # to view/edit members.
        # Testing scenario: User is admin and can view portfolio, as well as the members table

        self.app.set_user(self.user.username)

        UserPortfolioPermission.objects.get_or_create(
            user=self.user,
            portfolio=self.portfolio,
            roles=[UserPortfolioRoleChoices.ORGANIZATION_ADMIN],
            additional_permissions=[
                UserPortfolioPermissionChoices.VIEW_PORTFOLIO,
                UserPortfolioPermissionChoices.VIEW_MEMBERS,
            ],
        )

        # Verify that the user can access the members page
        # This will redirect the user to the members page.
        self.client.force_login(self.user)
        response = self.client.get(reverse("members"), follow=True)
        # Make sure the page loaded
        self.assertEqual(response.status_code, 200)

        # ---- Useful debugging stub to see what "assertContains" is finding
        # pattern = r'Members'
        # matches = re.findall(pattern, response.content.decode('utf-8'))
        # for match in matches:
        #     TerminalHelper.colorful_logger(logger.info, TerminalColors.OKCYAN, f"{match}")

        # Make sure the page loaded
        self.assertContains(response, "Members")

    @less_console_noise_decorator
    def test_can_manage_members(self):
        """Test that user with proper permission is able to manage members"""
        user = self.user
        self.app.set_user(user.username)

        # give user permissions to view AND manage members
        UserPortfolioPermission.objects.get_or_create(
            user=self.user,
            portfolio=self.portfolio,
            roles=[UserPortfolioRoleChoices.ORGANIZATION_ADMIN],
            additional_permissions=[
                UserPortfolioPermissionChoices.VIEW_PORTFOLIO,
                UserPortfolioPermissionChoices.VIEW_MEMBERS,
                UserPortfolioPermissionChoices.EDIT_MEMBERS,
            ],
        )

        # Give user permissions to modify user objects in the DB
        group, _ = UserGroup.objects.get_or_create(name="full_access_group")
        # Add the user to the group
        user.groups.set([group])

        # Verify that the user can access the members page
        # This will redirect the user to the members page.
        self.client.force_login(self.user)
        response = self.client.get(reverse("members"), follow=True)
        # Make sure the page loaded
        self.assertEqual(response.status_code, 200)

        # Verify that manage settings are sent in the dynamic HTML
        self.client.force_login(self.user)
        response = self.client.get(reverse("get_portfolio_members_json") + f"?portfolio={self.portfolio.pk}")
        self.assertContains(response, '"action_label": "Manage"')
        self.assertContains(response, '"svg_icon": "settings"')

    @less_console_noise_decorator
    def test_view_only_members(self):
        """Test that user with view only permission settings can only
        view members (not manage them)"""
        user = self.user
        self.app.set_user(user.username)

        # give user permissions to view AND manage members
        UserPortfolioPermission.objects.get_or_create(
            user=self.user,
            portfolio=self.portfolio,
            additional_permissions=[
                UserPortfolioPermissionChoices.VIEW_PORTFOLIO,
                UserPortfolioPermissionChoices.VIEW_MEMBERS,
            ],
        )
        # Give user permissions to modify user objects in the DB
        group, _ = UserGroup.objects.get_or_create(name="full_access_group")
        # Add the user to the group
        user.groups.set([group])

        # Verify that the user can access the members page
        # This will redirect the user to the members page.
        self.client.force_login(self.user)
        response = self.client.get(reverse("members"), follow=True)
        # Make sure the page loaded
        self.assertEqual(response.status_code, 200)

        # Verify that view-only settings are sent in the dynamic HTML
        response = self.client.get(reverse("get_portfolio_members_json") + f"?portfolio={self.portfolio.pk}")
        self.assertContains(response, '"action_label": "View"')
        self.assertContains(response, '"svg_icon": "visibility"')

    def test_members_admin_detection(self):
        """Test that user with proper permission is able to manage members"""
        user = self.user
        self.app.set_user(user.username)

        # give user permissions to view AND manage members
        UserPortfolioPermission.objects.get_or_create(
            user=self.user,
            portfolio=self.portfolio,
            roles=[UserPortfolioRoleChoices.ORGANIZATION_ADMIN],
            additional_permissions=[
                UserPortfolioPermissionChoices.VIEW_PORTFOLIO,
                UserPortfolioPermissionChoices.VIEW_MEMBERS,
                UserPortfolioPermissionChoices.EDIT_MEMBERS,
            ],
        )

        # Give user permissions to modify user objects in the DB
        group, _ = UserGroup.objects.get_or_create(name="full_access_group")
        # Add the user to the group
        user.groups.set([group])

        # Verify that the user can access the members page
        # This will redirect the user to the members page.
        self.client.force_login(self.user)
        response = self.client.get(reverse("members"), follow=True)
        # Make sure the page loaded
        self.assertEqual(response.status_code, 200)
        # Verify that admin info is sent in the dynamic HTML
        response = self.client.get(reverse("get_portfolio_members_json") + f"?portfolio={self.portfolio.pk}")
        # TerminalHelper.colorful_logger(logger.info, TerminalColors.OKCYAN, f"{response.content}")
        self.assertContains(response, '"is_admin": true')

    @less_console_noise_decorator
    def test_cannot_view_member_page_when_flag_is_off(self):
        """Test that user cannot access the member page when waffle flag is off"""

        # Verify that the user cannot access the member page
        self.client.force_login(self.user)
        response = self.client.get(reverse("member", kwargs={"member_pk": 1}), follow=True)
        # Make sure the page is denied
        self.assertEqual(response.status_code, 403)

    @less_console_noise_decorator
    def test_cannot_view_member_page_when_user_has_no_permission(self):
        """Test that user cannot access the member page without proper permission"""

        # give user base permissions
        UserPortfolioPermission.objects.get_or_create(
            user=self.user,
            portfolio=self.portfolio,
            roles=[UserPortfolioRoleChoices.ORGANIZATION_MEMBER],
        )

        # Verify that the user cannot access the member page
        self.client.force_login(self.user)
        response = self.client.get(reverse("member", kwargs={"member_pk": 1}), follow=True)
        # Make sure the page is denied
        self.assertEqual(response.status_code, 403)

    @less_console_noise_decorator
    def test_can_view_member_page_when_user_has_view_members(self):
        """Test that user can access the member page with view_members permission"""

        # Arrange
        # give user permissions to view members
        permission_obj, _ = UserPortfolioPermission.objects.get_or_create(
            user=self.user,
            portfolio=self.portfolio,
            roles=[UserPortfolioRoleChoices.ORGANIZATION_MEMBER],
            additional_permissions=[
                UserPortfolioPermissionChoices.VIEW_MEMBERS,
            ],
        )

        # Verify the page can be accessed
        self.client.force_login(self.user)
        response = self.client.get(reverse("member", kwargs={"member_pk": permission_obj.pk}), follow=True)
        self.assertEqual(response.status_code, 200)

        # Assert text within the page is correct
        self.assertContains(response, "First Last")
        self.assertContains(response, self.user.email)
        self.assertContains(response, "Basic")
        self.assertContains(response, "No access")
        self.assertContains(response, "Viewer")
        self.assertContains(response, "This member does not manage any domains.")

        # Assert buttons and links within the page are correct
        self.assertNotContains(response, "usa-button--more-actions")  # test that 3 dot is not present
        self.assertNotContains(response, "sprite.svg#edit")  # test that Edit link is not present
        self.assertNotContains(response, "sprite.svg#settings")  # test that Manage link is not present
        self.assertContains(response, "sprite.svg#visibility")  # test that View link is present

    @less_console_noise_decorator
    def test_can_view_member_page_when_user_has_edit_members(self):
        """Test that user can access the member page with edit_members permission"""

        # Arrange
        # give user admin role, which includes edit_members
        permission_obj, _ = UserPortfolioPermission.objects.get_or_create(
            user=self.user,
            portfolio=self.portfolio,
            roles=[UserPortfolioRoleChoices.ORGANIZATION_ADMIN],
        )

        # Verify the page can be accessed
        self.client.force_login(self.user)
        response = self.client.get(reverse("member", kwargs={"member_pk": permission_obj.pk}), follow=True)
        self.assertEqual(response.status_code, 200)

        # Assert text within the page is correct
        self.assertContains(response, "First Last")
        self.assertContains(response, self.user.email)
        self.assertContains(response, "Organization admin")
        self.assertContains(response, "Requester")
        self.assertContains(response, "Manager")
        self.assertContains(response, "This member does not manage any domains.")

        # Assert buttons and links within the page are correct
        self.assertContains(response, "wrapper-delete-action")  # test that 3 dot is present
        self.assertContains(response, "sprite.svg#edit")  # test that Edit link is present
        self.assertContains(response, "sprite.svg#edit")  # test that Manage link is present
        self.assertNotContains(response, "sprite.svg#visibility")  # test that View link is not present

    @less_console_noise_decorator
    def test_cannot_view_invitedmember_page_when_flag_is_off(self):
        """Test that user cannot access the invitedmember page when waffle flag is off"""

        # Verify that the user cannot access the member page
        self.client.force_login(self.user)
        response = self.client.get(reverse("invitedmember", kwargs={"invitedmember_pk": 1}), follow=True)
        # Make sure the page is denied
        self.assertEqual(response.status_code, 403)

    @less_console_noise_decorator
    def test_cannot_view_invitedmember_page_when_user_has_no_permission(self):
        """Test that user cannot access the invitedmember page without proper permission"""

        # give user base permissions
        UserPortfolioPermission.objects.get_or_create(
            user=self.user,
            portfolio=self.portfolio,
            roles=[UserPortfolioRoleChoices.ORGANIZATION_MEMBER],
        )

        # Verify that the user cannot access the member page
        self.client.force_login(self.user)
        response = self.client.get(reverse("invitedmember", kwargs={"invitedmember_pk": 1}), follow=True)
        # Make sure the page is denied
        self.assertEqual(response.status_code, 403)

    @less_console_noise_decorator
    def test_can_view_invitedmember_page_when_user_has_view_members(self):
        """Test that user can access the invitedmember page with view_members permission"""

        # Arrange
        # give user permissions to view members
        UserPortfolioPermission.objects.get_or_create(
            user=self.user,
            portfolio=self.portfolio,
            roles=[UserPortfolioRoleChoices.ORGANIZATION_MEMBER],
            additional_permissions=[
                UserPortfolioPermissionChoices.VIEW_MEMBERS,
            ],
        )
        portfolio_invitation, _ = PortfolioInvitation.objects.get_or_create(
            email="info@example.com",
            portfolio=self.portfolio,
            roles=[UserPortfolioRoleChoices.ORGANIZATION_MEMBER],
            additional_permissions=[
                UserPortfolioPermissionChoices.VIEW_MEMBERS,
            ],
        )

        # Verify the page can be accessed
        self.client.force_login(self.user)
        response = self.client.get(
            reverse("invitedmember", kwargs={"invitedmember_pk": portfolio_invitation.pk}), follow=True
        )
        self.assertEqual(response.status_code, 200)

        # Assert text within the page is correct
        self.assertContains(response, "Invited")
        self.assertContains(response, portfolio_invitation.email)
        self.assertContains(response, "Basic")
        self.assertContains(response, "No access")
        self.assertContains(response, "Viewer")
        self.assertContains(response, "This member does not manage any domains.")

        # Assert buttons and links within the page are correct
        self.assertNotContains(response, "usa-button--more-actions")  # test that 3 dot is not present
        self.assertNotContains(response, "sprite.svg#edit")  # test that Edit link is not present
        self.assertNotContains(response, "sprite.svg#settings")  # test that Manage link is not present
        self.assertContains(response, "sprite.svg#visibility")  # test that View link is present

    @less_console_noise_decorator
    def test_can_view_invitedmember_page_when_user_has_edit_members(self):
        """Test that user can access the invitedmember page with org admin role"""

        # Arrange
        # give user admin role
        permission_obj, _ = UserPortfolioPermission.objects.get_or_create(
            user=self.user,
            portfolio=self.portfolio,
            roles=[UserPortfolioRoleChoices.ORGANIZATION_ADMIN],
        )
        portfolio_invitation, _ = PortfolioInvitation.objects.get_or_create(
            email="info@example.com",
            portfolio=self.portfolio,
            roles=[UserPortfolioRoleChoices.ORGANIZATION_ADMIN],
        )

        # Verify the page can be accessed
        self.client.force_login(self.user)
        response = self.client.get(
            reverse("invitedmember", kwargs={"invitedmember_pk": portfolio_invitation.pk}), follow=True
        )
        self.assertEqual(response.status_code, 200)

        # Assert text within the page is correct
        self.assertContains(response, "Invited")
        self.assertContains(response, portfolio_invitation.email)
        self.assertContains(response, "Organization admin")
        self.assertContains(response, "Viewer")
        self.assertContains(response, "Requester")
        self.assertContains(response, "Manager")
        self.assertContains(response, "This member does not manage any domains.")
        # Assert buttons and links within the page are correct
        self.assertContains(response, "wrapper-delete-action")  # test that 3 dot is present
        self.assertContains(response, "sprite.svg#edit")  # test that Edit link is present
        self.assertContains(response, "sprite.svg#edit")  # test that Manage link is present
        self.assertNotContains(response, "sprite.svg#visibility")  # test that View link is not present

    @less_console_noise_decorator
    def test_portfolio_domain_requests_page_when_user_has_no_permissions(self):
        """Test the no requests page"""
        UserPortfolioPermission.objects.get_or_create(
            user=self.user, portfolio=self.portfolio, roles=[UserPortfolioRoleChoices.ORGANIZATION_MEMBER]
        )
        self.client.force_login(self.user)
        # create and submit a domain request
        domain_request = completed_domain_request(user=self.user)
        mock_client = MockSESClient()
        with boto3_mocking.clients.handler_for("sesv2", mock_client):
            domain_request.submit()
            domain_request.save()

        requests_page = self.client.get(reverse("no-portfolio-requests"), follow=True)

        self.assertContains(requests_page, "You don’t have access to domain requests.")

    @less_console_noise_decorator
    def test_main_nav_when_user_has_no_permissions(self):
        """Test the nav contains a link to the no requests page
        Also test that members link not present"""
        UserPortfolioPermission.objects.get_or_create(
            user=self.user, portfolio=self.portfolio, roles=[UserPortfolioRoleChoices.ORGANIZATION_MEMBER]
        )
        self.client.force_login(self.user)
        # create and submit a domain request
        domain_request = completed_domain_request(user=self.user)
        mock_client = MockSESClient()
        with boto3_mocking.clients.handler_for("sesv2", mock_client):
            domain_request.submit()
            domain_request.save()

        portfolio_landing_page = self.client.get(reverse("home"), follow=True)

        # link to no requests
        self.assertContains(portfolio_landing_page, "no-organization-requests/")
        # dropdown
        self.assertNotContains(portfolio_landing_page, "basic-nav-section-two")
        # nav does not include link to requests
        self.assertNotContains(portfolio_landing_page, 'href="/requests/')
        # nav does not include link to create request
        self.assertNotContains(portfolio_landing_page, 'href="/request/')
        # nav does not include link to members
        self.assertNotContains(portfolio_landing_page, 'href="/members/')

    @less_console_noise_decorator
    def test_main_nav_when_user_has_all_permissions(self):
        """Test the nav contains a dropdown with a link to create and another link to view requests
        Also test for the existence of the Create a new request btn on the requests page
        Also test for the existence of the members link"""
        UserPortfolioPermission.objects.get_or_create(
            user=self.user,
            portfolio=self.portfolio,
            roles=[UserPortfolioRoleChoices.ORGANIZATION_ADMIN],
        )
        self.client.force_login(self.user)
        # create and submit a domain request
        domain_request = completed_domain_request(user=self.user)
        mock_client = MockSESClient()
        with boto3_mocking.clients.handler_for("sesv2", mock_client):
            domain_request.submit()
            domain_request.save()

        portfolio_landing_page = self.client.get(reverse("home"), follow=True)

        # link to no requests
        self.assertNotContains(portfolio_landing_page, "no-organization-requests/")
        # dropdown
        self.assertContains(portfolio_landing_page, "basic-nav-section-two")
        # link to requests
        self.assertContains(portfolio_landing_page, 'href="/requests/')
        # link to create
        self.assertContains(portfolio_landing_page, 'href="/request/')
        # link to members
        self.assertContains(portfolio_landing_page, 'href="/members/')

        requests_page = self.client.get(reverse("domain-requests"))

        # create new request btn
        self.assertContains(requests_page, "Start a new domain request")

    @less_console_noise_decorator
    def test_main_nav_when_user_has_view_but_not_edit_permissions(self):
        """Test the nav contains a simple link to view requests
        Also test for the existence of the Create a new request btn on the requests page
        Also test for the existence of members link"""
        UserPortfolioPermission.objects.get_or_create(
            user=self.user,
            portfolio=self.portfolio,
            additional_permissions=[
                UserPortfolioPermissionChoices.VIEW_PORTFOLIO,
                UserPortfolioPermissionChoices.VIEW_ALL_REQUESTS,
                UserPortfolioPermissionChoices.VIEW_MEMBERS,
            ],
        )
        self.client.force_login(self.user)
        # create and submit a domain request
        domain_request = completed_domain_request(user=self.user)
        mock_client = MockSESClient()
        with boto3_mocking.clients.handler_for("sesv2", mock_client):
            domain_request.submit()
            domain_request.save()

        portfolio_landing_page = self.client.get(reverse("home"), follow=True)

        # link to no requests
        self.assertNotContains(portfolio_landing_page, "no-organization-requests/")
        # dropdown
        self.assertNotContains(portfolio_landing_page, "basic-nav-section-two")
        # link to requests
        self.assertContains(portfolio_landing_page, 'href="/requests/')
        # link to create
        self.assertNotContains(portfolio_landing_page, 'href="/request/')
        # link to members
        self.assertContains(portfolio_landing_page, 'href="/members/')

        requests_page = self.client.get(reverse("domain-requests"))

        # create new request btn
        self.assertNotContains(requests_page, "Start a new domain request")

    @less_console_noise_decorator
    def test_organization_requests_additional_column(self):
        """The requests table has a column for created at"""
        self.app.set_user(self.user.username)

        UserPortfolioPermission.objects.get_or_create(
            user=self.user,
            portfolio=self.portfolio,
            additional_permissions=[
                UserPortfolioPermissionChoices.VIEW_PORTFOLIO,
                UserPortfolioPermissionChoices.EDIT_REQUESTS,
                UserPortfolioPermissionChoices.VIEW_ALL_REQUESTS,
                UserPortfolioPermissionChoices.EDIT_REQUESTS,
            ],
        )

        home = self.app.get(reverse("home")).follow()

        self.assertContains(home, "Hotel California")
        self.assertContains(home, "Domain requests")

        domain_requests = self.app.get(reverse("domain-requests"))
        self.assertEqual(domain_requests.status_code, 200)

        self.assertContains(domain_requests, "Requested by")

    @less_console_noise_decorator
    def test_no_org_requests_no_additional_column(self):
        """The requests table does not have a column for created at"""
        self.app.set_user(self.user.username)

        home = self.app.get(reverse("home"))

        self.assertContains(home, "Domain requests")
        self.assertNotContains(home, "Requested by")

    @less_console_noise_decorator
    def test_portfolio_cache_updates_when_modified(self):
        """Test that the portfolio in session updates when the portfolio is modified"""
        self.client.force_login(self.user)
        roles = [UserPortfolioRoleChoices.ORGANIZATION_ADMIN]
        UserPortfolioPermission.objects.get_or_create(user=self.user, portfolio=self.portfolio, roles=roles)

        # Initial request to set the portfolio in session
        response = self.client.get(reverse("home"), follow=True)

        portfolio = self.client.session.get("portfolio")
        self.assertEqual(portfolio.organization_name, "Hotel California")
        self.assertContains(response, "Hotel California")

        # Modify the portfolio
        self.portfolio.organization_name = "Updated Hotel California"
        self.portfolio.save()

        # Make another request
        response = self.client.get(reverse("home"), follow=True)

        # Check if the updated portfolio name is in the response
        self.assertContains(response, "Updated Hotel California")

        # Verify that the session contains the updated portfolio
        portfolio = self.client.session.get("portfolio")
        self.assertEqual(portfolio.organization_name, "Updated Hotel California")

    @less_console_noise_decorator
    def test_org_user_can_delete_own_domain_request_with_permission(self):
        """Test that an org user with edit permission can delete their own DomainRequest with a deletable status."""

        # Assign the user to a portfolio with edit permission
        UserPortfolioPermission.objects.get_or_create(
            user=self.user,
            portfolio=self.portfolio,
            roles=[UserPortfolioRoleChoices.ORGANIZATION_MEMBER],
            additional_permissions=[UserPortfolioPermissionChoices.EDIT_REQUESTS],
        )

        # Create a domain request with status WITHDRAWN
        domain_request = completed_domain_request(
            name="test-domain.gov",
            status=DomainRequest.DomainRequestStatus.WITHDRAWN,
            portfolio=self.portfolio,
        )
        domain_request.requester = self.user
        domain_request.save()

        self.client.force_login(self.user)
        # Perform delete
        response = self.client.post(
            reverse("domain-request-delete", kwargs={"domain_request_pk": domain_request.pk}), follow=True
        )

        # Check that the response is 200
        self.assertEqual(response.status_code, 200)

        # Check that the domain request no longer exists
        self.assertFalse(DomainRequest.objects.filter(pk=domain_request.pk).exists())
        domain_request.delete()

    @less_console_noise_decorator
    def test_delete_domain_request_as_org_user_without_permission_with_deletable_status(self):
        """Test that an org user without edit permission cant delete their DomainRequest even if status is deletable."""

        # Assign the user to a portfolio without edit permission
        UserPortfolioPermission.objects.get_or_create(
            user=self.user,
            portfolio=self.portfolio,
            roles=[UserPortfolioRoleChoices.ORGANIZATION_MEMBER],
            additional_permissions=[],
        )

        # Create a domain request with status STARTED
        domain_request = completed_domain_request(
            name="test-domain.gov",
            status=DomainRequest.DomainRequestStatus.STARTED,
            portfolio=self.portfolio,
        )
        domain_request.requester = self.user
        domain_request.save()

        self.client.force_login(self.user)
        # Attempt to delete
        response = self.client.post(
            reverse("domain-request-delete", kwargs={"domain_request_pk": domain_request.pk}), follow=True
        )

        # Check response is 403 Forbidden
        self.assertEqual(response.status_code, 403)

        # Check that the domain request still exists
        self.assertTrue(DomainRequest.objects.filter(pk=domain_request.pk).exists())
        domain_request.delete()

    @less_console_noise_decorator
    def test_org_user_cannot_delete_others_domain_requests(self):
        """Test that an org user with edit permission cannot delete DomainRequests they did not create."""

        # Assign the user to a portfolio with edit permission
        UserPortfolioPermission.objects.get_or_create(
            user=self.user,
            portfolio=self.portfolio,
            roles=[UserPortfolioRoleChoices.ORGANIZATION_MEMBER],
            additional_permissions=[UserPortfolioPermissionChoices.EDIT_REQUESTS],
        )

        # Create another user and a domain request
        other_user = User.objects.create(username="other_user")
        domain_request = completed_domain_request(
            name="test-domain.gov",
            status=DomainRequest.DomainRequestStatus.STARTED,
            portfolio=self.portfolio,
        )
        domain_request.requester = other_user
        domain_request.save()

        self.client.force_login(self.user)
        # Perform delete as self.user
        response = self.client.post(
            reverse("domain-request-delete", kwargs={"domain_request_pk": domain_request.pk}), follow=True
        )

        # Check response is 403 Forbidden
        self.assertEqual(response.status_code, 403)

        # Check that the domain request still exists
        self.assertTrue(DomainRequest.objects.filter(pk=domain_request.pk).exists())
        domain_request.delete()

    @less_console_noise_decorator
    def test_members_table_contains_hidden_permissions_js_hook(self):
        # In the members_table.html we use data-has-edit-permission as a boolean
        # to indicate if a user has permission to edit members in the specific portfolio

        # 1. User w/ edit permission. This permission is included in Organization admin role
        UserPortfolioPermission.objects.get_or_create(
            user=self.user,
            portfolio=self.portfolio,
            roles=[UserPortfolioRoleChoices.ORGANIZATION_ADMIN],
        )

        # Create a member under same portfolio
        member_email = "a_member@example.com"
        member, _ = User.objects.get_or_create(username="a_member", email=member_email)

        UserPortfolioPermission.objects.get_or_create(
            user=member,
            portfolio=self.portfolio,
            roles=[UserPortfolioRoleChoices.ORGANIZATION_MEMBER],
        )

        # I log in as the User so I can see the Members Table
        self.client.force_login(self.user)

        # Specifically go to the Member Table page
        response = self.client.get(reverse("members"))

        self.assertContains(response, 'data-has-edit-permission="True"')

        # 2. User w/o edit permission.
        permission = UserPortfolioPermission.objects.get(user=self.user, portfolio=self.portfolio)

        # Update to basic member with view members permission
        permission.roles = [UserPortfolioRoleChoices.ORGANIZATION_MEMBER]
        permission.additional_permissions = [
            UserPortfolioPermissionChoices.VIEW_MEMBERS,
        ]

        # Save the updated permissions list
        permission.save()

        # Re-fetch the page to check for updated permissions
        response = self.client.get(reverse("members"))

        self.assertContains(response, 'data-has-edit-permission="False"')

    @less_console_noise_decorator
    def test_member_page_has_kebab_wrapper_for_member_if_user_has_edit_permission(self):
        """Test that the kebab wrapper displays for a member with edit permissions"""

        # I'm a user
        UserPortfolioPermission.objects.get_or_create(
            user=self.user,
            portfolio=self.portfolio,
            roles=[UserPortfolioRoleChoices.ORGANIZATION_ADMIN],
            additional_permissions=[
                UserPortfolioPermissionChoices.VIEW_MEMBERS,
                UserPortfolioPermissionChoices.EDIT_MEMBERS,
            ],
        )

        # Create a member under same portfolio
        member_email = "a_member@example.com"
        member, _ = User.objects.get_or_create(
            username="a_member", email=member_email, first_name="First", last_name="Last"
        )

        upp, _ = UserPortfolioPermission.objects.get_or_create(
            user=member,
            portfolio=self.portfolio,
            roles=[UserPortfolioRoleChoices.ORGANIZATION_MEMBER],
        )

        # I log in as the User so I can see the Manage Member page
        self.client.force_login(self.user)

        # Specifically go to the Manage Member page
        response = self.client.get(reverse("member", args=[upp.id]), follow=True)

        self.assertEqual(response.status_code, 200)

        # Check for email AND member type (which here is just member)
        self.assertContains(response, f'data-member-email="{member_email}"')
        self.assertContains(response, 'data-member-name="First Last"')
        self.assertContains(response, 'data-member-type="member"')

    @less_console_noise_decorator
    def test_member_page_has_kebab_wrapper_for_invited_member_if_user_has_edit_permission(self):
        """Test that the kebab wrapper displays for an invitedmember with edit permissions"""

        # I'm a user
        UserPortfolioPermission.objects.get_or_create(
            user=self.user,
            portfolio=self.portfolio,
            roles=[UserPortfolioRoleChoices.ORGANIZATION_ADMIN],
            additional_permissions=[
                UserPortfolioPermissionChoices.VIEW_MEMBERS,
                UserPortfolioPermissionChoices.EDIT_MEMBERS,
            ],
        )

        # Invite a member under same portfolio
        invited_member_email = "invited_member@example.com"
        invitation = PortfolioInvitation.objects.create(
            email=invited_member_email,
            portfolio=self.portfolio,
            roles=[UserPortfolioRoleChoices.ORGANIZATION_MEMBER],
        )

        # I log in as the User so I can see the Manage Member page
        self.client.force_login(self.user)
        response = self.client.get(reverse("invitedmember", args=[invitation.id]), follow=True)

        self.assertEqual(response.status_code, 200)

        # Assert the invited members email + invitedmember type
        self.assertContains(response, f'data-member-name="{invited_member_email}"')
        self.assertContains(response, 'data-member-type="invitedmember"')

    @less_console_noise_decorator
    def test_member_page_does_not_have_kebab_wrapper(self):
        """Test that the kebab does not display."""

        # I'm a user
        UserPortfolioPermission.objects.get_or_create(
            user=self.user,
            portfolio=self.portfolio,
            roles=[UserPortfolioRoleChoices.ORGANIZATION_ADMIN],
            additional_permissions=[
                UserPortfolioPermissionChoices.VIEW_MEMBERS,
                UserPortfolioPermissionChoices.EDIT_MEMBERS,
            ],
        )

        # That creates a member with only view access
        member_email = "member_with_view_access@example.com"
        member, _ = User.objects.get_or_create(username="test_member_with_view_access", email=member_email)

        upp, _ = UserPortfolioPermission.objects.get_or_create(
            user=member,
            portfolio=self.portfolio,
            roles=[UserPortfolioRoleChoices.ORGANIZATION_MEMBER],
            additional_permissions=[
                UserPortfolioPermissionChoices.VIEW_MEMBERS,
            ],
        )

        # I log in as the Member with only view permissions to evaluate the pages behaviour
        # when viewed by someone who doesn't have edit perms
        self.client.force_login(member)

        # Go to the Manage Member page
        response = self.client.get(reverse("member", args=[upp.id]), follow=True)

        self.assertEqual(response.status_code, 200)

        # Assert that the kebab edit options are unavailable
        self.assertNotContains(response, 'data-member-type="member"')
        self.assertNotContains(response, 'data-member-type="invitedmember"')
        self.assertNotContains(response, f'data-member-name="{member_email}"')

    @less_console_noise_decorator
    def test_member_page_has_correct_form_wrapper(self):
        """Test that the manage members page the right form wrapper"""

        # I'm a user
        UserPortfolioPermission.objects.get_or_create(
            user=self.user,
            portfolio=self.portfolio,
            roles=[UserPortfolioRoleChoices.ORGANIZATION_ADMIN],
            additional_permissions=[
                UserPortfolioPermissionChoices.VIEW_MEMBERS,
                UserPortfolioPermissionChoices.EDIT_MEMBERS,
            ],
        )

        # That creates a member
        member_email = "a_member@example.com"
        member, _ = User.objects.get_or_create(email=member_email)

        upp, _ = UserPortfolioPermission.objects.get_or_create(
            user=member,
            portfolio=self.portfolio,
            roles=[UserPortfolioRoleChoices.ORGANIZATION_MEMBER],
        )

        # Login as the User to see the Manage Member page
        self.client.force_login(self.user)

        # Specifically go to the Manage Member page
        response = self.client.get(reverse("member", args=[upp.id]), follow=True)

        # Check for a 200 response
        self.assertEqual(response.status_code, 200)

        # Check for form method + that its "post" and id "member-delete-form"
        self.assertContains(response, "<form")
        self.assertContains(response, 'method="post"')
        self.assertContains(response, 'id="member-delete-form"')

    @less_console_noise_decorator
    def test_toggleable_alert_wrapper_exists_on_members_page(self):
        # I'm a user
        UserPortfolioPermission.objects.get_or_create(
            user=self.user,
            portfolio=self.portfolio,
            roles=[UserPortfolioRoleChoices.ORGANIZATION_ADMIN],
            additional_permissions=[
                UserPortfolioPermissionChoices.VIEW_MEMBERS,
                UserPortfolioPermissionChoices.EDIT_MEMBERS,
            ],
        )

        # That creates a member
        member_email = "a_member@example.com"
        member, _ = User.objects.get_or_create(email=member_email)

        UserPortfolioPermission.objects.get_or_create(
            user=member,
            portfolio=self.portfolio,
            roles=[UserPortfolioRoleChoices.ORGANIZATION_MEMBER],
        )

        # Login as the User to see the Members Table page
        self.client.force_login(self.user)

        # Specifically go to the Members Table page
        response = self.client.get(reverse("members"))

        # Assert that the toggleable alert ID exists
        self.assertContains(response, '<div id="toggleable-alert"')


class TestPortfolioMemberDeleteView(WebTest):
    def setUp(self):
        super().setUp()
        self.client = Client()
        self.user = create_test_user()
        self.domain, _ = Domain.objects.get_or_create(name="igorville.gov")
        self.portfolio, _ = Portfolio.objects.get_or_create(requester=self.user, organization_name="Hotel California")
        self.domain_information, _ = DomainInformation.objects.get_or_create(
            requester=self.user, domain=self.domain, portfolio=self.portfolio
        )
        self.role, _ = UserDomainRole.objects.get_or_create(
            user=self.user, domain=self.domain, role=UserDomainRole.Roles.MANAGER
        )

    def tearDown(self):
        UserPortfolioPermission.objects.all().delete()
        DomainInformation.objects.all().delete()
        Portfolio.objects.all().delete()
        UserDomainRole.objects.all().delete()
        DomainRequest.objects.all().delete()
        Domain.objects.all().delete()
        User.objects.all().delete()
        super().tearDown()

    @less_console_noise_decorator
    @patch("registrar.views.portfolios.send_portfolio_admin_removal_emails")
    @patch("registrar.views.portfolios.send_portfolio_member_permission_remove_email")
    @patch("registrar.views.portfolios.send_domain_manager_removal_emails_to_domain_managers")
    def test_portfolio_member_delete_view_members_table_active_requests(
        self, send_domain_manager_removal_emails, send_member_removal, send_removal_emails
    ):
        """Error state w/ deleting a member with active request on Members Table"""
        # I'm a user
        UserPortfolioPermission.objects.get_or_create(
            user=self.user,
            portfolio=self.portfolio,
            roles=[UserPortfolioRoleChoices.ORGANIZATION_ADMIN],
            additional_permissions=[
                UserPortfolioPermissionChoices.VIEW_MEMBERS,
                UserPortfolioPermissionChoices.EDIT_MEMBERS,
            ],
        )
        # That creates a member
        member_email = "a_member@example.com"
        member, _ = User.objects.get_or_create(email=member_email)

        upp, _ = UserPortfolioPermission.objects.get_or_create(
            user=member,
            portfolio=self.portfolio,
            roles=[UserPortfolioRoleChoices.ORGANIZATION_MEMBER],
        )
        with patch.object(User, "get_active_requests_count_in_portfolio", return_value=1):
            self.client.force_login(self.user)
            # We check X_REQUESTED_WITH bc those return JSON responses
            response = self.client.post(
                reverse("member-delete", kwargs={"member_pk": upp.pk}), HTTP_X_REQUESTED_WITH="XMLHttpRequest"
            )

            self.assertEqual(response.status_code, 400)  # Bad request due to active requests
            support_url = "https://get.gov/contact/"
            expected_error_message = (
                "This member can't be removed from the organization because they have an active domain request. "
                f"Please <a class='usa-link' href='{support_url}' target='_blank'>contact us</a> "
                "to remove this member."
            )

            self.assertContains(response, expected_error_message, status_code=400)

            # assert that send_portfolio_admin_removal_emails is not called
            send_removal_emails.assert_not_called()
            # assert that send_portfolio_member_permission_remove_email is not called
            send_member_removal.assert_not_called()
            # assert that send_domain_manager_removal_emails is not called
            send_domain_manager_removal_emails.assert_not_called()

    @less_console_noise_decorator
    @patch("registrar.views.portfolios.send_portfolio_admin_removal_emails")
    @patch("registrar.views.portfolios.send_portfolio_member_permission_remove_email")
    @patch("registrar.views.portfolios.send_domain_manager_removal_emails_to_domain_managers")
    def test_portfolio_member_delete_view_members_table_only_admin(
        self, send_domain_manager_removal_emails, send_member_removal, send_removal_emails
    ):
        """Error state w/ deleting a member that's the only admin on Members Table"""

        # I'm a user with admin permission
        admin_perm_user, _ = UserPortfolioPermission.objects.get_or_create(
            user=self.user,
            portfolio=self.portfolio,
            roles=[UserPortfolioRoleChoices.ORGANIZATION_ADMIN],
            additional_permissions=[
                UserPortfolioPermissionChoices.VIEW_MEMBERS,
                UserPortfolioPermissionChoices.EDIT_MEMBERS,
            ],
        )

        with patch.object(User, "is_only_admin_of_portfolio", return_value=True):
            self.client.force_login(self.user)
            # We check X_REQUESTED_WITH bc those return JSON responses
            response = self.client.post(
                reverse("member-delete", kwargs={"member_pk": admin_perm_user.pk}),
                HTTP_X_REQUESTED_WITH="XMLHttpRequest",
            )

            self.assertEqual(response.status_code, 400)
            expected_error_message = "the only admin for this organization"
            self.assertContains(response, expected_error_message, status_code=400)

            # assert that send_portfolio_admin_removal_emails is not called
            send_removal_emails.assert_not_called()
            # assert that send_portfolio_member_permission_remove_email is not called
            send_member_removal.assert_not_called()
            # assert that send_domain_manager_removal_emails is not called
            send_domain_manager_removal_emails.assert_not_called()

    @less_console_noise_decorator
    @patch("registrar.views.portfolios.send_portfolio_admin_removal_emails")
    @patch("registrar.views.portfolios.send_portfolio_member_permission_remove_email")
    @patch("registrar.views.portfolios.send_domain_manager_removal_emails_to_domain_managers")
    def test_portfolio_member_table_delete_member_success(
        self, send_domain_manager_removal_emails, send_member_removal, mock_send_removal_emails
    ):
        """Success state with deleting on Members Table page bc no active request AND not only admin"""

        # I'm a user
        UserPortfolioPermission.objects.get_or_create(
            user=self.user,
            portfolio=self.portfolio,
            roles=[UserPortfolioRoleChoices.ORGANIZATION_ADMIN],
            additional_permissions=[
                UserPortfolioPermissionChoices.VIEW_MEMBERS,
                UserPortfolioPermissionChoices.EDIT_MEMBERS,
            ],
        )

        # Creating a member that can be deleted (see patch)
        member_email = "deleteable_member@example.com"
        member, _ = User.objects.get_or_create(email=member_email)

        # Set up the member in the portfolio
        upp, _ = UserPortfolioPermission.objects.get_or_create(
            user=member,
            portfolio=self.portfolio,
            roles=[UserPortfolioRoleChoices.ORGANIZATION_MEMBER],
        )

        # Set up the member as a domain manager
        UserDomainRole.objects.get_or_create(user=member, domain=self.domain, role=UserDomainRole.Roles.MANAGER)

        # Member removal email sent successfully
        send_member_removal.return_value = True

        # And set that the member has no active requests AND it's not the only admin
        with patch.object(User, "get_active_requests_count_in_portfolio", return_value=0), patch.object(
            User, "is_only_admin_of_portfolio", return_value=False
        ):

            # Attempt to delete
            self.client.force_login(self.user)
            response = self.client.post(
                # We check X_REQUESTED_WITH bc those return JSON responses
                reverse("member-delete", kwargs={"member_pk": upp.pk}),
                HTTP_X_REQUESTED_WITH="XMLHttpRequest",
            )

            # Check for a successful deletion
            self.assertEqual(response.status_code, 200)

            expected_success_message = f"You've removed {member.email} from the organization."
            self.assertContains(response, expected_success_message, status_code=200)

            # assert that send_portfolio_admin_removal_emails is not called
            # because member being removed is not an admin
            mock_send_removal_emails.assert_not_called()
            # assert that send_portfolio_member_permission_remove_email is called
            send_member_removal.assert_called_once()
            # assert that send_domain_manager_removal_emails_to_domain_managers
            send_domain_manager_removal_emails.assert_called_once()

            # Get the arguments passed to send_portfolio_member_permission_remove_email
            _, called_kwargs = send_member_removal.call_args

            # Assert the email content
            self.assertEqual(called_kwargs["requestor"], self.user)
            self.assertEqual(called_kwargs["permissions"].user, upp.user)
            self.assertEqual(called_kwargs["permissions"].portfolio, upp.portfolio)

            # Get the arguments passed to send_domain_manager_removal_emails_to_domain_managers
            _, called_kwargs = send_domain_manager_removal_emails.call_args

            # Assert the email content
            self.assertEqual(called_kwargs["removed_by_user"], self.user)
            self.assertEqual(called_kwargs["manager_removed"], upp.user)
            self.assertEqual(called_kwargs["manager_removed_email"], upp.user.email)
            self.assertEqual(called_kwargs["domain"], self.domain)

    @less_console_noise_decorator
    @patch("registrar.views.portfolios.send_portfolio_admin_removal_emails")
    @patch("registrar.views.portfolios.send_portfolio_member_permission_remove_email")
    def test_portfolio_member_table_delete_admin_success(self, send_member_removal, mock_send_removal_emails):
        """Success state with deleting on Members Table page bc no active request AND
        not only admin. Because admin, removal emails are sent."""

        # I'm a user
        UserPortfolioPermission.objects.get_or_create(
            user=self.user,
            portfolio=self.portfolio,
            roles=[UserPortfolioRoleChoices.ORGANIZATION_ADMIN],
            additional_permissions=[
                UserPortfolioPermissionChoices.VIEW_MEMBERS,
                UserPortfolioPermissionChoices.EDIT_MEMBERS,
            ],
        )

        # Creating an admin that can be deleted (see patch)
        member_email = "deleteable_admin@example.com"
        member, _ = User.objects.get_or_create(email=member_email)

        # Set up the member in the portfolio
        upp, _ = UserPortfolioPermission.objects.get_or_create(
            user=member,
            portfolio=self.portfolio,
            roles=[UserPortfolioRoleChoices.ORGANIZATION_ADMIN],
        )

        mock_send_removal_emails.return_value = True
        send_member_removal.return_value = True

        # And set that the member has no active requests AND it's not the only admin
        with patch.object(User, "get_active_requests_count_in_portfolio", return_value=0), patch.object(
            User, "is_only_admin_of_portfolio", return_value=False
        ):

            # Attempt to delete
            self.client.force_login(self.user)
            response = self.client.post(
                # We check X_REQUESTED_WITH bc those return JSON responses
                reverse("member-delete", kwargs={"member_pk": upp.pk}),
                HTTP_X_REQUESTED_WITH="XMLHttpRequest",
            )

            # Check for a successful deletion
            self.assertEqual(response.status_code, 200)

            expected_success_message = f"You've removed {member.email} from the organization."
            self.assertContains(response, expected_success_message, status_code=200)

            # assert that send_portfolio_admin_removal_emails is called
            mock_send_removal_emails.assert_called_once()
            # assert that send_portfolio_member_permission_remove_email is called
            send_member_removal.assert_called_once()

            # Get the arguments passed to send_portfolio_admin_addition_emails
            _, called_kwargs = mock_send_removal_emails.call_args

            # Assert the email content
            self.assertEqual(called_kwargs["email"], member_email)
            self.assertEqual(called_kwargs["requestor"], self.user)
            self.assertEqual(called_kwargs["portfolio"], self.portfolio)

            # Get the arguments passed to send_portfolio_member_permission_remove_email
            _, called_kwargs = send_member_removal.call_args

            # Assert the email content
            self.assertEqual(called_kwargs["requestor"], self.user)
            self.assertEqual(called_kwargs["permissions"].user, upp.user)
            self.assertEqual(called_kwargs["permissions"].portfolio, upp.portfolio)

    @less_console_noise_decorator
    @patch("registrar.views.portfolios.send_portfolio_admin_removal_emails")
    @patch("registrar.views.portfolios.send_portfolio_member_permission_remove_email")
    def test_portfolio_member_table_delete_admin_success_removal_email_fail(
        self, send_member_removal, mock_send_removal_emails
    ):
        """Success state with deleting on Members Table page bc no active request AND
        not only admin. Because admin, removal emails are sent, but fail to send.
        Email to removed member also fails to send."""

        # I'm a user
        UserPortfolioPermission.objects.get_or_create(
            user=self.user,
            portfolio=self.portfolio,
            roles=[UserPortfolioRoleChoices.ORGANIZATION_ADMIN],
            additional_permissions=[
                UserPortfolioPermissionChoices.VIEW_MEMBERS,
                UserPortfolioPermissionChoices.EDIT_MEMBERS,
            ],
        )

        # Creating an admin that can be deleted (see patch)
        member_email = "deleteable_admin@example.com"
        member, _ = User.objects.get_or_create(email=member_email)

        # Set up the member in the portfolio
        upp, _ = UserPortfolioPermission.objects.get_or_create(
            user=member,
            portfolio=self.portfolio,
            roles=[UserPortfolioRoleChoices.ORGANIZATION_ADMIN],
        )

        mock_send_removal_emails.return_value = False
        send_member_removal.return_value = False

        # And set that the member has no active requests AND it's not the only admin
        with patch.object(User, "get_active_requests_count_in_portfolio", return_value=0), patch.object(
            User, "is_only_admin_of_portfolio", return_value=False
        ):

            # Attempt to delete
            self.client.force_login(self.user)
            response = self.client.post(
                # We check X_REQUESTED_WITH bc those return JSON responses
                reverse("member-delete", kwargs={"member_pk": upp.pk}),
                HTTP_X_REQUESTED_WITH="XMLHttpRequest",
            )

            # Check for a successful deletion
            self.assertEqual(response.status_code, 200)

            expected_success_message = f"You've removed {member.email} from the organization."
            self.assertContains(response, expected_success_message, status_code=200)

            # assert that send_portfolio_admin_removal_emails is called
            mock_send_removal_emails.assert_called_once()
            # assert that send_portfolio_member_permission_remove_email is called
            send_member_removal.assert_called_once()

            # Get the arguments passed to send_portfolio_admin_addition_emails
            _, called_kwargs = mock_send_removal_emails.call_args

            # Assert the email content
            self.assertEqual(called_kwargs["email"], member_email)
            self.assertEqual(called_kwargs["requestor"], self.user)
            self.assertEqual(called_kwargs["portfolio"], self.portfolio)

            # Get the arguments passed to send_portfolio_member_permission_remove_email
            _, called_kwargs = send_member_removal.call_args

            # Assert the email content
            self.assertEqual(called_kwargs["requestor"], self.user)
            self.assertEqual(called_kwargs["permissions"].user, upp.user)
            self.assertEqual(called_kwargs["permissions"].portfolio, upp.portfolio)

    @less_console_noise_decorator
    def test_portfolio_member_delete_view_manage_members_page_active_requests(self):
        """Error state when deleting a member with active requests on the Manage Members page"""

        # I'm an admin user
        UserPortfolioPermission.objects.get_or_create(
            user=self.user,
            portfolio=self.portfolio,
            roles=[UserPortfolioRoleChoices.ORGANIZATION_ADMIN],
            additional_permissions=[
                UserPortfolioPermissionChoices.VIEW_MEMBERS,
                UserPortfolioPermissionChoices.EDIT_MEMBERS,
            ],
        )

        # Create a member with active requests
        member_email = "member_with_active_request@example.com"
        member, _ = User.objects.get_or_create(email=member_email)

        upp, _ = UserPortfolioPermission.objects.get_or_create(
            user=member,
            portfolio=self.portfolio,
            roles=[UserPortfolioRoleChoices.ORGANIZATION_MEMBER],
        )
        with patch.object(User, "get_active_requests_count_in_portfolio", return_value=1):
            with patch("django.contrib.messages.error") as mock_error:
                self.client.force_login(self.user)
                response = self.client.post(
                    reverse("member-delete", kwargs={"member_pk": upp.pk}),
                )
                # We don't want to do follow=True in response bc that does automatic redirection

                # We want 302 bc indicates redirect
                self.assertEqual(response.status_code, 302)

                support_url = "https://get.gov/contact/"
                expected_error_message = (
                    "This member can't be removed from the organization because they have an active domain request. "
                    f"Please <a class='usa-link' href='{support_url}' target='_blank'>contact us</a> "
                    "to remove this member."
                )

                args, kwargs = mock_error.call_args
                # Check if first arg is a WSGIRequest, confirms request object passed correctly
                # WSGIRequest protocol is basically the HTTPRequest but in Django form (ie POST '/member/1/delete')
                self.assertIsInstance(args[0], WSGIRequest)
                # Check that the error message matches the expected error message
                self.assertEqual(args[1], expected_error_message)

                # Location is used for a 3xx HTTP status code to indicate that the URL was redirected
                # and then confirm that we're still on the Manage Members page
                self.assertEqual(response.headers["Location"], reverse("member", kwargs={"member_pk": upp.pk}))

    @less_console_noise_decorator
    def test_portfolio_member_delete_view_manage_members_page_only_admin(self):
        """Error state when trying to delete the only admin on the Manage Members page"""

        # Create an admin with admin user perms
        admin_perm_user, _ = UserPortfolioPermission.objects.get_or_create(
            user=self.user,
            portfolio=self.portfolio,
            roles=[UserPortfolioRoleChoices.ORGANIZATION_ADMIN],
            additional_permissions=[
                UserPortfolioPermissionChoices.VIEW_MEMBERS,
                UserPortfolioPermissionChoices.EDIT_MEMBERS,
            ],
        )

        # Set them to be the only admin and attempt to delete
        with patch.object(User, "is_only_admin_of_portfolio", return_value=True):
            with patch("django.contrib.messages.error") as mock_error:
                self.client.force_login(self.user)
                response = self.client.post(
                    reverse("member-delete", kwargs={"member_pk": admin_perm_user.pk}),
                )

                self.assertEqual(response.status_code, 302)

                expected_error_message = "the only admin for this organization."

                args, kwargs = mock_error.call_args
                # Check if first arg is a WSGIRequest, confirms request object passed correctly
                # WSGIRequest protocol is basically the HTTPRequest but in Django form (ie POST '/member/1/delete')
                self.assertIsInstance(args[0], WSGIRequest)
                # Check that the error message matches the expected error message
                self.assertIn(expected_error_message, args[1])

                # Location is used for a 3xx HTTP status code to indicate that the URL was redirected
                # and then confirm that we're still on the Manage Members page
                self.assertEqual(
                    response.headers["Location"], reverse("member", kwargs={"member_pk": admin_perm_user.pk})
                )


class TestPortfolioInvitedMemberDeleteView(WebTest):
    def setUp(self):
        super().setUp()
        self.client = Client()
        self.user = create_test_user()
        self.domain, _ = Domain.objects.get_or_create(name="igorville.gov")
        self.portfolio, _ = Portfolio.objects.get_or_create(requester=self.user, organization_name="Hotel California")
        self.role, _ = UserDomainRole.objects.get_or_create(
            user=self.user, domain=self.domain, role=UserDomainRole.Roles.MANAGER
        )

    def tearDown(self):
        UserPortfolioPermission.objects.all().delete()
        Portfolio.objects.all().delete()
        UserDomainRole.objects.all().delete()
        DomainRequest.objects.all().delete()
        DomainInformation.objects.all().delete()
        Domain.objects.all().delete()
        User.objects.all().delete()
        super().tearDown()

    @less_console_noise_decorator
    @patch("registrar.views.portfolios.send_portfolio_admin_removal_emails")
    @patch("registrar.views.portfolios.send_portfolio_invitation_remove_email")
    def test_portfolio_member_delete_view_manage_members_page_invitedmember(
        self, send_invited_member_removal, mock_send_removal_emails
    ):
        """Success state w/ deleting invited member on Manage Members page should redirect back to Members Table"""

        # I'm a user
        UserPortfolioPermission.objects.get_or_create(
            user=self.user,
            portfolio=self.portfolio,
            roles=[UserPortfolioRoleChoices.ORGANIZATION_ADMIN],
            additional_permissions=[
                UserPortfolioPermissionChoices.VIEW_MEMBERS,
                UserPortfolioPermissionChoices.EDIT_MEMBERS,
            ],
        )

        # Invite a member under same portfolio
        invited_member_email = "invited_member@example.com"
        invitation = PortfolioInvitation.objects.create(
            email=invited_member_email,
            portfolio=self.portfolio,
            roles=[UserPortfolioRoleChoices.ORGANIZATION_MEMBER],
        )

        # Invited member removal email sent successfully
        send_invited_member_removal.return_value = True

        with patch("django.contrib.messages.success") as mock_success:
            self.client.force_login(self.user)
            response = self.client.post(
                reverse("invitedmember-delete", kwargs={"invitedmember_pk": invitation.pk}),
            )

            self.assertEqual(response.status_code, 302)

            expected_success_message = f"You've removed {invitation.email} from the organization."
            args, kwargs = mock_success.call_args
            # Check if first arg is a WSGIRequest, confirms request object passed correctly
            # WSGIRequest protocol is basically the HTTPRequest but in Django form (ie POST '/member/1/delete')
            self.assertIsInstance(args[0], WSGIRequest)
            # Check that the error message matches the expected error message
            self.assertEqual(args[1], expected_success_message)

            # Location is used for a 3xx HTTP status code to indicate that the URL was redirected
            # and then confirm that we're now on Members Table page
            self.assertEqual(response.headers["Location"], reverse("members"))

            # assert send_portfolio_admin_removal_emails not called since invitation
            # is for a basic member
            mock_send_removal_emails.assert_not_called()
            # assert that send_portfolio_invitation_remove_email is called
            send_invited_member_removal.assert_called_once()

            # Get the arguments passed to send_portfolio_invitation_removal_email
            _, called_kwargs = send_invited_member_removal.call_args

            # Assert the email content
            self.assertEqual(called_kwargs["requestor"], self.user)
            self.assertEqual(called_kwargs["invitation"].email, invitation.email)
            self.assertEqual(called_kwargs["invitation"].portfolio, invitation.portfolio)

    @less_console_noise_decorator
    @patch("registrar.views.portfolios.send_portfolio_admin_removal_emails")
    @patch("registrar.views.portfolios.send_portfolio_invitation_remove_email")
    def test_portfolio_member_delete_view_manage_members_page_invitedadmin(
        self, send_invited_member_email, mock_send_removal_emails
    ):
        """Success state w/ deleting invited admin on Manage Members page should redirect back to Members Table"""

        # I'm a user
        UserPortfolioPermission.objects.get_or_create(
            user=self.user,
            portfolio=self.portfolio,
            roles=[UserPortfolioRoleChoices.ORGANIZATION_ADMIN],
            additional_permissions=[
                UserPortfolioPermissionChoices.VIEW_MEMBERS,
                UserPortfolioPermissionChoices.EDIT_MEMBERS,
            ],
        )

        mock_send_removal_emails.return_value = True
        send_invited_member_email.return_value = True

        # Invite an admin under same portfolio
        invited_member_email = "invited_member@example.com"
        invitation = PortfolioInvitation.objects.create(
            email=invited_member_email,
            portfolio=self.portfolio,
            roles=[UserPortfolioRoleChoices.ORGANIZATION_ADMIN],
        )
        with patch("django.contrib.messages.success") as mock_success:
            self.client.force_login(self.user)
            response = self.client.post(
                reverse("invitedmember-delete", kwargs={"invitedmember_pk": invitation.pk}),
            )

            self.assertEqual(response.status_code, 302)

            expected_success_message = f"You've removed {invitation.email} from the organization."
            args, kwargs = mock_success.call_args
            # Check if first arg is a WSGIRequest, confirms request object passed correctly
            # WSGIRequest protocol is basically the HTTPRequest but in Django form (ie POST '/member/1/delete')
            self.assertIsInstance(args[0], WSGIRequest)
            # Check that the error message matches the expected error message
            self.assertEqual(args[1], expected_success_message)

            # Location is used for a 3xx HTTP status code to indicate that the URL was redirected
            # and then confirm that we're now on Members Table page
            self.assertEqual(response.headers["Location"], reverse("members"))

            # assert send_portfolio_admin_removal_emails is called since invitation
            # is for an admin
            mock_send_removal_emails.assert_called_once()
            # assert that send_portfolio_invitation_remove_email is called
            send_invited_member_email.assert_called_once()

            # Get the arguments passed to send_portfolio_admin_addition_emails
            _, called_kwargs = mock_send_removal_emails.call_args

            # Assert the email content
            self.assertEqual(called_kwargs["email"], invited_member_email)
            self.assertEqual(called_kwargs["requestor"], self.user)
            self.assertEqual(called_kwargs["portfolio"], self.portfolio)

            # Get the arguments passed to send_portfolio_invitation_remove_email
            _, called_kwargs = send_invited_member_email.call_args

            # Assert the email content
            self.assertEqual(called_kwargs["requestor"], self.user)
            self.assertEqual(called_kwargs["invitation"].email, invitation.email)
            self.assertEqual(called_kwargs["invitation"].portfolio, invitation.portfolio)

    @less_console_noise_decorator
    @patch("registrar.views.portfolios.send_portfolio_admin_removal_emails")
    @patch("registrar.views.portfolios.send_portfolio_invitation_remove_email")
    def test_portfolio_member_delete_view_manage_members_page_invitedadmin_email_fails(
        self, send_invited_member_email, mock_send_removal_emails
    ):
        """Success state w/ deleting invited admin on Manage Members page should redirect back to Members Table"""

        # I'm a user
        UserPortfolioPermission.objects.get_or_create(
            user=self.user,
            portfolio=self.portfolio,
            roles=[UserPortfolioRoleChoices.ORGANIZATION_ADMIN],
            additional_permissions=[
                UserPortfolioPermissionChoices.VIEW_MEMBERS,
                UserPortfolioPermissionChoices.EDIT_MEMBERS,
            ],
        )

        mock_send_removal_emails.return_value = False
        send_invited_member_email.return_value = False

        # Invite an admin under same portfolio
        invited_member_email = "invited_member@example.com"
        invitation = PortfolioInvitation.objects.create(
            email=invited_member_email,
            portfolio=self.portfolio,
            roles=[UserPortfolioRoleChoices.ORGANIZATION_ADMIN],
        )
        with patch("django.contrib.messages.success") as mock_success:
            self.client.force_login(self.user)
            response = self.client.post(
                reverse("invitedmember-delete", kwargs={"invitedmember_pk": invitation.pk}),
            )

            self.assertEqual(response.status_code, 302)

            expected_success_message = f"You've removed {invitation.email} from the organization."
            args, kwargs = mock_success.call_args
            # Check if first arg is a WSGIRequest, confirms request object passed correctly
            # WSGIRequest protocol is basically the HTTPRequest but in Django form (ie POST '/member/1/delete')
            self.assertIsInstance(args[0], WSGIRequest)
            # Check that the error message matches the expected error message
            self.assertEqual(args[1], expected_success_message)

            # Location is used for a 3xx HTTP status code to indicate that the URL was redirected
            # and then confirm that we're now on Members Table page
            self.assertEqual(response.headers["Location"], reverse("members"))

            # assert send_portfolio_admin_removal_emails is called since invitation
            # is for an admin
            mock_send_removal_emails.assert_called_once()
            # assert that send_portfolio_invitation_remove_email is called
            send_invited_member_email.assert_called_once()

            # Get the arguments passed to send_portfolio_admin_addition_emails
            _, called_kwargs = mock_send_removal_emails.call_args

            # Assert the email content
            self.assertEqual(called_kwargs["email"], invited_member_email)
            self.assertEqual(called_kwargs["requestor"], self.user)
            self.assertEqual(called_kwargs["portfolio"], self.portfolio)

            # Get the arguments passed to send_portfolio_invitation_remove_email
            _, called_kwargs = send_invited_member_email.call_args

            # Assert the email content
            self.assertEqual(called_kwargs["requestor"], self.user)
            self.assertEqual(called_kwargs["invitation"].email, invitation.email)
            self.assertEqual(called_kwargs["invitation"].portfolio, invitation.portfolio)


class TestPortfolioMemberDomainsView(TestWithUser, WebTest):
    @classmethod
    def setUpClass(cls):
        super().setUpClass()

        # Create test member
        cls.user_member = User.objects.create(
            username="test_member",
            first_name="Second",
            last_name="User",
            email="second@example.com",
            phone="8003112345",
            title="Member",
        )

        # Create test user with no perms
        cls.user_no_perms = User.objects.create(
            username="test_user_no_perms",
            first_name="No",
            last_name="Permissions",
            email="user_no_perms@example.com",
            phone="8003112345",
            title="No Permissions",
        )

        # Create Portfolio
        cls.portfolio = Portfolio.objects.create(requester=cls.user, organization_name="Test Portfolio")

        # Assign permissions to the user making requests
        cls.portfolio_permission = UserPortfolioPermission.objects.create(
            user=cls.user,
            portfolio=cls.portfolio,
            roles=[UserPortfolioRoleChoices.ORGANIZATION_ADMIN],
            additional_permissions=[
                UserPortfolioPermissionChoices.VIEW_MEMBERS,
                UserPortfolioPermissionChoices.EDIT_MEMBERS,
            ],
        )
        cls.permission = UserPortfolioPermission.objects.create(
            user=cls.user_member,
            portfolio=cls.portfolio,
            roles=[UserPortfolioRoleChoices.ORGANIZATION_ADMIN],
            additional_permissions=[
                UserPortfolioPermissionChoices.VIEW_MEMBERS,
                UserPortfolioPermissionChoices.EDIT_MEMBERS,
            ],
        )

    @classmethod
    def tearDownClass(cls):
        UserPortfolioPermission.objects.all().delete()
        Portfolio.objects.all().delete()
        User.objects.all().delete()
        super().tearDownClass()

    @less_console_noise_decorator
    def test_member_domains_authenticated(self):
        """Tests that the portfolio member domains view is accessible."""
        self.client.force_login(self.user)

        response = self.client.get(reverse("member-domains", kwargs={"member_pk": self.permission.id}))

        # Make sure the page loaded, and that we're on the right page
        self.assertEqual(response.status_code, 200)
        self.assertContains(response, self.user_member.email)

    @less_console_noise_decorator
    def test_member_domains_no_perms(self):
        """Tests that the portfolio member domains view is not accessible to user with no perms."""
        self.client.force_login(self.user_no_perms)

        response = self.client.get(reverse("member-domains", kwargs={"member_pk": self.permission.id}))

        # Make sure the request returns forbidden
        self.assertEqual(response.status_code, 403)

    @less_console_noise_decorator
    def test_member_domains_unauthenticated(self):
        """Tests that the portfolio member domains view is not accessible when no authenticated user."""
        self.client.logout()

        response = self.client.get(reverse("member-domains", kwargs={"member_pk": self.permission.id}))

        # Make sure the request returns redirect to openid login
        self.assertEqual(response.status_code, 302)  # Redirect to openid login
        self.assertIn("/openid/login", response.url)

    @less_console_noise_decorator
    def test_member_domains_not_found(self):
        """Tests that the portfolio member domains view returns not found if user portfolio permission not found."""
        self.client.force_login(self.user)

        response = self.client.get(reverse("member-domains", kwargs={"member_pk": "0"}))

        # Make sure the response is not found
        self.assertEqual(response.status_code, 404)


class TestPortfolioInvitedMemberDomainsView(TestWithUser, WebTest):
    @classmethod
    def setUpClass(cls):
        super().setUpClass()

        cls.user_no_perms = User.objects.create(
            username="test_user_no_perms",
            first_name="No",
            last_name="Permissions",
            email="user_no_perms@example.com",
            phone="8003112345",
            title="No Permissions",
        )

        # Create Portfolio
        cls.portfolio = Portfolio.objects.create(requester=cls.user, organization_name="Test Portfolio")

        # Add an invited member who has been invited to manage domains
        cls.invited_member_email = "invited@example.com"
        cls.invitation = PortfolioInvitation.objects.create(
            email=cls.invited_member_email,
            portfolio=cls.portfolio,
            roles=[UserPortfolioRoleChoices.ORGANIZATION_MEMBER],
            additional_permissions=[],
        )

        # Assign permissions to the user making requests
        UserPortfolioPermission.objects.create(
            user=cls.user,
            portfolio=cls.portfolio,
            roles=[UserPortfolioRoleChoices.ORGANIZATION_ADMIN],
            additional_permissions=[
                UserPortfolioPermissionChoices.VIEW_MEMBERS,
                UserPortfolioPermissionChoices.EDIT_MEMBERS,
            ],
        )

    @classmethod
    def tearDownClass(cls):
        PortfolioInvitation.objects.all().delete()
        UserPortfolioPermission.objects.all().delete()
        Portfolio.objects.all().delete()
        User.objects.all().delete()
        super().tearDownClass()

    @less_console_noise_decorator
    def test_invitedmember_domains_authenticated(self):
        """Tests that the portfolio invited member domains view is accessible."""
        self.client.force_login(self.user)

        response = self.client.get(reverse("invitedmember-domains", kwargs={"invitedmember_pk": self.invitation.id}))

        # Make sure the page loaded, and that we're on the right page
        self.assertEqual(response.status_code, 200)
        self.assertContains(response, self.invited_member_email)

    @less_console_noise_decorator
    def test_invitedmember_domains_no_perms(self):
        """Tests that the portfolio invited member domains view is not accessible to user with no perms."""
        self.client.force_login(self.user_no_perms)

        response = self.client.get(reverse("invitedmember-domains", kwargs={"invitedmember_pk": self.invitation.id}))

        # Make sure the request returns forbidden
        self.assertEqual(response.status_code, 403)

    @less_console_noise_decorator
    def test_invitedmember_domains_unauthenticated(self):
        """Tests that the portfolio invited member domains view is not accessible when no authenticated user."""
        self.client.logout()

        response = self.client.get(reverse("invitedmember-domains", kwargs={"invitedmember_pk": self.invitation.id}))

        # Make sure the request returns redirect to openid login
        self.assertEqual(response.status_code, 302)  # Redirect to openid login
        self.assertIn("/openid/login", response.url)

    @less_console_noise_decorator
    def test_member_domains_not_found(self):
        """Tests that the portfolio invited member domains view returns not found if user is not a member."""
        self.client.force_login(self.user)

        response = self.client.get(reverse("invitedmember-domains", kwargs={"invitedmember_pk": "0"}))

        # Make sure the response is not found
        self.assertEqual(response.status_code, 404)

    @less_console_noise_decorator
    def test_invited_member_has_view_managed_domains_by_default(self):
        """Tests that an invited ORGANIZATION_MEMBER has VIEW_MANAGED_DOMAINS permission by default.
        This verifies the fix for the issue where basic members couldn't see domains they manage.
        """
        invitation_permissions = self.invitation.get_portfolio_permissions()
        self.assertIn(
            UserPortfolioPermissionChoices.VIEW_MANAGED_DOMAINS,
            invitation_permissions,
            "ORGANIZATION_MEMBER role should include VIEW_MANAGED_DOMAINS by default",
        )
        self.assertIn(
            UserPortfolioPermissionChoices.VIEW_PORTFOLIO,
            invitation_permissions,
            "ORGANIZATION_MEMBER role should include VIEW_PORTFOLIO by default",
        )
        self.assertNotIn(
            UserPortfolioPermissionChoices.VIEW_ALL_DOMAINS,
            invitation_permissions,
            "ORGANIZATION_MEMBER should not have VIEW_ALL_DOMAINS",
        )
        self.assertNotIn(
            UserPortfolioPermissionChoices.EDIT_MEMBERS,
            invitation_permissions,
            "ORGANIZATION_MEMBER should not have EDIT_MEMBERS",
        )
        self.assertNotIn(
            UserPortfolioPermissionChoices.EDIT_REQUESTS,
            invitation_permissions,
            "ORGANIZATION_MEMBER should not have EDIT_REQUESTS",
        )

        self.client.force_login(self.user)
        response = self.client.get(reverse("invitedmember-domains", kwargs={"invitedmember_pk": self.invitation.id}))
        self.assertEqual(response.status_code, 200)
        self.assertContains(response, self.invited_member_email)


class TestPortfolioMemberDomainsEditView(TestWithUser, WebTest):
    @classmethod
    def setUpClass(cls):
        super().setUpClass()
        # Create Portfolio
        cls.portfolio = Portfolio.objects.create(requester=cls.user, organization_name="Test Portfolio")
        # Create domains for testing
        cls.domain1 = Domain.objects.create(name="1.gov")
        cls.domain2 = Domain.objects.create(name="2.gov")
        cls.domain3 = Domain.objects.create(name="3.gov")

    @classmethod
    def tearDownClass(cls):
        super().tearDownClass()
        Portfolio.objects.all().delete()
        User.objects.all().delete()
        Domain.objects.all().delete()

    def setUp(self):
        super().setUp()
        # Create test member
        self.user_member = User.objects.create(
            username="test_member",
            first_name="Second",
            last_name="User",
            email="second@example.com",
            phone="8003112345",
            title="Member",
        )
        # Create test user with no perms
        self.user_no_perms = User.objects.create(
            username="test_user_no_perms",
            first_name="No",
            last_name="Permissions",
            email="user_no_perms@example.com",
            phone="8003112345",
            title="No Permissions",
        )
        # Assign permissions to the user making requests
        self.portfolio_permission = UserPortfolioPermission.objects.create(
            user=self.user,
            portfolio=self.portfolio,
            roles=[UserPortfolioRoleChoices.ORGANIZATION_ADMIN],
            additional_permissions=[
                UserPortfolioPermissionChoices.VIEW_MEMBERS,
                UserPortfolioPermissionChoices.EDIT_MEMBERS,
            ],
        )
        # Assign permissions to test member
        self.permission = UserPortfolioPermission.objects.create(
            user=self.user_member,
            portfolio=self.portfolio,
            roles=[UserPortfolioRoleChoices.ORGANIZATION_ADMIN],
            additional_permissions=[
                UserPortfolioPermissionChoices.VIEW_MEMBERS,
                UserPortfolioPermissionChoices.EDIT_MEMBERS,
            ],
        )
        # Create url to be used in all tests
        self.url = reverse("member-domains-edit", kwargs={"member_pk": self.portfolio_permission.pk})

    def tearDown(self):
        super().tearDown()
        UserDomainRole.objects.all().delete()
        DomainInvitation.objects.all().delete()
        UserPortfolioPermission.objects.all().delete()
        PortfolioInvitation.objects.all().delete()
        Portfolio.objects.exclude(id=self.portfolio.id).delete()
        User.objects.exclude(id=self.user.id).delete()

    @less_console_noise_decorator
    def test_member_domains_edit_authenticated(self):
        """Tests that the portfolio member domains edit view is accessible."""
        self.client.force_login(self.user)

        response = self.client.get(reverse("member-domains-edit", kwargs={"member_pk": self.permission.id}))

        # Make sure the page loaded, and that we're on the right page
        self.assertEqual(response.status_code, 200)
        self.assertContains(response, self.user_member.email)

    @less_console_noise_decorator
    def test_member_domains_edit_no_perms(self):
        """Tests that the portfolio member domains edit view is not accessible to user with no perms."""
        self.client.force_login(self.user_no_perms)

        response = self.client.get(reverse("member-domains-edit", kwargs={"member_pk": self.permission.id}))

        # Make sure the request returns forbidden
        self.assertEqual(response.status_code, 403)

    @less_console_noise_decorator
    def test_member_domains_edit_unauthenticated(self):
        """Tests that the portfolio member domains edit view is not accessible when no authenticated user."""
        self.client.logout()

        response = self.client.get(reverse("member-domains-edit", kwargs={"member_pk": self.permission.id}))

        # Make sure the request returns redirect to openid login
        self.assertEqual(response.status_code, 302)  # Redirect to openid login
        self.assertIn("/openid/login", response.url)

    @less_console_noise_decorator
    def test_member_domains_edit_not_found(self):
        """Tests that the portfolio member domains edit view returns not found if user
        portfolio permission not found."""
        self.client.force_login(self.user)

        response = self.client.get(reverse("member-domains-edit", kwargs={"member_pk": "0"}))

        # Make sure the response is not found
        self.assertEqual(response.status_code, 404)

    @less_console_noise_decorator
    @patch("registrar.views.portfolios.send_domain_invitation_email")
    @patch("registrar.views.portfolios.send_domain_manager_removal_emails_to_domain_managers")
    def test_post_with_valid_added_domains(self, send_domain_manager_removal_emails, mock_send_domain_email):
        """Test that domains can be successfully added."""
        self.client.force_login(self.user)

        data = {
            "added_domains": json.dumps([self.domain1.id, self.domain2.id, self.domain3.id]),  # Mock domain IDs
        }
        response = self.client.post(self.url, data)

        # Check that the UserDomainRole objects were created
        self.assertEqual(UserDomainRole.objects.filter(user=self.user, role=UserDomainRole.Roles.MANAGER).count(), 3)

        # Check for a success message and a redirect
        self.assertRedirects(response, reverse("member-domains", kwargs={"member_pk": self.portfolio_permission.pk}))
        messages = list(response.wsgi_request._messages)
        self.assertEqual(len(messages), 1)
        self.assertEqual(str(messages[0]), "The domain assignment changes have been saved.")

        expected_domains = [self.domain1, self.domain2, self.domain3]
        # assert that send_domain_manager_removal_emails_to_domain_managers is not called
        send_domain_manager_removal_emails.assert_not_called()
        # Verify that the invitation email was sent
        mock_send_domain_email.assert_called_once()
        call_args = mock_send_domain_email.call_args.kwargs
        self.assertEqual(call_args["email"], "info@example.com")
        self.assertEqual(call_args["requestor"], self.user)
        self.assertEqual(list(call_args["domains"]), list(expected_domains))
        self.assertIsNone(call_args.get("is_member_of_different_org"))

    @less_console_noise_decorator
    @patch("registrar.views.portfolios.send_domain_invitation_email")
    @patch("registrar.views.portfolios.send_domain_manager_removal_emails_to_domain_managers")
    def test_post_with_valid_removed_domains(self, send_domain_manager_removal_emails, mock_send_domain_email):
        """Test that domains can be successfully removed."""
        self.client.force_login(self.user)

        # Create some UserDomainRole objects
        domains = [self.domain1, self.domain2, self.domain3]
        UserDomainRole.objects.bulk_create([UserDomainRole(domain=domain, user=self.user) for domain in domains])

        send_domain_manager_removal_emails.return_value = True

        data = {
            "removed_domains": json.dumps([self.domain1.id, self.domain2.id]),
        }
        response = self.client.post(self.url, data)

        # Check that the UserDomainRole objects were deleted
        self.assertEqual(UserDomainRole.objects.filter(user=self.user).count(), 1)
        self.assertEqual(UserDomainRole.objects.filter(domain=self.domain3, user=self.user).count(), 1)

        # Check for a success message and a redirect
        self.assertRedirects(response, reverse("member-domains", kwargs={"member_pk": self.portfolio_permission.pk}))
        messages = list(response.wsgi_request._messages)
        self.assertEqual(len(messages), 1)
        self.assertEqual(str(messages[0]), "The domain assignment changes have been saved.")
        # assert that send_domain_invitation_email is not called
        mock_send_domain_email.assert_not_called()
        # assert that send_domain_manager_removal_emails_to_domain_managers is called twice
        send_domain_manager_removal_emails.assert_any_call(
            removed_by_user=self.user,
            manager_removed=self.portfolio_permission.user,
            manager_removed_email=self.portfolio_permission.user.email,
            domain=self.domain1,
        )
        send_domain_manager_removal_emails.assert_any_call(
            removed_by_user=self.user,
            manager_removed=self.portfolio_permission.user,
            manager_removed_email=self.portfolio_permission.user.email,
            domain=self.domain2,
        )
        UserDomainRole.objects.all().delete()

    @less_console_noise_decorator
    def test_post_with_invalid_added_domains_data(self):
        """Test that an error is returned for invalid added domains data."""
        self.client.force_login(self.user)

        data = {
            "added_domains": "json-statham",
        }
        response = self.client.post(self.url, data)

        # Check that no UserDomainRole objects were created
        self.assertEqual(UserDomainRole.objects.filter(user=self.user).count(), 0)

        # Check for an error message and a redirect
        self.assertRedirects(response, reverse("member-domains", kwargs={"member_pk": self.portfolio_permission.pk}))
        messages = list(response.wsgi_request._messages)
        self.assertEqual(len(messages), 1)
        self.assertEqual(
            str(messages[0]), "Invalid data for added domains. If the issue persists, please contact help@get.gov."
        )

    @less_console_noise_decorator
    def test_post_with_invalid_removed_domains_data(self):
        """Test that an error is returned for invalid removed domains data."""
        self.client.force_login(self.user)

        data = {
            "removed_domains": "not-a-json",
        }
        response = self.client.post(self.url, data)

        # Check that no UserDomainRole objects were deleted
        self.assertEqual(UserDomainRole.objects.filter(user=self.user).count(), 0)

        # Check for an error message and a redirect
        self.assertRedirects(response, reverse("member-domains", kwargs={"member_pk": self.portfolio_permission.pk}))
        messages = list(response.wsgi_request._messages)
        self.assertEqual(len(messages), 1)
        self.assertEqual(
            str(messages[0]), "Invalid data for removed domains. If the issue persists, please contact help@get.gov."
        )

    @less_console_noise_decorator
    def test_post_with_no_changes(self):
        """Test that success message is displayed when no changes are made."""
        self.client.force_login(self.user)

        response = self.client.post(self.url, {})

        # Check that no UserDomainRole objects were created or deleted
        self.assertEqual(UserDomainRole.objects.filter(user=self.user).count(), 0)

        # Check for an info message and a redirect
        self.assertRedirects(response, reverse("member-domains", kwargs={"member_pk": self.portfolio_permission.pk}))
        messages = list(response.wsgi_request._messages)
        self.assertEqual(len(messages), 1)
        self.assertEqual(str(messages[0]), "The domain assignment changes have been saved.")

    @less_console_noise_decorator
    @patch("registrar.views.portfolios.send_domain_invitation_email")
    def test_post_when_send_domain_email_raises_exception(self, mock_send_domain_email):
        """Test attempt to add new domains when an EmailSendingError raised."""
        self.client.force_login(self.user)

        data = {
            "added_domains": json.dumps([self.domain1.id, self.domain2.id, self.domain3.id]),  # Mock domain IDs
        }
        mock_send_domain_email.side_effect = EmailSendingError("Failed to send email")
        response = self.client.post(self.url, data)

        # Check that the UserDomainRole objects were not created
        self.assertEqual(UserDomainRole.objects.filter(user=self.user, role=UserDomainRole.Roles.MANAGER).count(), 0)

        # Check for an error message and a redirect to edit form
        self.assertRedirects(
            response, reverse("member-domains-edit", kwargs={"member_pk": self.portfolio_permission.pk})
        )
        messages = list(response.wsgi_request._messages)
        self.assertEqual(len(messages), 1)
        self.assertEqual(
            str(messages[0]),
            "An unexpected error occurred: Failed to send email. If the issue persists, please contact help@get.gov.",
        )


class TestPortfolioInvitedMemberEditDomainsView(TestWithUser, WebTest):
    @classmethod
    def setUpClass(cls):
        super().setUpClass()
        # Create Portfolio
        cls.portfolio = Portfolio.objects.create(requester=cls.user, organization_name="Test Portfolio")
        # Create domains for testing
        cls.domain1 = Domain.objects.create(name="1.gov")
        cls.domain2 = Domain.objects.create(name="2.gov")
        cls.domain3 = Domain.objects.create(name="3.gov")

    @classmethod
    def tearDownClass(cls):
        super().tearDownClass()
        Portfolio.objects.all().delete()
        User.objects.all().delete()
        Domain.objects.all().delete()

    def setUp(self):
        super().setUp()
        # Add a user with no permissions
        self.user_no_perms = User.objects.create(
            username="test_user_no_perms",
            first_name="No",
            last_name="Permissions",
            email="user_no_perms@example.com",
            phone="8003112345",
            title="No Permissions",
        )
        # Add an invited member who has been invited to manage domains
        self.invited_member_email = "invited@example.com"
        self.invitation = PortfolioInvitation.objects.create(
            email=self.invited_member_email,
            portfolio=self.portfolio,
            roles=[UserPortfolioRoleChoices.ORGANIZATION_MEMBER],
            additional_permissions=[
                UserPortfolioPermissionChoices.VIEW_MEMBERS,
            ],
        )

        # Assign permissions to the user making requests
        UserPortfolioPermission.objects.create(
            user=self.user,
            portfolio=self.portfolio,
            roles=[UserPortfolioRoleChoices.ORGANIZATION_ADMIN],
            additional_permissions=[
                UserPortfolioPermissionChoices.VIEW_MEMBERS,
                UserPortfolioPermissionChoices.EDIT_MEMBERS,
            ],
        )
        self.url = reverse("invitedmember-domains-edit", kwargs={"invitedmember_pk": self.invitation.pk})

    def tearDown(self):
        super().tearDown()
        Domain.objects.all().delete()
        DomainInvitation.objects.all().delete()
        UserPortfolioPermission.objects.all().delete()
        PortfolioInvitation.objects.all().delete()
        Portfolio.objects.exclude(id=self.portfolio.id).delete()
        User.objects.exclude(id=self.user.id).delete()

    @less_console_noise_decorator
    def test_invitedmember_domains_edit_authenticated(self):
        """Tests that the portfolio invited member domains edit view is accessible."""
        self.client.force_login(self.user)

        response = self.client.get(
            reverse("invitedmember-domains-edit", kwargs={"invitedmember_pk": self.invitation.id})
        )

        # Make sure the page loaded, and that we're on the right page
        self.assertEqual(response.status_code, 200)
        self.assertContains(response, self.invited_member_email)

    @less_console_noise_decorator
    def test_invitedmember_domains_edit_no_perms(self):
        """Tests that the portfolio invited member domains edit view is not accessible to user with no perms."""
        self.client.force_login(self.user_no_perms)

        response = self.client.get(
            reverse("invitedmember-domains-edit", kwargs={"invitedmember_pk": self.invitation.id})
        )

        # Make sure the request returns forbidden
        self.assertEqual(response.status_code, 403)

    @less_console_noise_decorator
    def test_invitedmember_domains_edit_unauthenticated(self):
        """Tests that the portfolio invited member domains edit view is not accessible when no authenticated user."""
        self.client.logout()

        response = self.client.get(
            reverse("invitedmember-domains-edit", kwargs={"invitedmember_pk": self.invitation.id})
        )

        # Make sure the request returns redirect to openid login
        self.assertEqual(response.status_code, 302)  # Redirect to openid login
        self.assertIn("/openid/login", response.url)

    @less_console_noise_decorator
    def test_member_domains_edit_not_found(self):
        """Tests that the portfolio invited member domains edit view returns not found if user is not a member."""
        self.client.force_login(self.user)

        response = self.client.get(reverse("invitedmember-domains-edit", kwargs={"invitedmember_pk": "0"}))

        # Make sure the response is not found
        self.assertEqual(response.status_code, 404)

    @less_console_noise_decorator
    @patch("registrar.views.portfolios.send_domain_invitation_email")
    def test_post_with_valid_added_domains(self, mock_send_domain_email):
        """Test adding new domains successfully."""
        self.client.force_login(self.user)

        data = {
            "added_domains": json.dumps([self.domain1.id, self.domain2.id, self.domain3.id]),
        }
        response = self.client.post(self.url, data)

        # Check that the DomainInvitation objects were created
        self.assertEqual(
            DomainInvitation.objects.filter(
                email="invited@example.com", status=DomainInvitation.DomainInvitationStatus.INVITED
            ).count(),
            3,
        )

        # Check for a success message and a redirect
        self.assertRedirects(
            response, reverse("invitedmember-domains", kwargs={"invitedmember_pk": self.invitation.pk})
        )
        messages = list(response.wsgi_request._messages)
        self.assertEqual(len(messages), 1)
        self.assertEqual(str(messages[0]), "The domain assignment changes have been saved.")

        expected_domains = [self.domain1, self.domain2, self.domain3]
        # Verify that the invitation email was sent
        mock_send_domain_email.assert_called_once()
        call_args = mock_send_domain_email.call_args.kwargs
        self.assertEqual(call_args["email"], "invited@example.com")
        self.assertEqual(call_args["requestor"], self.user)
        self.assertEqual(list(call_args["domains"]), list(expected_domains))
        self.assertFalse(call_args.get("is_member_of_different_org"))

    @less_console_noise_decorator
    @patch("registrar.views.portfolios.send_domain_invitation_email")
    def test_post_with_existing_and_new_added_domains(self, _):
        """Test updating existing and adding new invitations."""
        self.client.force_login(self.user)

        # Create existing invitations
        DomainInvitation.objects.bulk_create(
            [
                DomainInvitation(
                    domain=self.domain1,
                    email="invited@example.com",
                    status=DomainInvitation.DomainInvitationStatus.CANCELED,
                ),
                DomainInvitation(
                    domain=self.domain2,
                    email="invited@example.com",
                    status=DomainInvitation.DomainInvitationStatus.INVITED,
                ),
            ]
        )

        data = {
            "added_domains": json.dumps([self.domain1.id, self.domain2.id, self.domain3.id]),
        }
        response = self.client.post(self.url, data)

        # Check that status for domain_id=1 was updated to INVITED
        self.assertEqual(
            DomainInvitation.objects.get(domain=self.domain1, email="invited@example.com").status,
            DomainInvitation.DomainInvitationStatus.INVITED,
        )

        # Check that domain_id=3 was created as INVITED
        self.assertTrue(
            DomainInvitation.objects.filter(
                domain=self.domain3, email="invited@example.com", status=DomainInvitation.DomainInvitationStatus.INVITED
            ).exists()
        )

        # Check for a success message and a redirect
        self.assertRedirects(
            response, reverse("invitedmember-domains", kwargs={"invitedmember_pk": self.invitation.pk})
        )

    @less_console_noise_decorator
    @patch("registrar.views.portfolios.send_domain_invitation_email")
    def test_post_with_valid_removed_domains(self, mock_send_domain_email):
        """Test removing domains successfully."""
        self.client.force_login(self.user)

        # Create existing invitations
        DomainInvitation.objects.bulk_create(
            [
                DomainInvitation(
                    domain=self.domain1,
                    email="invited@example.com",
                    status=DomainInvitation.DomainInvitationStatus.INVITED,
                ),
                DomainInvitation(
                    domain=self.domain2,
                    email="invited@example.com",
                    status=DomainInvitation.DomainInvitationStatus.INVITED,
                ),
            ]
        )

        data = {
            "removed_domains": json.dumps([self.domain1.id]),
        }
        response = self.client.post(self.url, data)

        # Check that the status for domain_id=1 was updated to CANCELED
        self.assertEqual(
            DomainInvitation.objects.get(domain=self.domain1, email="invited@example.com").status,
            DomainInvitation.DomainInvitationStatus.CANCELED,
        )

        # Check that domain_id=2 remains INVITED
        self.assertEqual(
            DomainInvitation.objects.get(domain=self.domain2, email="invited@example.com").status,
            DomainInvitation.DomainInvitationStatus.INVITED,
        )

        # Check for a success message and a redirect
        self.assertRedirects(
            response, reverse("invitedmember-domains", kwargs={"invitedmember_pk": self.invitation.pk})
        )
        # assert that send_domain_invitation_email is not called
        mock_send_domain_email.assert_not_called()

    @less_console_noise_decorator
    def test_post_with_invalid_added_domains_data(self):
        """Test handling of invalid JSON for added domains."""
        self.client.force_login(self.user)

        data = {
            "added_domains": "not-a-json",
        }
        response = self.client.post(self.url, data)

        # Check that no DomainInvitation objects were created
        self.assertEqual(DomainInvitation.objects.count(), 0)

        # Check for an error message and a redirect
        self.assertRedirects(
            response, reverse("invitedmember-domains", kwargs={"invitedmember_pk": self.invitation.pk})
        )
        messages = list(response.wsgi_request._messages)
        self.assertEqual(len(messages), 1)
        self.assertEqual(
            str(messages[0]), "Invalid data for added domains. If the issue persists, please contact help@get.gov."
        )

    @less_console_noise_decorator
    def test_post_with_invalid_removed_domains_data(self):
        """Test handling of invalid JSON for removed domains."""
        self.client.force_login(self.user)

        data = {
            "removed_domains": "json-sudeikis",
        }
        response = self.client.post(self.url, data)

        # Check that no DomainInvitation objects were updated
        self.assertEqual(DomainInvitation.objects.count(), 0)

        # Check for an error message and a redirect
        self.assertRedirects(
            response, reverse("invitedmember-domains", kwargs={"invitedmember_pk": self.invitation.pk})
        )
        messages = list(response.wsgi_request._messages)
        self.assertEqual(len(messages), 1)
        self.assertEqual(
            str(messages[0]), "Invalid data for removed domains. If the issue persists, please contact help@get.gov."
        )

    @less_console_noise_decorator
    def test_post_with_no_changes(self):
        """Test the case where no changes are made."""
        self.client.force_login(self.user)

        response = self.client.post(self.url, {})

        # Check that no DomainInvitation objects were created or updated
        self.assertEqual(DomainInvitation.objects.count(), 0)

        # Check for an info message and a redirect
        self.assertRedirects(
            response, reverse("invitedmember-domains", kwargs={"invitedmember_pk": self.invitation.pk})
        )
        messages = list(response.wsgi_request._messages)
        self.assertEqual(len(messages), 1)
        self.assertEqual(str(messages[0]), "The domain assignment changes have been saved.")

    @less_console_noise_decorator
    @patch("registrar.views.portfolios.send_domain_invitation_email")
    def test_post_when_send_domain_email_raises_exception(self, mock_send_domain_email):
        """Test attempt to add new domains when an EmailSendingError raised."""
        self.client.force_login(self.user)

        data = {
            "added_domains": json.dumps([self.domain1.id, self.domain2.id, self.domain3.id]),
        }
        mock_send_domain_email.side_effect = EmailSendingError("Failed to send email")
        response = self.client.post(self.url, data)

        # Check that the DomainInvitation objects were not created
        self.assertEqual(
            DomainInvitation.objects.filter(
                email="invited@example.com", status=DomainInvitation.DomainInvitationStatus.INVITED
            ).count(),
            0,
        )

        # Check for an error message and a redirect to edit form
        self.assertRedirects(
            response, reverse("invitedmember-domains-edit", kwargs={"invitedmember_pk": self.invitation.pk})
        )
        messages = list(response.wsgi_request._messages)
        self.assertEqual(len(messages), 1)
        self.assertEqual(
            str(messages[0]),
            "An unexpected error occurred: Failed to send email. If the issue persists, please contact help@get.gov.",
        )


class TestRequestingEntity(WebTest):
    """The requesting entity page is a domain request form that only exists
    within the context of a portfolio."""

    def setUp(self):
        super().setUp()
        self.client = Client()
        self.user = create_user()
        self.portfolio, _ = Portfolio.objects.get_or_create(requester=self.user, organization_name="Hotel California")
        self.portfolio_2, _ = Portfolio.objects.get_or_create(requester=self.user, organization_name="Hotel Alaska")
        self.suborganization, _ = Suborganization.objects.get_or_create(
            name="Rocky road",
            portfolio=self.portfolio,
        )
        self.suborganization_2, _ = Suborganization.objects.get_or_create(
            name="Vanilla",
            portfolio=self.portfolio,
        )
        self.unrelated_suborganization, _ = Suborganization.objects.get_or_create(
            name="Cold",
            portfolio=self.portfolio_2,
        )
        self.portfolio_role = UserPortfolioPermission.objects.create(
            portfolio=self.portfolio,
            user=self.user,
            roles=[UserPortfolioRoleChoices.ORGANIZATION_ADMIN],
            additional_permissions=[UserPortfolioPermissionChoices.EDIT_REQUESTS],
        )
        # Login the current user
        self.app.set_user(self.user.username)

        self.mock_client_class = MagicMock()
        self.mock_client = self.mock_client_class.return_value

    def tearDown(self):
        UserDomainRole.objects.all().delete()
        DomainRequest.objects.all().delete()
        DomainInformation.objects.all().delete()
        Domain.objects.all().delete()
        UserPortfolioPermission.objects.all().delete()
        Suborganization.objects.all().delete()
        Portfolio.objects.all().delete()
        User.objects.all().delete()
        super().tearDown()

    @less_console_noise_decorator
    def test_form_validates_duplicate_suborganization(self):
        """Tests that form validation prevents duplicate suborganization names within the same portfolio"""
        # Create an existing suborganization
        suborganization = Suborganization.objects.create(name="Existing Suborg", portfolio=self.portfolio)

        # Start the domain request process
        response = self.app.get(reverse("domain-request:start"))
        session_id = self.app.cookies[settings.SESSION_COOKIE_NAME]

        # Navigate past the intro page
        self.app.set_cookie(settings.SESSION_COOKIE_NAME, session_id)
        form = response.forms[1]
        response = form.submit().follow()

        # Fill out the requesting entity form
        form = form_with_field(response, "portfolio_requesting_entity-requesting_entity_is_suborganization")
        form["portfolio_requesting_entity-requesting_entity_is_suborganization"] = "True"
        form["portfolio_requesting_entity-is_requesting_new_suborganization"] = "True"
        form["portfolio_requesting_entity-requested_suborganization"] = suborganization.name.lower()
        form["portfolio_requesting_entity-suborganization_city"] = "Eggnog"
        form["portfolio_requesting_entity-suborganization_state_territory"] = DomainRequest.StateTerritoryChoices.OHIO

        # Submit form and verify error
        session_id = self.app.cookies[settings.SESSION_COOKIE_NAME]
        self.app.set_cookie(settings.SESSION_COOKIE_NAME, session_id)
        response = form.submit()
        self.assertContains(response, "This suborganization already exists")

        # Test that a different name is allowed
        form = form_with_field(response, "portfolio_requesting_entity-requested_suborganization")
        form["portfolio_requesting_entity-requested_suborganization"] = "New Suborg"
        session_id = self.app.cookies[settings.SESSION_COOKIE_NAME]
        self.app.set_cookie(settings.SESSION_COOKIE_NAME, session_id)
        response = form.submit().follow()

        # Verify successful submission by checking we're on the next page
        self.assertContains(response, ".gov domain")

    @less_console_noise_decorator
    def test_requesting_entity_page_new_request(self):
        """Tests that the requesting entity page loads correctly when a new request is started"""

        """Requesting entity page loads correctly for a new request."""
        response = self.app.get(reverse("domain-request:start"))

        # Navigate past intro
        session_id = self.app.cookies[settings.SESSION_COOKIE_NAME]
        self.app.set_cookie(settings.SESSION_COOKIE_NAME, session_id)
        intro_form = response.forms[1]
        response = intro_form.submit().follow()

        # Static text checks
        self.assertContains(response, "Who will use the domain you’re requesting?")
        self.assertContains(response, "Add suborganization information")

        # We expect to see the portfolio name in two places:
        # the header, and as one of the radio button options.
<<<<<<< HEAD
        self.assertContains(response, self.portfolio.organization_name, count=4)
=======
        tree = parse_tree(response)
        assert_header_contains(self, tree, self.portfolio.organization_name)
        assert_radio_group_contains_label(
            self,
            tree,
            "Who will use the domain you’re requesting?",
            self.portfolio.organization_name,
        )
>>>>>>> 24d1d2db

        # Suborg dropdown contents
        self.assertContains(response, self.suborganization.name, count=1)
        self.assertContains(response, self.suborganization_2.name, count=1)

        # However, we should only see suborgs that are on the actual portfolio
        self.assertNotContains(response, self.unrelated_suborganization.name)

    @less_console_noise_decorator
    def test_requesting_entity_page_existing_suborg_submission(self):
        """Tests that you can submit a form on this page and set a suborg"""
        response = self.app.get(reverse("domain-request:start"))

        # Navigate past the intro page
        session_id = self.app.cookies[settings.SESSION_COOKIE_NAME]
        self.app.set_cookie(settings.SESSION_COOKIE_NAME, session_id)
        form = response.forms[1]
        response = form.submit().follow()

        # Check that we're on the right page
        self.assertContains(response, "Who will use the domain you’re requesting?")
        form = response.forms[1]

        # Test selecting an existing suborg
        form["portfolio_requesting_entity-requesting_entity_is_suborganization"] = True
        form["portfolio_requesting_entity-sub_organization"] = f"{self.suborganization.id}"
        form["portfolio_requesting_entity-is_requesting_new_suborganization"] = False

        session_id = self.app.cookies[settings.SESSION_COOKIE_NAME]
        self.app.set_cookie(settings.SESSION_COOKIE_NAME, session_id)
        response = form.submit().follow()

        # Ensure that the post occurred successfully by checking that we're on the following page.
        self.assertContains(response, ".gov domain")
        created_domain_request_exists = DomainRequest.objects.filter(
            organization_name__isnull=True, sub_organization=self.suborganization
        ).exists()
        self.assertTrue(created_domain_request_exists)

    @less_console_noise_decorator
    def test_requesting_entity_page_new_suborg_submission(self):
        """Tests that you can submit a form on this page and set a new suborg"""
        response = self.app.get(reverse("domain-request:start"))

        # Navigate past the intro page
        session_id = self.app.cookies[settings.SESSION_COOKIE_NAME]
        self.app.set_cookie(settings.SESSION_COOKIE_NAME, session_id)
        form = response.forms[1]
        response = form.submit().follow()

        # Check that we're on the right page
        self.assertContains(response, "Who will use the domain you’re requesting?")
        form = form_with_field(response, "portfolio_requesting_entity-sub_organization")

        form["portfolio_requesting_entity-requesting_entity_is_suborganization"] = True
        form["portfolio_requesting_entity-is_requesting_new_suborganization"] = True
        form["portfolio_requesting_entity-sub_organization"] = "other"

        form["portfolio_requesting_entity-requested_suborganization"] = "moon"
        form["portfolio_requesting_entity-suborganization_city"] = "kepler"
        form["portfolio_requesting_entity-suborganization_state_territory"] = "AL"

        session_id = self.app.cookies[settings.SESSION_COOKIE_NAME]
        self.app.set_cookie(settings.SESSION_COOKIE_NAME, session_id)
        response = form.submit().follow()

        # Ensure that the post occurred successfully by checking that we're on the following page.
        self.assertContains(response, ".gov domain")
        created_domain_request_exists = DomainRequest.objects.filter(
            organization_name__isnull=True,
            sub_organization__isnull=True,
            requested_suborganization="moon",
            suborganization_city="kepler",
            suborganization_state_territory=DomainRequest.StateTerritoryChoices.ALABAMA,
        ).exists()
        self.assertTrue(created_domain_request_exists)

    @less_console_noise_decorator
    def test_requesting_entity_page_organization_submission(self):
        """Tests submitting an organization on the requesting org form"""
        response = self.app.get(reverse("domain-request:start"))

        # Navigate past the intro page
        session_id = self.app.cookies[settings.SESSION_COOKIE_NAME]
        self.app.set_cookie(settings.SESSION_COOKIE_NAME, session_id)
        form = response.forms[1]
        response = form.submit().follow()

        # Check that we're on the right page
        self.assertContains(response, "Who will use the domain you’re requesting?")
        form = form_with_field(response, "portfolio_requesting_entity-requesting_entity_is_suborganization")

        # Test selecting an existing suborg
        form["portfolio_requesting_entity-requesting_entity_is_suborganization"] = False

        session_id = self.app.cookies[settings.SESSION_COOKIE_NAME]
        self.app.set_cookie(settings.SESSION_COOKIE_NAME, session_id)
        response = form.submit().follow()

        # Ensure that the post occurred successfully by checking that we're on the following page.
        self.assertContains(response, ".gov domain")
        created_domain_request_exists = DomainRequest.objects.filter(
            organization_name=self.portfolio.organization_name,
        ).exists()
        self.assertTrue(created_domain_request_exists)

    @less_console_noise_decorator
    def test_requesting_entity_page_errors(self):
        """Tests that we get the expected form errors on requesting entity"""
        domain_request = completed_domain_request(user=self.user, portfolio=self.portfolio)
        response = self.app.get(
            reverse("edit-domain-request", kwargs={"domain_request_pk": domain_request.pk})
        ).follow()
        form = form_with_field(response, "portfolio_requesting_entity-requesting_entity_is_suborganization")
        session_id = self.app.cookies[settings.SESSION_COOKIE_NAME]
        self.app.set_cookie(settings.SESSION_COOKIE_NAME, session_id)

        # For 2 the tests below, it is required to submit a form without submitting a value
        # for the select/combobox. WebTest will not do this; by default, WebTest will submit
        # the first choice in a select. So, need to manipulate the form to remove the
        # particular select/combobox that will not be submitted, and then post the form.
        form_action = f"/request/{domain_request.pk}/portfolio_requesting_entity/"

        # Test missing suborganization selection
        form["portfolio_requesting_entity-requesting_entity_is_suborganization"] = True
        form["portfolio_requesting_entity-is_requesting_new_suborganization"] = False
        # remove sub_organization from the form submission
        form_data = form.submit_fields()
        form_data = [(key, value) for key, value in form_data if key != "portfolio_requesting_entity-sub_organization"]
        response = self.app.post(form_action, dict(form_data))
        self.app.set_cookie(settings.SESSION_COOKIE_NAME, session_id)
        self.assertContains(response, "Suborganization is required.", status_code=200)

        # Test missing custom suborganization details
        form["portfolio_requesting_entity-requesting_entity_is_suborganization"] = True
        form["portfolio_requesting_entity-is_requesting_new_suborganization"] = True
        form["portfolio_requesting_entity-sub_organization"] = "other"
        # remove suborganization_state_territory from the form submission
        form_data = form.submit_fields()
        form_data = [
            (key, value)
            for key, value in form_data
            if key != "portfolio_requesting_entity-suborganization_state_territory"
        ]
        response = self.app.post(form_action, dict(form_data))
        self.assertContains(response, "Enter the name of your suborganization.", status_code=200)
        self.assertContains(response, "Enter the city where your suborganization is located.", status_code=200)
        self.assertContains(
            response,
            "Select the state, territory, or military post where your suborganization is located.",
            status_code=200,
        )

    @boto3_mocking.patching
    @less_console_noise_decorator
    def test_requesting_entity_submission_email_sent(self):
        """Tests that an email is sent out on successful form submission"""
        AllowedEmail.objects.create(email=self.user.email)
        domain_request = completed_domain_request(
            user=self.user,
            # This is the additional details field
            has_anything_else=True,
        )
        domain_request.portfolio = self.portfolio
        domain_request.requested_suborganization = "moon"
        domain_request.suborganization_city = "kepler"
        domain_request.suborganization_state_territory = DomainRequest.StateTerritoryChoices.ALABAMA
        domain_request.save()
        domain_request.refresh_from_db()

        with boto3_mocking.clients.handler_for("sesv2", self.mock_client_class):
            domain_request.submit()
        _, kwargs = self.mock_client.send_email.call_args
        body = kwargs["Content"]["Simple"]["Body"]["Text"]["Data"]

        self.assertNotIn("Anything else", body)
        self.assertIn("kepler, AL", body)
        self.assertIn("Requesting entity:", body)
        self.assertIn("Administrators from your organization:", body)

    @boto3_mocking.patching
    @less_console_noise_decorator
    def test_requesting_entity_viewonly(self):
        """Tests the review steps page on under our viewonly context"""
        domain_request = completed_domain_request(
            user=create_test_user(),
            # This is the additional details field
            has_anything_else=True,
        )
        domain_request.portfolio = self.portfolio
        domain_request.requested_suborganization = "moon"
        domain_request.suborganization_city = "kepler"
        domain_request.suborganization_state_territory = DomainRequest.StateTerritoryChoices.ALABAMA
        domain_request.save()
        domain_request.refresh_from_db()

        domain_request.submit()

        response = self.app.get(
            reverse("domain-request-status-viewonly", kwargs={"domain_request_pk": domain_request.pk})
        )
        self.assertContains(response, "Requesting entity")
        self.assertContains(response, "moon")
        self.assertContains(response, "kepler, AL")

    @boto3_mocking.patching
    @less_console_noise_decorator
    def test_requesting_entity_manage(self):
        """Tests the review steps page on under our manage context"""
        domain_request = completed_domain_request(
            user=self.user,
            # This is the additional details field
            has_anything_else=True,
        )
        domain_request.portfolio = self.portfolio
        domain_request.requested_suborganization = "moon"
        domain_request.suborganization_city = "kepler"
        domain_request.suborganization_state_territory = DomainRequest.StateTerritoryChoices.ALABAMA
        domain_request.save()
        domain_request.refresh_from_db()

        domain_request.submit()

        response = self.app.get(reverse("domain-request-status", kwargs={"domain_request_pk": domain_request.pk}))
        self.assertContains(response, "Requesting entity")
        self.assertContains(response, "moon")
        self.assertContains(response, "kepler, AL")


class TestPortfolioInviteNewMemberView(MockEppLib, WebTest):

    def setUp(self):
        super().setUp()

        self.user = create_test_user()

        # Create Portfolio
        self.portfolio = Portfolio.objects.create(requester=self.user, organization_name="Test Portfolio")

        # Add an invited member who has been invited to manage domains
        self.invited_member_email = "invited@example.com"
        self.invitation = PortfolioInvitation.objects.create(
            email=self.invited_member_email,
            portfolio=self.portfolio,
            roles=[UserPortfolioRoleChoices.ORGANIZATION_MEMBER],
            additional_permissions=[
                UserPortfolioPermissionChoices.VIEW_MEMBERS,
            ],
        )

        self.new_member_email = "newmember@example.com"

        AllowedEmail.objects.get_or_create(email=self.new_member_email)

        # Assign permissions to the user making requests
        UserPortfolioPermission.objects.create(
            user=self.user,
            portfolio=self.portfolio,
            roles=[UserPortfolioRoleChoices.ORGANIZATION_ADMIN],
            additional_permissions=[
                UserPortfolioPermissionChoices.VIEW_MEMBERS,
                UserPortfolioPermissionChoices.EDIT_MEMBERS,
            ],
        )

    def tearDown(self):
        PortfolioInvitation.objects.all().delete()
        UserPortfolioPermission.objects.all().delete()
        Portfolio.objects.all().delete()
        User.objects.all().delete()
        AllowedEmail.objects.all().delete()
        super().tearDown()

    @boto3_mocking.patching
    @less_console_noise_decorator
    def test_member_invite_for_new_users(self):
        """Tests the member invitation flow for new users."""
        self.client.force_login(self.user)

        # Simulate a session to ensure continuity
        session_id = self.client.session.session_key
        self.app.set_cookie(settings.SESSION_COOKIE_NAME, session_id)

        mock_client_class = MagicMock()
        mock_client = mock_client_class.return_value

        with boto3_mocking.clients.handler_for("sesv2", mock_client_class):
            # Simulate submission of member invite for new user
            final_response = self.client.post(
                reverse("new-member"),
                {
                    "role": UserPortfolioRoleChoices.ORGANIZATION_MEMBER.value,
                    "domain_request_permissions": UserPortfolioPermissionChoices.VIEW_ALL_REQUESTS.value,
                    "domain_permissions": UserPortfolioPermissionChoices.VIEW_MANAGED_DOMAINS.value,
                    "member_permissions": "no_access",
                    "email": self.new_member_email,
                },
            )

            # Ensure the final submission is successful
            self.assertEqual(final_response.status_code, 302)  # Redirects

            # Validate Database Changes
            # Validate that portfolio invitation was created but not retrieved
            portfolio_invite = PortfolioInvitation.objects.filter(
                email=self.new_member_email, portfolio=self.portfolio
            ).first()
            self.assertIsNotNone(portfolio_invite)
            self.assertEqual(portfolio_invite.email, self.new_member_email)
            self.assertEqual(portfolio_invite.status, PortfolioInvitation.PortfolioInvitationStatus.INVITED)

            # Check that an email was sent
            self.assertTrue(mock_client.send_email.called)

    @less_console_noise_decorator
    @patch("registrar.views.portfolios.send_portfolio_invitation_email")
    def test_member_invite_for_previously_removed_user(self, mock_send_email):
        """Tests the member invitation flow for an existing member which was previously removed."""
        self.client.force_login(self.user)

        # invite, then retrieve an existing user, then remove the user from the portfolio
        retrieved_member_email = "retrieved@example.com"
        retrieved_user = User.objects.create(
            username="retrieved_user",
            first_name="Retrieved",
            last_name="User",
            email=retrieved_member_email,
            phone="8003111234",
            title="retrieved",
        )

        retrieved_invitation = PortfolioInvitation.objects.create(
            email=retrieved_member_email,
            portfolio=self.portfolio,
            roles=[UserPortfolioRoleChoices.ORGANIZATION_MEMBER],
            additional_permissions=[
                UserPortfolioPermissionChoices.VIEW_MEMBERS,
            ],
            status=PortfolioInvitation.PortfolioInvitationStatus.INVITED,
        )
        retrieved_invitation.retrieve()
        retrieved_invitation.save()
        upp = UserPortfolioPermission.objects.filter(
            user=retrieved_user,
            portfolio=self.portfolio,
        )
        upp.delete()

        # Simulate a session to ensure continuity
        session_id = self.client.session.session_key
        self.app.set_cookie(settings.SESSION_COOKIE_NAME, session_id)

        # Simulate submission of member invite for previously retrieved/removed member
        final_response = self.client.post(
            reverse("new-member"),
            {
                "role": UserPortfolioRoleChoices.ORGANIZATION_MEMBER.value,
                "domain_request_permissions": UserPortfolioPermissionChoices.VIEW_ALL_REQUESTS.value,
                "domain_permissions": UserPortfolioPermissionChoices.VIEW_MANAGED_DOMAINS.value,
                "member_permissions": "no_access",
                "email": retrieved_member_email,
            },
        )

        # Ensure the final submission is successful
        self.assertEqual(final_response.status_code, 302)  # Redirects

        # Validate Database Changes
        # Validate that portfolio invitation was created and retrieved
        self.assertFalse(
            PortfolioInvitation.objects.filter(
                email=retrieved_member_email,
                portfolio=self.portfolio,
                status=PortfolioInvitation.PortfolioInvitationStatus.INVITED,
            ).exists()
        )
        # at least one retrieved invitation
        self.assertTrue(
            PortfolioInvitation.objects.filter(
                email=retrieved_member_email,
                portfolio=self.portfolio,
                status=PortfolioInvitation.PortfolioInvitationStatus.RETRIEVED,
            ).exists()
        )
        # Ensure exactly one UserPortfolioPermission exists for the retrieved user
        self.assertEqual(
            UserPortfolioPermission.objects.filter(user=retrieved_user, portfolio=self.portfolio).count(),
            1,
            "Expected exactly one UserPortfolioPermission for the retrieved user.",
        )

    @boto3_mocking.patching
    @less_console_noise_decorator
    def test_member_invite_for_new_users_initial_ajax_call_passes(self):
        """Tests the member invitation flow for new users."""
        self.client.force_login(self.user)

        # Simulate a session to ensure continuity
        session_id = self.client.session.session_key
        self.app.set_cookie(settings.SESSION_COOKIE_NAME, session_id)

        mock_client_class = MagicMock()
        mock_client = mock_client_class.return_value

        with boto3_mocking.clients.handler_for("sesv2", mock_client_class):
            # Simulate submission of member invite for new user
            final_response = self.client.post(
                reverse("new-member"),
                {
                    "role": UserPortfolioRoleChoices.ORGANIZATION_MEMBER.value,
                    "domain_request_permissions": UserPortfolioPermissionChoices.VIEW_ALL_REQUESTS.value,
                    "domain_permissions": UserPortfolioPermissionChoices.VIEW_MANAGED_DOMAINS.value,
                    "member_permissions": "no_access",
                    "email": self.new_member_email,
                },
                HTTP_X_REQUESTED_WITH="XMLHttpRequest",
            )

            # Ensure the prep ajax submission is successful
            self.assertEqual(final_response.status_code, 200)

            # Check that the response is a JSON response with is_valid
            json_response = final_response.json()
            self.assertIn("is_valid", json_response)
            self.assertTrue(json_response["is_valid"])

            # assert that portfolio invitation is not created
            self.assertFalse(
                PortfolioInvitation.objects.filter(email=self.new_member_email, portfolio=self.portfolio).exists(),
                "Portfolio invitation should not be created when an Exception occurs.",
            )

            # Check that an email was not sent
            self.assertFalse(mock_client.send_email.called)

    @less_console_noise_decorator
    @patch("registrar.views.portfolios.send_portfolio_invitation_email")
    def test_member_invite_for_previously_invited_member_initial_ajax_call_fails(self, mock_send_email):
        """Tests the initial ajax call in the member invitation flow for existing portfolio member."""
        self.client.force_login(self.user)

        # Simulate a session to ensure continuity
        session_id = self.client.session.session_key
        self.app.set_cookie(settings.SESSION_COOKIE_NAME, session_id)

        invite_count_before = PortfolioInvitation.objects.count()

        # Simulate submission of member invite for user who has already been invited
        response = self.client.post(
            reverse("new-member"),
            {
                "role": UserPortfolioRoleChoices.ORGANIZATION_MEMBER.value,
                "domain_request_permission_member": UserPortfolioPermissionChoices.VIEW_ALL_REQUESTS.value,
                "email": self.invited_member_email,
            },
            HTTP_X_REQUESTED_WITH="XMLHttpRequest",
        )
        self.assertEqual(response.status_code, 200)

        # Check that the response is a JSON response with is_valid == False
        json_response = response.json()
        self.assertIn("is_valid", json_response)
        self.assertFalse(json_response["is_valid"])

        # Validate Database has not changed
        invite_count_after = PortfolioInvitation.objects.count()
        self.assertEqual(invite_count_after, invite_count_before)

        # assert that send_portfolio_invitation_email is not called
        mock_send_email.assert_not_called()

    @less_console_noise_decorator
    @patch("registrar.views.portfolios.send_portfolio_invitation_email")
    def test_submit_new_member_raises_email_sending_error(self, mock_send_email):
        """Test when adding a new member and email_send method raises EmailSendingError."""
        mock_send_email.side_effect = EmailSendingError("Failed to send email.")

        self.client.force_login(self.user)

        # Simulate a session to ensure continuity
        session_id = self.client.session.session_key
        self.app.set_cookie(settings.SESSION_COOKIE_NAME, session_id)

        form_data = {
            "role": UserPortfolioRoleChoices.ORGANIZATION_MEMBER.value,
            "domain_request_permissions": UserPortfolioPermissionChoices.VIEW_ALL_REQUESTS.value,
            "domain_permissions": UserPortfolioPermissionChoices.VIEW_MANAGED_DOMAINS.value,
            "member_permissions": "no_access",
            "email": self.new_member_email,
        }

        # Act
        with patch("django.contrib.messages.error") as mock_error:
            response = self.client.post(reverse("new-member"), data=form_data)

            # Assert
            # assert that the send_portfolio_invitation_email called
            mock_send_email.assert_called_once_with(
                email=self.new_member_email,
                requestor=self.user,
                portfolio=self.portfolio,
                is_admin_invitation=False,
            )
            # assert that response is a redirect to reverse("members")
            self.assertRedirects(response, reverse("members"))
            # assert that messages contains message, "Could not send email invitation"
            mock_error.assert_called_once_with(response.wsgi_request, "Could not send organization invitation email.")
            # assert that portfolio invitation is not created
            self.assertFalse(
                PortfolioInvitation.objects.filter(email=self.new_member_email, portfolio=self.portfolio).exists(),
                "Portfolio invitation should not be created when an EmailSendingError occurs.",
            )

    @less_console_noise_decorator
    @patch("registrar.views.portfolios.send_portfolio_invitation_email")
    def test_submit_new_member_raises_missing_email_error(self, mock_send_email):
        """Test when adding a new member and email_send method raises MissingEmailError."""
        mock_send_email.side_effect = MissingEmailError()

        self.client.force_login(self.user)

        # Simulate a session to ensure continuity
        session_id = self.client.session.session_key
        self.app.set_cookie(settings.SESSION_COOKIE_NAME, session_id)

        form_data = {
            "role": UserPortfolioRoleChoices.ORGANIZATION_MEMBER.value,
            "domain_request_permissions": UserPortfolioPermissionChoices.VIEW_ALL_REQUESTS.value,
            "domain_permissions": UserPortfolioPermissionChoices.VIEW_MANAGED_DOMAINS.value,
            "member_permissions": "no_access",
            "email": self.new_member_email,
        }

        # Act
        with patch("django.contrib.messages.error") as mock_error:
            response = self.client.post(reverse("new-member"), data=form_data)

            # Assert
            # assert that the send_portfolio_invitation_email called
            mock_send_email.assert_called_once_with(
                email=self.new_member_email, requestor=self.user, portfolio=self.portfolio, is_admin_invitation=False
            )
            # assert that response is a redirect to reverse("members")
            self.assertRedirects(response, reverse("members"))
            # assert that messages contains message, "Could not send email invitation"
            mock_error.assert_called_once_with(
                response.wsgi_request,
                "Can't send invitation email. No email is associated with your user account.",
            )
            # assert that portfolio invitation is not created
            self.assertFalse(
                PortfolioInvitation.objects.filter(email=self.new_member_email, portfolio=self.portfolio).exists(),
                "Portfolio invitation should not be created when a MissingEmailError occurs.",
            )

    @less_console_noise_decorator
    @patch("registrar.views.portfolios.send_portfolio_invitation_email")
    def test_submit_new_member_raises_exception(self, mock_send_email):
        """Test when adding a new member and email_send method raises Exception."""
        mock_send_email.side_effect = Exception("Generic exception")

        self.client.force_login(self.user)

        # Simulate a session to ensure continuity
        session_id = self.client.session.session_key
        self.app.set_cookie(settings.SESSION_COOKIE_NAME, session_id)

        form_data = {
            "role": UserPortfolioRoleChoices.ORGANIZATION_MEMBER.value,
            "domain_request_permissions": UserPortfolioPermissionChoices.VIEW_ALL_REQUESTS.value,
            "domain_permissions": UserPortfolioPermissionChoices.VIEW_MANAGED_DOMAINS.value,
            "member_permissions": "no_access",
            "email": self.new_member_email,
        }

        # Act
        with patch("django.contrib.messages.warning") as mock_warning:
            response = self.client.post(reverse("new-member"), data=form_data)

            # Assert
            # assert that the send_portfolio_invitation_email called
            mock_send_email.assert_called_once_with(
                email=self.new_member_email,
                requestor=self.user,
                portfolio=self.portfolio,
                is_admin_invitation=False,
            )
            # assert that response is a redirect to reverse("members")
            self.assertRedirects(response, reverse("members"))
            # assert that messages contains message, "Could not send email invitation"
            mock_warning.assert_called_once_with(response.wsgi_request, "Could not send portfolio email invitation.")
            # assert that portfolio invitation is not created
            self.assertFalse(
                PortfolioInvitation.objects.filter(email=self.new_member_email, portfolio=self.portfolio).exists(),
                "Portfolio invitation should not be created when an Exception occurs.",
            )

    @less_console_noise_decorator
    @patch("registrar.views.portfolios.send_portfolio_invitation_email")
    def test_member_invite_for_previously_invited_member(self, mock_send_email):
        """Tests the member invitation flow for existing portfolio member."""
        self.client.force_login(self.user)

        # Simulate a session to ensure continuity
        session_id = self.client.session.session_key
        self.app.set_cookie(settings.SESSION_COOKIE_NAME, session_id)

        invite_count_before = PortfolioInvitation.objects.count()

        # Simulate submission of member invite for user who has already been invited
        response = self.client.post(
            reverse("new-member"),
            {
                "role": UserPortfolioRoleChoices.ORGANIZATION_MEMBER.value,
                "domain_request_permission_member": UserPortfolioPermissionChoices.VIEW_ALL_REQUESTS.value,
                "email": self.invited_member_email,
            },
        )
        self.assertEqual(response.status_code, 200)

        # verify messages
        self.assertContains(
            response,
            f"{self.invited_member_email} has already been invited to another .gov organization.",
        )

        # Validate Database has not changed
        invite_count_after = PortfolioInvitation.objects.count()
        self.assertEqual(invite_count_after, invite_count_before)

        # assert that send_portfolio_invitation_email is not called
        mock_send_email.assert_not_called()

    @less_console_noise_decorator
    @patch("registrar.views.portfolios.send_portfolio_invitation_email")
    def test_member_invite_for_existing_member(self, mock_send_email):
        """Tests the member invitation flow for existing portfolio member."""
        self.client.force_login(self.user)

        # Simulate a session to ensure continuity
        session_id = self.client.session.session_key
        self.app.set_cookie(settings.SESSION_COOKIE_NAME, session_id)

        invite_count_before = PortfolioInvitation.objects.count()

        # Simulate submission of member invite for user who has already been invited
        response = self.client.post(
            reverse("new-member"),
            {
                "role": UserPortfolioRoleChoices.ORGANIZATION_ADMIN,
                "email": self.user.email,
            },
            follow=True,
        )
        self.assertEqual(response.status_code, 200)
        with open("debug_response.html", "w") as f:
            f.write(response.content.decode("utf-8"))

        # Verify messages
        self.assertContains(
            response,
            "User is already a member of this portfolio.",
        )

        # Validate Database has not changed
        invite_count_after = PortfolioInvitation.objects.count()
        self.assertEqual(invite_count_after, invite_count_before)

        # assert that send_portfolio_invitation_email is not called
        mock_send_email.assert_not_called()

    @less_console_noise_decorator
    @patch("registrar.views.portfolios.send_portfolio_invitation_email")
    def test_member_invite_for_existing_member_uppercase(self, mock_send_email):
        """Tests the member invitation flow for existing portfolio member with a different case."""
        self.client.force_login(self.user)

        # Simulate a session to ensure continuity
        session_id = self.client.session.session_key
        self.app.set_cookie(settings.SESSION_COOKIE_NAME, session_id)

        invite_count_before = PortfolioInvitation.objects.count()

        # Simulate submission of member invite for user who has already been invited
        response = self.client.post(
            reverse("new-member"),
            {
                "role": UserPortfolioRoleChoices.ORGANIZATION_ADMIN,
                "email": self.user.email.upper(),
            },
            follow=True,
        )
        self.assertEqual(response.status_code, 200)
        with open("debug_response.html", "w") as f:
            f.write(response.content.decode("utf-8"))

        # Verify messages
        self.assertContains(
            response,
            "User is already a member of this portfolio.",
        )

        # Validate Database has not changed
        invite_count_after = PortfolioInvitation.objects.count()
        self.assertEqual(invite_count_after, invite_count_before)

        # assert that send_portfolio_invitation_email is not called
        mock_send_email.assert_not_called()

    @less_console_noise_decorator
    @patch("registrar.views.portfolios.send_portfolio_invitation_email")
    def test_member_invite_for_existing_user_who_is_not_a_member(self, mock_send_email):
        """Tests the member invitation flow for existing user who is not a portfolio member."""
        self.client.force_login(self.user)

        # Simulate a session to ensure continuity
        session_id = self.client.session.session_key
        self.app.set_cookie(settings.SESSION_COOKIE_NAME, session_id)

        new_user = User.objects.create(email="newuser@example.com")

        # Simulate submission of member invite for the newly created user
        response = self.client.post(
            reverse("new-member"),
            {
                "role": UserPortfolioRoleChoices.ORGANIZATION_MEMBER.value,
                "domain_request_permissions": UserPortfolioPermissionChoices.VIEW_ALL_REQUESTS.value,
                "domain_permissions": UserPortfolioPermissionChoices.VIEW_MANAGED_DOMAINS.value,
                "member_permissions": "no_access",
                "email": "newuser@example.com",
            },
        )
        self.assertEqual(response.status_code, 302)

        # Validate Database Changes
        # Validate that portfolio invitation was created and retrieved
        portfolio_invite = PortfolioInvitation.objects.filter(
            email="newuser@example.com", portfolio=self.portfolio
        ).first()
        self.assertIsNotNone(portfolio_invite)
        self.assertEqual(portfolio_invite.email, "newuser@example.com")
        self.assertEqual(portfolio_invite.status, PortfolioInvitation.PortfolioInvitationStatus.RETRIEVED)
        # Validate UserPortfolioPermission
        user_portfolio_permission = UserPortfolioPermission.objects.filter(
            user=new_user, portfolio=self.portfolio
        ).first()
        self.assertIsNotNone(user_portfolio_permission)

        # assert that send_portfolio_invitation_email is called
        mock_send_email.assert_called_once()
        call_args = mock_send_email.call_args.kwargs
        self.assertEqual(call_args["email"], "newuser@example.com")
        self.assertEqual(call_args["requestor"], self.user)
        self.assertIsNone(call_args.get("is_member_of_different_org"))

    @less_console_noise_decorator
    @patch("registrar.views.portfolios.send_portfolio_invitation_email")
    def test_admin_invite_for_new_users(self, mock_send_email):
        """Tests the member invitation flow for new admin."""
        self.client.force_login(self.user)

        # Simulate a session to ensure continuity
        session_id = self.client.session.session_key
        self.app.set_cookie(settings.SESSION_COOKIE_NAME, session_id)

        mock_send_email.return_value = True

        # Simulate submission of member invite for new admin
        final_response = self.client.post(
            reverse("new-member"),
            {
                "role": UserPortfolioRoleChoices.ORGANIZATION_ADMIN.value,
                "domain_request_permissions": UserPortfolioPermissionChoices.VIEW_ALL_REQUESTS.value,
                "domain_permissions": UserPortfolioPermissionChoices.VIEW_MANAGED_DOMAINS.value,
                "member_permissions": "no_access",
                "email": self.new_member_email,
            },
        )

        # Ensure the final submission is successful
        self.assertEqual(final_response.status_code, 302)  # Redirects

        # Validate Database Changes
        # Validate that portfolio invitation was created but not retrieved
        portfolio_invite = PortfolioInvitation.objects.filter(
            email=self.new_member_email, portfolio=self.portfolio
        ).first()
        self.assertIsNotNone(portfolio_invite)
        self.assertEqual(portfolio_invite.email, self.new_member_email)
        self.assertEqual(portfolio_invite.status, PortfolioInvitation.PortfolioInvitationStatus.INVITED)

        # Check that an email was sent
        mock_send_email.assert_called()

        # Get the arguments passed to send_portfolio_invitation_email
        _, called_kwargs = mock_send_email.call_args

        # Assert the email content
        self.assertEqual(called_kwargs["email"], self.new_member_email)
        self.assertEqual(called_kwargs["requestor"], self.user)
        self.assertEqual(called_kwargs["portfolio"], self.portfolio)


class TestPortfolioMemberEditView(WebTest):
    """Tests for the edit member page on portfolios"""

    def setUp(self):
        self.user = create_user()
        # Create Portfolio
        self.portfolio = Portfolio.objects.create(requester=self.user, organization_name="Test Portfolio")

        # Add an invited member who has been invited to manage domains
        self.invited_member_email = "invited@example.com"
        self.invitation = PortfolioInvitation.objects.create(
            email=self.invited_member_email,
            portfolio=self.portfolio,
            roles=[UserPortfolioRoleChoices.ORGANIZATION_MEMBER],
            additional_permissions=[
                UserPortfolioPermissionChoices.VIEW_MEMBERS,
            ],
        )

        # Assign permissions to the user making requests
        UserPortfolioPermission.objects.create(
            user=self.user,
            portfolio=self.portfolio,
            roles=[UserPortfolioRoleChoices.ORGANIZATION_ADMIN],
            additional_permissions=[
                UserPortfolioPermissionChoices.VIEW_MEMBERS,
                UserPortfolioPermissionChoices.EDIT_MEMBERS,
            ],
        )

    def tearDown(self):
        PortfolioInvitation.objects.all().delete()
        UserPortfolioPermission.objects.all().delete()
        Portfolio.objects.all().delete()
        User.objects.all().delete()

    @less_console_noise_decorator
    @patch("registrar.views.portfolios.send_portfolio_admin_addition_emails")
    @patch("registrar.views.portfolios.send_portfolio_admin_removal_emails")
    @patch("registrar.views.portfolios.send_portfolio_member_permission_update_email")
    def test_edit_member_permissions_basic_to_admin(
        self, mock_send_update_email, mock_send_removal_emails, mock_send_addition_emails
    ):
        """Tests converting a basic member to admin with full permissions."""
        self.client.force_login(self.user)

        # Create a basic member to edit
        basic_member = create_test_user()
        basic_permission = UserPortfolioPermission.objects.create(
            user=basic_member,
            portfolio=self.portfolio,
            roles=[UserPortfolioRoleChoices.ORGANIZATION_MEMBER],
            additional_permissions=[UserPortfolioPermissionChoices.VIEW_ALL_REQUESTS],
        )

        # return indicator that notification emails sent successfully
        mock_send_addition_emails.return_value = True
        mock_send_update_email.return_value = True

        response = self.client.post(
            reverse("member-permissions", kwargs={"member_pk": basic_permission.id}),
            {
                "role": UserPortfolioRoleChoices.ORGANIZATION_ADMIN,
            },
        )

        # Verify redirect and success message
        self.assertEqual(response.status_code, 302)

        # Verify database changes
        basic_permission.refresh_from_db()
        self.assertEqual(basic_permission.roles, [UserPortfolioRoleChoices.ORGANIZATION_ADMIN])

        # assert addition emails are sent to portfolio admins
        mock_send_addition_emails.assert_called_once()
        # assert removal emails are not sent
        mock_send_removal_emails.assert_not_called()
        # assert update email sent
        mock_send_update_email.assert_called_once()

        # Get the arguments passed to send_portfolio_admin_addition_emails
        _, called_kwargs = mock_send_addition_emails.call_args

        # Assert the notification email content
        self.assertEqual(called_kwargs["email"], basic_member.email)
        self.assertEqual(called_kwargs["requestor"], self.user)
        self.assertEqual(called_kwargs["portfolio"], self.portfolio)

        # Get the arguments passed to send_portfolio_member_permission_update_email
        _, called_kwargs = mock_send_update_email.call_args

        # Assert the update notification email content
        self.assertEqual(called_kwargs["requestor"], self.user)
        self.assertEqual(called_kwargs["permissions"], basic_permission)

    @less_console_noise_decorator
    @patch("django.contrib.messages.warning")
    @patch("registrar.views.portfolios.send_portfolio_admin_addition_emails")
    @patch("registrar.views.portfolios.send_portfolio_admin_removal_emails")
    @patch("registrar.views.portfolios.send_portfolio_member_permission_update_email")
    def test_edit_member_permissions_basic_to_admin_notification_fails(
        self, mock_send_update_email, mock_send_removal_emails, mock_send_addition_emails, mock_messages_warning
    ):
        """Tests converting a basic member to admin with full permissions.
        Handle when notification emails fail to send."""
        self.client.force_login(self.user)

        # Create a basic member to edit
        basic_member = create_test_user()
        basic_permission = UserPortfolioPermission.objects.create(
            user=basic_member,
            portfolio=self.portfolio,
            roles=[UserPortfolioRoleChoices.ORGANIZATION_MEMBER],
            additional_permissions=[UserPortfolioPermissionChoices.VIEW_ALL_REQUESTS],
        )

        # At least one notification email failed to send
        mock_send_addition_emails.return_value = False
        mock_send_update_email.return_value = False

        response = self.client.post(
            reverse("member-permissions", kwargs={"member_pk": basic_permission.id}),
            {
                "role": UserPortfolioRoleChoices.ORGANIZATION_ADMIN,
            },
        )

        # Verify redirect and success message
        self.assertEqual(response.status_code, 302)

        # Verify database changes
        basic_permission.refresh_from_db()
        self.assertEqual(basic_permission.roles, [UserPortfolioRoleChoices.ORGANIZATION_ADMIN])

        # assert addition emails are sent to portfolio admins
        mock_send_addition_emails.assert_called_once()
        # assert no removal emails are sent
        mock_send_removal_emails.assert_not_called()
        # assert update email sent
        mock_send_update_email.assert_called_once()

        # Get the arguments passed to send_portfolio_admin_addition_emails
        _, called_kwargs = mock_send_addition_emails.call_args

        # Assert the email content
        self.assertEqual(called_kwargs["email"], basic_member.email)
        self.assertEqual(called_kwargs["requestor"], self.user)
        self.assertEqual(called_kwargs["portfolio"], self.portfolio)

        # Get the arguments passed to send_portfolio_member_permission_update_email
        _, called_kwargs = mock_send_update_email.call_args

        # Assert the update notification email content
        self.assertEqual(called_kwargs["requestor"], self.user)
        self.assertEqual(called_kwargs["permissions"], basic_permission)

        # Assert that messages.warning is called twice
        self.assertEqual(mock_messages_warning.call_count, 2)

        # Extract the actual messages sent
        warning_messages = [call_args[0][1] for call_args in mock_messages_warning.call_args_list]

        # Check for the expected messages
        self.assertIn("Could not send email notification to existing organization admins.", warning_messages)
        self.assertIn(f"Could not send email notification to {basic_member.email}.", warning_messages)

    @less_console_noise_decorator
    @patch("registrar.views.portfolios.send_portfolio_admin_addition_emails")
    @patch("registrar.views.portfolios.send_portfolio_admin_removal_emails")
    @patch("registrar.views.portfolios.send_portfolio_member_permission_update_email")
    def test_edit_member_permissions_admin_to_admin(
        self, mock_send_update_email, mock_send_removal_emails, mock_send_addition_emails
    ):
        """Tests updating an admin without changing permissions."""
        self.client.force_login(self.user)

        # Create an admin member to edit
        admin_member = create_test_user()
        admin_permission = UserPortfolioPermission.objects.create(
            user=admin_member,
            portfolio=self.portfolio,
            roles=[UserPortfolioRoleChoices.ORGANIZATION_ADMIN],
            additional_permissions=[],
        )

        response = self.client.post(
            reverse("member-permissions", kwargs={"member_pk": admin_permission.id}),
            {
                "role": UserPortfolioRoleChoices.ORGANIZATION_ADMIN,
            },
        )

        # Verify redirect and success message
        self.assertEqual(response.status_code, 302)

        # assert update, addition and removal emails are not sent to portfolio admins
        mock_send_addition_emails.assert_not_called()
        mock_send_removal_emails.assert_not_called()
        mock_send_update_email.assert_not_called()

    @less_console_noise_decorator
    @patch("registrar.views.portfolios.send_portfolio_admin_addition_emails")
    @patch("registrar.views.portfolios.send_portfolio_admin_removal_emails")
    @patch("registrar.views.portfolios.send_portfolio_member_permission_update_email")
    def test_edit_member_permissions_basic_to_basic(
        self, mock_send_update_email, mock_send_removal_emails, mock_send_addition_emails
    ):
        """Tests updating an admin without changing permissions."""
        self.client.force_login(self.user)

        # Create a basic member to edit
        basic_member = create_test_user()
        basic_permission = UserPortfolioPermission.objects.create(
            user=basic_member,
            portfolio=self.portfolio,
            roles=[UserPortfolioRoleChoices.ORGANIZATION_MEMBER],
            additional_permissions=[UserPortfolioPermissionChoices.VIEW_ALL_REQUESTS],
        )

        mock_send_update_email.return_value = True

        response = self.client.post(
            reverse("member-permissions", kwargs={"member_pk": basic_permission.id}),
            {
                "role": UserPortfolioRoleChoices.ORGANIZATION_MEMBER,
                "domain_permissions": UserPortfolioPermissionChoices.VIEW_MANAGED_DOMAINS,
                "member_permissions": "no_access",
                "domain_request_permissions": "no_access",
            },
        )

        # Verify redirect and success message
        self.assertEqual(response.status_code, 302)

        # assert addition and removal emails are not sent to portfolio admins
        mock_send_addition_emails.assert_not_called()
        mock_send_removal_emails.assert_not_called()
        # assert update email is sent to updated member
        mock_send_update_email.assert_called_once()

        # Get the arguments passed to send_portfolio_member_permission_update_email
        _, called_kwargs = mock_send_update_email.call_args

        # Assert the email content
        self.assertEqual(called_kwargs["requestor"], self.user)
        self.assertEqual(called_kwargs["permissions"], basic_permission)

    @less_console_noise_decorator
    @patch("registrar.views.portfolios.send_portfolio_admin_addition_emails")
    @patch("registrar.views.portfolios.send_portfolio_admin_removal_emails")
    @patch("registrar.views.portfolios.send_portfolio_member_permission_update_email")
    def test_edit_member_permissions_admin_to_basic(
        self, mock_send_update_email, mock_send_removal_emails, mock_send_addition_emails
    ):
        """Tests converting an admin to basic member."""
        self.client.force_login(self.user)

        # Create an admin member to edit
        admin_member = create_test_user()
        admin_permission = UserPortfolioPermission.objects.create(
            user=admin_member,
            portfolio=self.portfolio,
            roles=[UserPortfolioRoleChoices.ORGANIZATION_ADMIN],
        )
        print(admin_permission)
        mock_send_removal_emails.return_value = True
        mock_send_update_email.return_value = True

        response = self.client.post(
            reverse("member-permissions", kwargs={"member_pk": admin_permission.id}),
            {
                "role": UserPortfolioRoleChoices.ORGANIZATION_MEMBER,
                "domain_permissions": UserPortfolioPermissionChoices.VIEW_MANAGED_DOMAINS,
                "member_permissions": "no_access",
                "domain_request_permissions": "no_access",
            },
        )

        # Verify redirect and success message
        self.assertEqual(response.status_code, 302)

        # Verify database changes
        admin_permission.refresh_from_db()
        self.assertEqual(admin_permission.roles, [UserPortfolioRoleChoices.ORGANIZATION_MEMBER])

        # assert removal emails and update email are sent to portfolio admins
        mock_send_update_email.assert_called_once()
        mock_send_addition_emails.assert_not_called()
        mock_send_removal_emails.assert_called_once()

        # Get the arguments passed to send_portfolio_admin_removal_emails
        _, called_kwargs = mock_send_removal_emails.call_args

        # Assert the email content
        self.assertEqual(called_kwargs["email"], admin_member.email)
        self.assertEqual(called_kwargs["requestor"], self.user)
        self.assertEqual(called_kwargs["portfolio"], self.portfolio)

        # Get the arguments passed to send_portfolio_member_permission_update_email
        _, called_kwargs = mock_send_update_email.call_args

        # Assert the email content
        self.assertEqual(called_kwargs["requestor"], self.user)
        self.assertEqual(called_kwargs["permissions"], admin_permission)

    @less_console_noise_decorator
    @patch("django.contrib.messages.warning")
    @patch("registrar.views.portfolios.send_portfolio_admin_addition_emails")
    @patch("registrar.views.portfolios.send_portfolio_admin_removal_emails")
    @patch("registrar.views.portfolios.send_portfolio_member_permission_update_email")
    def test_edit_member_permissions_admin_to_basic_notification_fails(
        self, mock_send_update_email, mock_send_removal_emails, mock_send_addition_emails, mock_messages_warning
    ):
        """Tests converting an admin to basic member."""
        self.client.force_login(self.user)

        # Create an admin member to edit
        admin_member = create_test_user()
        admin_permission = UserPortfolioPermission.objects.create(
            user=admin_member,
            portfolio=self.portfolio,
            roles=[UserPortfolioRoleChoices.ORGANIZATION_ADMIN],
            additional_permissions=[UserPortfolioPermissionChoices.VIEW_ALL_REQUESTS],
        )

        # False return indicates that at least one notification email failed to send
        mock_send_removal_emails.return_value = False
        mock_send_update_email.return_value = False

        response = self.client.post(
            reverse("member-permissions", kwargs={"member_pk": admin_permission.id}),
            {
                "role": UserPortfolioRoleChoices.ORGANIZATION_MEMBER,
                "domain_permissions": UserPortfolioPermissionChoices.VIEW_MANAGED_DOMAINS,
                "member_permissions": "no_access",
                "domain_request_permissions": "no_access",
            },
        )

        # Verify redirect and success message
        self.assertEqual(response.status_code, 302)

        # Verify database changes
        admin_permission.refresh_from_db()
        self.assertEqual(admin_permission.roles, [UserPortfolioRoleChoices.ORGANIZATION_MEMBER])

        # assert update email and removal emails are sent to portfolio admins
        mock_send_addition_emails.assert_not_called()
        mock_send_removal_emails.assert_called_once()
        mock_send_update_email.assert_called_once()

        # Get the arguments passed to send_portfolio_admin_removal_emails
        _, called_kwargs = mock_send_removal_emails.call_args

        # Assert the email content
        self.assertEqual(called_kwargs["email"], admin_member.email)
        self.assertEqual(called_kwargs["requestor"], self.user)
        self.assertEqual(called_kwargs["portfolio"], self.portfolio)

        # Get the arguments passed to send_portfolio_member_permission_update_email
        _, called_kwargs = mock_send_update_email.call_args

        # Assert the email content
        self.assertEqual(called_kwargs["requestor"], self.user)
        self.assertEqual(called_kwargs["permissions"], admin_permission)

        # Assert that messages.warning is called twice
        self.assertEqual(mock_messages_warning.call_count, 2)

        # Extract the actual messages sent
        warning_messages = [call_args[0][1] for call_args in mock_messages_warning.call_args_list]

        # Check for the expected messages
        self.assertIn("Could not send email notification to existing organization admins.", warning_messages)
        self.assertIn(f"Could not send email notification to {admin_member.email}.", warning_messages)

    @less_console_noise_decorator
    def test_edit_member_permissions_validation(self):
        """Tests form validation for required fields based on role."""
        self.client.force_login(self.user)
        UserPortfolioPermission.objects.update_or_create(
            user=self.user,
            portfolio=self.portfolio,
            defaults=dict(
                roles=[UserPortfolioRoleChoices.ORGANIZATION_ADMIN],
                additional_permissions=[UserPortfolioPermissionChoices.EDIT_MEMBERS],
            ),
        )

        member = create_test_user()
        permission = UserPortfolioPermission.objects.create(
            user=member, portfolio=self.portfolio, roles=[UserPortfolioRoleChoices.ORGANIZATION_MEMBER]
        )

        # Test missing required admin permissions
        response = self.client.post(
            reverse("member-permissions", kwargs={"member_pk": permission.id}),
            {
                "role": UserPortfolioRoleChoices.ORGANIZATION_MEMBER,
                # Missing required admin fields
            },
        )

        self.assertEqual(response.status_code, 200)
        self.assertEqual(
            response.context["form"].errors["domain_request_permissions"][0],
            "Domain request permission is required.",
        )
        self.assertEqual(response.context["form"].errors["member_permissions"][0], "Member permission is required.")
        self.assertEqual(response.context["form"].errors["domain_permissions"][0], "Domain permission is required.")

    @less_console_noise_decorator
    def test_admin_removing_own_admin_role(self):
        """Tests an admin removing their own admin role redirects to home.

        Removing the admin role will remove both view and edit members permissions.
        Note: The user can remove the edit members permissions but as long as they
        stay in admin role, they will at least still have view members permissions.
        """

        self.client.force_login(self.user)

        # Get the user's admin permission
        admin_permission = UserPortfolioPermission.objects.get(user=self.user, portfolio=self.portfolio)

        # Create a second permission so the user isn't just deleting themselves
        member = create_test_user()
        UserPortfolioPermission.objects.create(
            user=member, portfolio=self.portfolio, roles=[UserPortfolioRoleChoices.ORGANIZATION_ADMIN]
        )

        # First, verify that the change modal is on the page
        response = self.client.get(reverse("member-permissions", kwargs={"member_pk": admin_permission.id}))
        self.assertEqual(response.status_code, 200)
        self.assertContains(response, "Yes, change my role")

        response = self.client.post(
            reverse("member-permissions", kwargs={"member_pk": admin_permission.id}),
            {
                "role": UserPortfolioRoleChoices.ORGANIZATION_MEMBER,
                "domain_permissions": UserPortfolioPermissionChoices.VIEW_MANAGED_DOMAINS,
                "member_permissions": "no_access",
                "domain_request_permissions": "no_access",
            },
        )

        self.assertEqual(response.status_code, 302)
        self.assertEqual(response["Location"], reverse("home"))

    @less_console_noise_decorator
    def test_admin_removing_own_admin_role_only_admin(self):
        """Tests that admin removing their own admin role when they are the only admin
        throws a validation error.
        """

        self.client.force_login(self.user)

        # Get the user's admin permission
        admin_permission = UserPortfolioPermission.objects.get(user=self.user, portfolio=self.portfolio)

        # First, verify that the info alert is present on the page
        response = self.client.get(reverse("member-permissions", kwargs={"member_pk": admin_permission.id}))
        self.assertEqual(response.status_code, 200)
        self.assertContains(response, "To remove yourself or change your member role")

        # Then, verify that the right form error is shown
        response = self.client.post(
            reverse("member-permissions", kwargs={"member_pk": admin_permission.id}),
            {
                "role": UserPortfolioRoleChoices.ORGANIZATION_MEMBER,
                "domain_permissions": UserPortfolioPermissionChoices.VIEW_MANAGED_DOMAINS,
                "member_permissions": "no_access",
                "domain_request_permissions": "no_access",
            },
        )

        self.assertEqual(response.status_code, 200)
        error_message = "the only admin for this organization"
        self.assertIn(error_message, str(response.context["form"].errors))


class TestPortfolioInvitedMemberEditView(WebTest):
    """Tests for the edit invited member page on portfolios"""

    def setUp(self):
        self.user = create_user()
        # Create Portfolio
        self.portfolio = Portfolio.objects.create(requester=self.user, organization_name="Test Portfolio")

        # Add an invited member who has been invited to manage domains
        self.invited_member_email = "invited@example.com"
        self.invitation = PortfolioInvitation.objects.create(
            email=self.invited_member_email,
            portfolio=self.portfolio,
            roles=[UserPortfolioRoleChoices.ORGANIZATION_MEMBER],
            additional_permissions=[
                UserPortfolioPermissionChoices.VIEW_MEMBERS,
            ],
        )

        # Add an invited admin who has been invited to manage domains
        self.invited_admin_email = "invitedadmin@example.com"
        self.admin_invitation = PortfolioInvitation.objects.create(
            email=self.invited_admin_email,
            portfolio=self.portfolio,
            roles=[UserPortfolioRoleChoices.ORGANIZATION_ADMIN],
            additional_permissions=[],
        )

        # Assign permissions to the user making requests
        UserPortfolioPermission.objects.create(
            user=self.user,
            portfolio=self.portfolio,
            roles=[UserPortfolioRoleChoices.ORGANIZATION_ADMIN],
            additional_permissions=[
                UserPortfolioPermissionChoices.VIEW_MEMBERS,
                UserPortfolioPermissionChoices.EDIT_MEMBERS,
            ],
        )

    def tearDown(self):
        PortfolioInvitation.objects.all().delete()
        UserPortfolioPermission.objects.all().delete()
        Portfolio.objects.all().delete()
        User.objects.all().delete()

    @less_console_noise_decorator
    @patch("registrar.views.portfolios.send_portfolio_admin_addition_emails")
    @patch("registrar.views.portfolios.send_portfolio_admin_removal_emails")
    def test_edit_invited_member_permissions_basic_to_admin(self, mock_send_removal_emails, mock_send_addition_emails):
        """Tests editing permissions for an invited (but not yet joined) member.
        Update basic member to admin."""
        self.client.force_login(self.user)

        # email notifications send successfully
        mock_send_addition_emails.return_value = True

        # Test updating invitation permissions
        response = self.client.post(
            reverse("invitedmember-permissions", kwargs={"invitedmember_pk": self.invitation.id}),
            {
                "role": UserPortfolioRoleChoices.ORGANIZATION_ADMIN,
            },
        )

        self.assertEqual(response.status_code, 302)

        # Verify invitation was updated
        updated_invitation = PortfolioInvitation.objects.get(pk=self.invitation.id)
        self.assertEqual(updated_invitation.roles, [UserPortfolioRoleChoices.ORGANIZATION_ADMIN])

        # Assert that addition emails are sent
        mock_send_addition_emails.assert_called_once()
        # Assert that removal emails are not sent
        mock_send_removal_emails.assert_not_called()

        # Get the arguments passed to send_portfolio_admin_addition_emails
        _, called_kwargs = mock_send_addition_emails.call_args

        # Assert the notification email content
        self.assertEqual(called_kwargs["email"], self.invited_member_email)
        self.assertEqual(called_kwargs["requestor"], self.user)
        self.assertEqual(called_kwargs["portfolio"], self.portfolio)

    @less_console_noise_decorator
    @patch("django.contrib.messages.warning")
    @patch("registrar.views.portfolios.send_portfolio_admin_addition_emails")
    @patch("registrar.views.portfolios.send_portfolio_admin_removal_emails")
    def test_edit_invited_member_permissions_basic_to_admin_notification_fails(
        self, mock_send_removal_emails, mock_send_addition_emails, mock_messages_warning
    ):
        """Tests editing permissions for an invited (but not yet joined) member.
        Update basic member to admin."""
        self.client.force_login(self.user)

        # at least one email notification not sent successfully
        mock_send_addition_emails.return_value = False

        # Test updating invitation permissions
        response = self.client.post(
            reverse("invitedmember-permissions", kwargs={"invitedmember_pk": self.invitation.id}),
            {
                "role": UserPortfolioRoleChoices.ORGANIZATION_ADMIN,
            },
        )

        self.assertEqual(response.status_code, 302)

        # Verify invitation was updated
        updated_invitation = PortfolioInvitation.objects.get(pk=self.invitation.id)
        self.assertEqual(updated_invitation.roles, [UserPortfolioRoleChoices.ORGANIZATION_ADMIN])

        # Assert that addition emails are sent
        mock_send_addition_emails.assert_called_once()
        # Assert that removal emails are not sent
        mock_send_removal_emails.assert_not_called()

        # Get the arguments passed to send_portfolio_admin_addition_emails
        _, called_kwargs = mock_send_addition_emails.call_args

        # Assert the notification email content
        self.assertEqual(called_kwargs["email"], self.invited_member_email)
        self.assertEqual(called_kwargs["requestor"], self.user)
        self.assertEqual(called_kwargs["portfolio"], self.portfolio)

        # Assert warning message is called correctly
        mock_messages_warning.assert_called_once()
        warning_args, _ = mock_messages_warning.call_args
        self.assertIsInstance(warning_args[0], WSGIRequest)
        self.assertEqual(warning_args[1], "Could not send email notification to existing organization admins.")

    @less_console_noise_decorator
    @patch("registrar.views.portfolios.send_portfolio_admin_addition_emails")
    @patch("registrar.views.portfolios.send_portfolio_admin_removal_emails")
    def test_edit_invited_member_permissions_admin_to_basic(self, mock_send_removal_emails, mock_send_addition_emails):
        """Tests editing permissions for an invited (but not yet joined) admin.
        Update admin to basic member."""
        self.client.force_login(self.user)

        # email notifications send successfully
        mock_send_addition_emails.return_value = True

        # Test updating invitation permissions
        response = self.client.post(
            reverse("invitedmember-permissions", kwargs={"invitedmember_pk": self.admin_invitation.id}),
            {
                "role": UserPortfolioRoleChoices.ORGANIZATION_MEMBER,
                "domain_permissions": UserPortfolioPermissionChoices.VIEW_MANAGED_DOMAINS,
                "member_permissions": "no_access",
                "domain_request_permissions": "no_access",
            },
        )

        self.assertEqual(response.status_code, 302)

        # Verify invitation was updated
        updated_invitation = PortfolioInvitation.objects.get(pk=self.admin_invitation.id)
        self.assertEqual(updated_invitation.roles, [UserPortfolioRoleChoices.ORGANIZATION_MEMBER])

        # Assert that addition emails are not sent
        mock_send_addition_emails.assert_not_called()
        # Assert that removal emails are sent
        mock_send_removal_emails.assert_called_once()

        # Get the arguments passed to send_portfolio_admin_removal_emails
        _, called_kwargs = mock_send_removal_emails.call_args

        # Assert the notification email content
        self.assertEqual(called_kwargs["email"], self.invited_admin_email)
        self.assertEqual(called_kwargs["requestor"], self.user)
        self.assertEqual(called_kwargs["portfolio"], self.portfolio)

    @less_console_noise_decorator
    @patch("django.contrib.messages.warning")
    @patch("registrar.views.portfolios.send_portfolio_admin_addition_emails")
    @patch("registrar.views.portfolios.send_portfolio_admin_removal_emails")
    def test_edit_invited_member_permissions_admin_to_basic_notification_fails(
        self, mock_send_removal_emails, mock_send_addition_emails, mock_messages_warning
    ):
        """Tests editing permissions for an invited (but not yet joined) admin.
        Update basic member to admin. At least one notification email fails."""
        self.client.force_login(self.user)

        # at least one email notification not sent successfully
        mock_send_removal_emails.return_value = False

        # Test updating invitation permissions
        response = self.client.post(
            reverse("invitedmember-permissions", kwargs={"invitedmember_pk": self.admin_invitation.id}),
            {
                "role": UserPortfolioRoleChoices.ORGANIZATION_MEMBER,
                "domain_permissions": UserPortfolioPermissionChoices.VIEW_MANAGED_DOMAINS,
                "member_permissions": "no_access",
                "domain_request_permissions": "no_access",
            },
        )

        self.assertEqual(response.status_code, 302)

        # Verify invitation was updated
        updated_invitation = PortfolioInvitation.objects.get(pk=self.admin_invitation.id)
        self.assertEqual(updated_invitation.roles, [UserPortfolioRoleChoices.ORGANIZATION_MEMBER])

        # Assert that addition emails are not sent
        mock_send_addition_emails.assert_not_called()
        # Assert that removal emails are sent
        mock_send_removal_emails.assert_called_once()

        # Get the arguments passed to send_portfolio_admin_removal_emails
        _, called_kwargs = mock_send_removal_emails.call_args

        # Assert the notification email content
        self.assertEqual(called_kwargs["email"], self.invited_admin_email)
        self.assertEqual(called_kwargs["requestor"], self.user)
        self.assertEqual(called_kwargs["portfolio"], self.portfolio)

        # Assert warning message is called correctly
        mock_messages_warning.assert_called_once()
        warning_args, _ = mock_messages_warning.call_args
        self.assertIsInstance(warning_args[0], WSGIRequest)
        self.assertEqual(warning_args[1], "Could not send email notification to existing organization admins.")

    @less_console_noise_decorator
    @patch("registrar.views.portfolios.send_portfolio_admin_addition_emails")
    @patch("registrar.views.portfolios.send_portfolio_admin_removal_emails")
    def test_edit_invited_member_permissions_basic_to_basic(self, mock_send_removal_emails, mock_send_addition_emails):
        """Tests editing permissions for an invited (but not yet joined) member.
        Update basic member without changing role."""
        self.client.force_login(self.user)

        # Test updating invitation permissions
        response = self.client.post(
            reverse("invitedmember-permissions", kwargs={"invitedmember_pk": self.invitation.id}),
            {
                "role": UserPortfolioRoleChoices.ORGANIZATION_MEMBER,
                "domain_permissions": UserPortfolioPermissionChoices.VIEW_MANAGED_DOMAINS,
                "member_permissions": "no_access",
                "domain_request_permissions": "no_access",
            },
        )

        self.assertEqual(response.status_code, 302)

        # Assert that addition and removal emails are not sent
        mock_send_addition_emails.assert_not_called()
        mock_send_removal_emails.assert_not_called()

    @less_console_noise_decorator
    @patch("registrar.views.portfolios.send_portfolio_admin_addition_emails")
    @patch("registrar.views.portfolios.send_portfolio_admin_removal_emails")
    def test_edit_invited_member_permissions_admin_to_admin(self, mock_send_removal_emails, mock_send_addition_emails):
        """Tests editing permissions for an invited (but not yet joined) admin.
        Update admin member without changing role."""
        self.client.force_login(self.user)

        # Test updating invitation permissions
        response = self.client.post(
            reverse("invitedmember-permissions", kwargs={"invitedmember_pk": self.admin_invitation.id}),
            {
                "role": UserPortfolioRoleChoices.ORGANIZATION_ADMIN,
            },
        )

        self.assertEqual(response.status_code, 302)

        # Assert that addition and removal emails are not sent
        mock_send_addition_emails.assert_not_called()
        mock_send_removal_emails.assert_not_called()


class TestPortfolioSelectOrganizationView(WebTest):
    """Tests for the select organization page"""

    def setUp(self):
        super().setUp()
        self.user = create_user()
        # Create Portfolio
        self.portfolio_1 = Portfolio.objects.create(requester=self.user, organization_name="Test Portfolio 1")
        self.portfolio_2 = Portfolio.objects.create(requester=self.user, organization_name="Test Portfolio 2")
        self.app.set_user(self.user.username)
        self.client.force_login(self.user)

        # Assign user as a member of both portfolios
        UserPortfolioPermission.objects.create(
            user=self.user,
            portfolio=self.portfolio_1,
            roles=[UserPortfolioRoleChoices.ORGANIZATION_ADMIN],
            additional_permissions=[
                UserPortfolioPermissionChoices.VIEW_MEMBERS,
                UserPortfolioPermissionChoices.EDIT_MEMBERS,
            ],
        )
        UserPortfolioPermission.objects.create(
            user=self.user,
            portfolio=self.portfolio_2,
            roles=[UserPortfolioRoleChoices.ORGANIZATION_ADMIN],
            additional_permissions=[
                UserPortfolioPermissionChoices.VIEW_MEMBERS,
                UserPortfolioPermissionChoices.EDIT_MEMBERS,
            ],
        )

    def tearDown(self):
        UserPortfolioPermission.objects.all().delete()
        Portfolio.objects.all().delete()
        User.objects.all().delete()

    def custom_portfolio_get_form(self):
        """
        Webtest is not able to properly parse the form for selecting portfolio, so manually
        input form data
        """
        mock_portfolio_button = MagicMock()
        mock_portfolio_button.value.return_value = self.portfolio_2.organization_name
        form_data = {"set_session_portfolio_button": mock_portfolio_button}
        return form_data

    @less_console_noise_decorator
    @override_flag("multiple_portfolios", active=True)
    def test_select_portfolio_page_is_accessible(self):
        """Tests that users with multiple portfolios can access select portfolio page."""
        response = self.client.get(reverse("your-organizations"))

        # Make sure the page loaded, and that we're on the right page
        self.assertEqual(response.status_code, 200)
        self.assertContains(response, self.portfolio_1.organization_name)
        self.assertContains(response, self.portfolio_2.organization_name)

    @less_console_noise_decorator
    @override_flag("multiple_portfolios", active=True)
    def test_select_portfolio_page_updates_session_portfolio(self):
        """Tests that select organization page updates portfolio in session."""
        with patch.object(PortfolioOrganizationSelectView, "get_form", self.custom_portfolio_get_form):
            self.client.post(reverse("set-session-portfolio"))

        # Access the session via the request
        active_portfolio = self.client.session.get("portfolio")
        self.assertEqual(active_portfolio.organization_name, "Test Portfolio 2")<|MERGE_RESOLUTION|>--- conflicted
+++ resolved
@@ -523,11 +523,7 @@
         self.portfolio.save()
         page = self.app.get(reverse("organization-info"))
         # Org name in Sidenav, main nav, webpage title, and breadcrumb
-<<<<<<< HEAD
         self.assertContains(page, "Hotel California", count=6)
-=======
-        self.assertGreaterEqual(page.text.count("Hotel California"), 5)
->>>>>>> 24d1d2db
         self.assertContains(page, "Organization type")
         self.assertContains(page, "Federal")
 
@@ -3291,7 +3287,7 @@
         """Tests that the requesting entity page loads correctly when a new request is started"""
 
         """Requesting entity page loads correctly for a new request."""
-        response = self.app.get(reverse("domain-request:start"))
+        response = self.app.get(reverse("domain-request:start"))z
 
         # Navigate past intro
         session_id = self.app.cookies[settings.SESSION_COOKIE_NAME]
@@ -3305,9 +3301,7 @@
 
         # We expect to see the portfolio name in two places:
         # the header, and as one of the radio button options.
-<<<<<<< HEAD
         self.assertContains(response, self.portfolio.organization_name, count=4)
-=======
         tree = parse_tree(response)
         assert_header_contains(self, tree, self.portfolio.organization_name)
         assert_radio_group_contains_label(
@@ -3316,7 +3310,6 @@
             "Who will use the domain you’re requesting?",
             self.portfolio.organization_name,
         )
->>>>>>> 24d1d2db
 
         # Suborg dropdown contents
         self.assertContains(response, self.suborganization.name, count=1)
