from django.urls import reverse
from api.tests.common import less_console_noise_decorator
from registrar.config import settings
from registrar.models import Portfolio, SeniorOfficial
from unittest.mock import MagicMock, patch
from django_webtest import WebTest  # type: ignore
from django.core.handlers.wsgi import WSGIRequest
from registrar.models import (
    DomainRequest,
    Domain,
    DomainInformation,
    UserDomainRole,
    User,
    Suborganization,
    AllowedEmail,
)
from registrar.models.domain_invitation import DomainInvitation
from registrar.models.portfolio_invitation import PortfolioInvitation
from registrar.models.user_group import UserGroup
from registrar.models.user_portfolio_permission import UserPortfolioPermission
from registrar.models.utility.portfolio_helper import UserPortfolioPermissionChoices, UserPortfolioRoleChoices
from registrar.tests.test_views import TestWithUser
from registrar.utility.email import EmailSendingError
from registrar.utility.errors import MissingEmailError
from registrar.views.portfolios import PortfolioOrganizationSelectView
from .common import (
    MockEppLib,
    MockSESClient,
    completed_domain_request,
    create_test_user,
    create_user,
)
from waffle.testutils import override_flag
from django.contrib.sessions.middleware import SessionMiddleware
import boto3_mocking  # type: ignore
from django.test import Client
import logging
import json

logger = logging.getLogger(__name__)


class TestPortfolio(WebTest):
    def setUp(self):
        super().setUp()
        self.client = Client()
        self.user = create_test_user()
        self.domain, _ = Domain.objects.get_or_create(name="igorville.gov")
        self.portfolio, _ = Portfolio.objects.get_or_create(creator=self.user, organization_name="Hotel California")
        self.role, _ = UserDomainRole.objects.get_or_create(
            user=self.user, domain=self.domain, role=UserDomainRole.Roles.MANAGER
        )

    def tearDown(self):
        UserPortfolioPermission.objects.all().delete()
        Portfolio.objects.all().delete()
        UserDomainRole.objects.all().delete()
        DomainRequest.objects.all().delete()
        DomainInformation.objects.all().delete()
        Domain.objects.all().delete()
        User.objects.all().delete()
        super().tearDown()

    @less_console_noise_decorator
    def test_portfolio_senior_official(self):
        """Tests that the senior official page on portfolio contains the content we expect"""
        self.app.set_user(self.user.username)

        so = SeniorOfficial.objects.create(
            first_name="Saturn", last_name="Enceladus", title="Planet/Moon", email="spacedivision@igorville.com"
        )

        self.portfolio.senior_official = so
        self.portfolio.save()
        self.portfolio.refresh_from_db()

        portfolio_permission, _ = UserPortfolioPermission.objects.get_or_create(
            user=self.user,
            portfolio=self.portfolio,
            additional_permissions=[UserPortfolioPermissionChoices.VIEW_PORTFOLIO],
        )

        so_portfolio_page = self.app.get(reverse("organization-senior-official"))
        # Assert that we're on the right page
        self.assertContains(so_portfolio_page, "Senior official")
        self.assertContains(so_portfolio_page, "Saturn Enceladus")
        self.assertContains(so_portfolio_page, "Planet/Moon")
        self.assertContains(so_portfolio_page, "spacedivision@igorville.com")
        self.assertNotContains(so_portfolio_page, "Save")

        self.portfolio.delete()
        so.delete()

    @less_console_noise_decorator
    def test_middleware_does_not_redirect_if_no_permission(self):
        """Test that user with no portfolio permission is not redirected when attempting to access home"""
        self.app.set_user(self.user.username)
        UserPortfolioPermission.objects.get_or_create(
            user=self.user, portfolio=self.portfolio, additional_permissions=[]
        )
        self.user.portfolio = self.portfolio
        self.user.save()
        self.user.refresh_from_db()
        # This will redirect the user to the portfolio page.
        # Follow implicity checks if our redirect is working.
        portfolio_page = self.app.get(reverse("home"))
        # Assert that we're on the right page
        self.assertNotContains(portfolio_page, self.portfolio.organization_name)

    @less_console_noise_decorator
    def test_middleware_does_not_redirect_if_no_portfolio(self):
        """Test that user with no assigned portfolio is not redirected when attempting to access home"""
        self.app.set_user(self.user.username)
        # This will redirect the user to the portfolio page.
        # Follow implicity checks if our redirect is working.
        portfolio_page = self.app.get(reverse("home"))
        # Assert that we're on the right page
        self.assertNotContains(portfolio_page, self.portfolio.organization_name)

    @less_console_noise_decorator
    def test_middleware_redirects_to_portfolio_no_domains_page(self):
        """Test that user with a portfolio and VIEW_PORTFOLIO is redirected to the no domains page"""
        self.app.set_user(self.user.username)
        UserPortfolioPermission.objects.get_or_create(
            user=self.user,
            portfolio=self.portfolio,
            additional_permissions=[UserPortfolioPermissionChoices.VIEW_PORTFOLIO],
        )
        # This will redirect the user to the portfolio page.
        # Follow implicity checks if our redirect is working.
        portfolio_page = self.app.get(reverse("home")).follow()
        # Assert that we're on the right page
        self.assertContains(portfolio_page, self.portfolio.organization_name)
        self.assertContains(portfolio_page, '<h1 id="domains-header">Domains</h1>')
        self.assertContains(portfolio_page, "You aren’t managing any domains")

    @less_console_noise_decorator
    def test_middleware_redirects_to_portfolio_domains_page(self):
        """Test that user with a portfolio, VIEW_PORTFOLIO, VIEW_ALL_DOMAINS
        is redirected to portfolio domains page"""
        self.app.set_user(self.user.username)
        UserPortfolioPermission.objects.get_or_create(
            user=self.user,
            portfolio=self.portfolio,
            additional_permissions=[
                UserPortfolioPermissionChoices.VIEW_PORTFOLIO,
                UserPortfolioPermissionChoices.VIEW_ALL_DOMAINS,
            ],
        )
        # This will redirect the user to the portfolio page.
        # Follow implicity checks if our redirect is working.
        portfolio_page = self.app.get(reverse("home")).follow()
        # Assert that we're on the right page
        self.assertContains(portfolio_page, self.portfolio.organization_name)
        self.assertNotContains(portfolio_page, "<h1>Organization</h1>")
        self.assertContains(portfolio_page, '<h1 id="domains-header">Domains</h1>')

    @less_console_noise_decorator
    def test_portfolio_domains_page_403_when_user_not_have_permission(self):
        """Test that user without proper permission is denied access to portfolio domain view"""
        self.app.set_user(self.user.username)
        UserPortfolioPermission.objects.get_or_create(
            user=self.user, portfolio=self.portfolio, additional_permissions=[]
        )
        # This will redirect the user to the portfolio page.
        # Follow implicity checks if our redirect is working.
        response = self.app.get(reverse("domains"), status=403)
        # Assert the response is a 403 Forbidden
        self.assertEqual(response.status_code, 403)

    @less_console_noise_decorator
    def test_portfolio_domain_requests_page_403_when_user_not_have_permission(self):
        """Test that user without proper permission is denied access to portfolio domain view"""
        self.app.set_user(self.user.username)
        UserPortfolioPermission.objects.get_or_create(
            user=self.user, portfolio=self.portfolio, additional_permissions=[]
        )
        # This will redirect the user to the portfolio page.
        # Follow implicity checks if our redirect is working.
        response = self.app.get(reverse("domain-requests"), status=403)
        # Assert the response is a 403 Forbidden
        self.assertEqual(response.status_code, 403)

    @less_console_noise_decorator
    def test_portfolio_organization_page_403_when_user_not_have_permission(self):
        """Test that user without proper permission is not allowed access to portfolio organization page"""
        self.app.set_user(self.user.username)
        portfolio_permission, _ = UserPortfolioPermission.objects.get_or_create(
            user=self.user, portfolio=self.portfolio, additional_permissions=[]
        )
        # This will redirect the user to the portfolio page.
        # Follow implicity checks if our redirect is working.
        response = self.app.get(reverse("organization"), status=403)
        # Assert the response is a 403 Forbidden
        self.assertEqual(response.status_code, 403)

    @less_console_noise_decorator
    def test_portfolio_organization_page_includes_org_info_and_senior_official(self):
        """Test that portfolio user on the organization overview page includes sections on the organization's
        info and senior official"""
        self.app.set_user(self.user.username)
        portfolio_permission, _ = UserPortfolioPermission.objects.get_or_create(
            user=self.user,
            portfolio=self.portfolio,
            additional_permissions=[
                UserPortfolioPermissionChoices.VIEW_PORTFOLIO,
                UserPortfolioPermissionChoices.EDIT_PORTFOLIO,
            ],
        )
        so = SeniorOfficial.objects.create(
            first_name="Saturn", last_name="Enceladus", title="Planet/Moon", email="spacedivision@igorville.com"
        )

        portfolio_admin = User.objects.create_user(
            username="adminuser", first_name="Galileo", last_name="Galilei", email="admin@example.com"
        )
        UserPortfolioPermission.objects.create(
            user=portfolio_admin, portfolio=self.portfolio, roles=[UserPortfolioRoleChoices.ORGANIZATION_ADMIN]
        )

        self.portfolio.senior_official = so
        self.portfolio.organization_name = "Hotel California"
        self.portfolio.city = "Los Angeles"
        self.portfolio.organization_type = "federal"
        self.portfolio.save()

        # User can access organization info form via organization overview page
        response = self.app.get(reverse("organization"))
        self.assertEqual(response.status_code, 200)
        # Organization overview page includes organization name
        self.assertContains(response, "<h1>Organization overview</h1>")
        self.assertContains(response, "Hotel California</h2>")
        # Organization overview page includes organization info and senior official details
        self.assertContains(response, "Los Angeles")
        self.assertContains(response, "spacedivision@igorville.com")
        # Organization overview page includes portfolio admin
        self.assertContains(response, "Galileo")

    @less_console_noise_decorator
    def test_portfolio_organization_page_directs_to_org_detail_forms(self):
        """Test that portfolio user on the organization overview page can click on the overview
        sections to their respective forms"""
        self.app.set_user(self.user.username)
        portfolio_permission, _ = UserPortfolioPermission.objects.get_or_create(
            user=self.user,
            portfolio=self.portfolio,
            additional_permissions=[
                UserPortfolioPermissionChoices.VIEW_PORTFOLIO,
                UserPortfolioPermissionChoices.EDIT_PORTFOLIO,
            ],
        )
        self.portfolio.save()

        # User can access organization info form via organization overview page
        response = self.app.get(reverse("organization"))
        # The overview page includes button to edit organization
        org_info_url = reverse("organization-info")
        org_senior_official_url = reverse("organization-senior-official")
        self.assertContains(response, f'href="{org_info_url}"')
        self.assertContains(response, f'href="{org_senior_official_url}"')

    @less_console_noise_decorator
    def test_portfolio_organization_page_section_viewonly_icon(self):
        """Test organization page setion displays viewonly icon for portfolio nonadmin member"""
        self.app.set_user(self.user.username)
        portfolio_permission, _ = UserPortfolioPermission.objects.get_or_create(
            user=self.user,
            portfolio=self.portfolio,
            additional_permissions=[UserPortfolioPermissionChoices.VIEW_PORTFOLIO],
        )
        self.portfolio.save()

        # User can access view-only form via organization overview page
        org_overview_response = self.app.get(reverse("organization"))
        # Viewonly icons for org info and senior official (which is always viewonly)
        # visibility is html id of view only icon
        self.assertContains(org_overview_response, "visibility", count=2)

    @less_console_noise_decorator
    def test_portfolio_organization_page_section_edit_icon(self):
        """Test organization page setion displays viewonly icon for portfolio nonadmin member"""
        self.app.set_user(self.user.username)
        portfolio_permission, _ = UserPortfolioPermission.objects.get_or_create(
            user=self.user,
            portfolio=self.portfolio,
            additional_permissions=[UserPortfolioPermissionChoices.VIEW_PORTFOLIO],
        )
        self.portfolio.save()

        # User can access view-only form via organization overview page
        org_overview_response = self.app.get(reverse("organization"))
        # Viewonly icons for org info and senior official (which is always viewonly)
        # visibility is html id of view only icon
        self.assertContains(org_overview_response, "visibility", count=2)

    @less_console_noise_decorator
    def test_portfolio_organization_info_page_read_only(self):
        """Test that user with a portfolio can access the portfolio organization page, read only"""
        self.app.set_user(self.user.username)
        portfolio_permission, _ = UserPortfolioPermission.objects.get_or_create(
            user=self.user,
            portfolio=self.portfolio,
            additional_permissions=[
                UserPortfolioPermissionChoices.VIEW_PORTFOLIO,
                UserPortfolioPermissionChoices.EDIT_PORTFOLIO,
            ],
        )
        self.portfolio.save()
        # User can access view-only form via organization overview page
        org_overview_response = self.app.get(reverse("organization"))
        # Edit icons for org info (senior official is always viewonly)
        self.assertContains(org_overview_response, "Edit")

    @less_console_noise_decorator
    def test_portfolio_organization_info_page_edit_access(self):
        """Test that user with a portfolio can access the portfolio organization page, edit access"""
        self.app.set_user(self.user.username)
        portfolio_permission, _ = UserPortfolioPermission.objects.get_or_create(
            user=self.user,
            portfolio=self.portfolio,
            additional_permissions=[
                UserPortfolioPermissionChoices.VIEW_PORTFOLIO,
                UserPortfolioPermissionChoices.EDIT_PORTFOLIO,
            ],
        )
        self.portfolio.city = "Los Angeles"
        self.portfolio.save()

        # User can access editable form via organization info page
        response = self.app.get(reverse("organization-info"))
        # Assert the response is a 200
        self.assertEqual(response.status_code, 200)
        self.assertContains(response, "<h2>Organization admins</h2>")
        self.assertContains(response, "<h2>Organization name and address</h2>")
        self.assertContains(response, '<p class="margin-bottom-05 text-primary-darker text-bold">Organization name</p>')
        self.assertNotContains(response, "<address>")
        self.assertContains(response, 'for="id_city"')

    @less_console_noise_decorator
    def test_portfolio_organization_detail_pages_shows_read_only(self):
        """Test that breadcrumb menus display on portfolio detail pages"""
        self.app.set_user(self.user.username)
        portfolio_permission, _ = UserPortfolioPermission.objects.get_or_create(
            user=self.user,
            portfolio=self.portfolio,
            additional_permissions=[
                UserPortfolioPermissionChoices.VIEW_PORTFOLIO,
            ],
        )
        self.portfolio.organization_name = "Hotel California"
        self.portfolio.save()

        org_info_response = self.app.get(reverse("organization-info"))
        # We don't use the label "Organization name" in the view-only view
        self.assertNotContains(
            org_info_response, '<p class="margin-bottom-05 text-primary-darker text-bold">Organization name</p>'
        )
        self.assertContains(org_info_response, "<address>")

    @less_console_noise_decorator
    def test_portfolio_organization_detail_pages_include_breadcrumb(self):
        """Test that breadcrumb menus display on portfolio detail pages"""
        self.app.set_user(self.user.username)
        portfolio_permission, _ = UserPortfolioPermission.objects.get_or_create(
            user=self.user,
            portfolio=self.portfolio,
            additional_permissions=[
                UserPortfolioPermissionChoices.VIEW_PORTFOLIO,
                UserPortfolioPermissionChoices.EDIT_PORTFOLIO,
            ],
        )
        self.portfolio.organization_name = "Hotel California"
        self.portfolio.save()

        # Breadcrumb appears on organization info page
        org_info_response = self.app.get(reverse("organization-info"))
        self._assert_has_organization_breadcrumb(org_info_response)
        so_response = self.app.get(reverse("organization-senior-official"))
        self._assert_has_organization_breadcrumb(so_response)

    def _assert_has_organization_breadcrumb(self, response):
        self.assertContains(response, '<ol class="usa-breadcrumb__list">')
        self.assertContains(response, "Hotel California")
        self.assertContains(response, 'href="/organization/"')

    @less_console_noise_decorator
    def test_accessible_pages_when_user_does_not_have_permission(self):
        """Tests which pages are accessible when user does not have portfolio permissions"""
        self.app.set_user(self.user.username)
        portfolio_additional_permissions = [
            UserPortfolioPermissionChoices.VIEW_ALL_DOMAINS,
            UserPortfolioPermissionChoices.VIEW_ALL_REQUESTS,
        ]
        portfolio_permission, _ = UserPortfolioPermission.objects.get_or_create(
            user=self.user,
            portfolio=self.portfolio,
            roles=[UserPortfolioRoleChoices.ORGANIZATION_MEMBER],
            defaults={"additional_permissions": portfolio_additional_permissions},
        )

        # Update if already exists
        if portfolio_permission.additional_permissions != portfolio_additional_permissions:
            portfolio_permission.additional_permissions = portfolio_additional_permissions
            portfolio_permission.save()

        # This will redirect the user to the portfolio page.
        portfolio_page = self.app.get(reverse("home")).follow()
        # Assert that we're on the right page
        self.assertContains(portfolio_page, self.portfolio.organization_name)
        self.assertNotContains(portfolio_page, "<h1>Organization</h1>")
        self.assertContains(portfolio_page, '<h1 id="domains-header">Domains</h1>')
        self.assertContains(portfolio_page, reverse("domains"))
        self.assertContains(portfolio_page, reverse("domain-requests"))

        # Remove additional permissions, leaving only the base role permissions
        # ORGANIZATION_MEMBER now includes VIEW_MANAGED_DOMAINS by default
        portfolio_permission.additional_permissions = []
        portfolio_permission.save()
        portfolio_permission.refresh_from_db()

        # Members should be redirected to the readonly domains page
        portfolio_page = self.app.get(reverse("home")).follow()

        self.assertContains(portfolio_page, self.portfolio.organization_name)
        self.assertNotContains(portfolio_page, "<h1>Organization</h1>")
        self.assertContains(portfolio_page, '<h1 id="domains-header">Domains</h1>')

        # The organization page should still be accessible
        org_page = self.app.get(reverse("organization"))
        self.assertContains(org_page, self.portfolio.organization_name)
        self.assertContains(org_page, "<h1>Organization overview</h1>")

        # Domain page should be accessible (they have VIEW_MANAGED_DOMAINS from role)
        domain_page = self.app.get(reverse("domains"))
        self.assertEquals(domain_page.status_code, 200)

        # Domain request page should not be accessible (no domain request permissions)
        domain_request_page = self.app.get(reverse("domain-requests"), expect_errors=True)
        self.assertEquals(domain_request_page.status_code, 403)

    @less_console_noise_decorator
    def test_accessible_pages_when_user_does_not_have_role(self):
        """Test that admin / member roles are associated with the right access"""
        self.app.set_user(self.user.username)
        roles = [UserPortfolioRoleChoices.ORGANIZATION_ADMIN]
        portfolio_permission, _ = UserPortfolioPermission.objects.get_or_create(
            user=self.user, portfolio=self.portfolio, roles=roles
        )
        # This will redirect the user to the portfolio page.
        # Follow implicity checks if our redirect is working.
        portfolio_page = self.app.get(reverse("home")).follow()
        # Assert that we're on the right page
        self.assertContains(portfolio_page, self.portfolio.organization_name)
        self.assertNotContains(portfolio_page, "<h1>Organization</h1>")
        self.assertContains(portfolio_page, '<h1 id="domains-header">Domains</h1>')
        self.assertContains(portfolio_page, reverse("domains"))
        self.assertContains(portfolio_page, reverse("domain-requests"))

        # removing non-basic portfolio role, which should remove domains
        # and domain requests from nav
        portfolio_permission.roles = [UserPortfolioRoleChoices.ORGANIZATION_MEMBER]
        portfolio_permission.save()
        portfolio_permission.refresh_from_db()

        # Members should be redirected to the readonly domains page
        portfolio_page = self.app.get(reverse("home")).follow()

        self.assertContains(portfolio_page, self.portfolio.organization_name)
        self.assertNotContains(portfolio_page, "<h1>Organization</h1>")
        self.assertContains(portfolio_page, '<h1 id="domains-header">Domains</h1>')
<<<<<<< HEAD
        self.assertContains(portfolio_page, reverse("domains"))
        self.assertContains(portfolio_page, reverse("domain-requests"))
=======
        self.assertContains(portfolio_page, "You aren’t managing any domains")
        self.assertContains(portfolio_page, reverse("no-portfolio-domains"))
        self.assertContains(portfolio_page, reverse("no-portfolio-requests"))
>>>>>>> aa8d3ce1

        # The organization page should still be accessible
        org_page = self.app.get(reverse("organization"))
        self.assertContains(org_page, self.portfolio.organization_name)
        self.assertContains(org_page, "<h1>Organization overview</h1>")

        # Both domain pages should not be accessible
        domain_page = self.app.get(reverse("domains"), expect_errors=True)
        self.assertEquals(domain_page.status_code, 200)
        domain_request_page = self.app.get(reverse("domain-requests"), expect_errors=True)
        self.assertEquals(domain_request_page.status_code, 403)

    @less_console_noise_decorator
    def test_portfolio_org_name(self):
        """Can load portfolio's org name page."""
        self.app.set_user(self.user.username)
        portfolio_additional_permissions = [
            UserPortfolioPermissionChoices.VIEW_PORTFOLIO,
            UserPortfolioPermissionChoices.EDIT_PORTFOLIO,
        ]
        portfolio_permission, _ = UserPortfolioPermission.objects.get_or_create(
            user=self.user, portfolio=self.portfolio, additional_permissions=portfolio_additional_permissions
        )
        page = self.app.get(reverse("organization-info"))
        self.assertContains(page, "The name of your organization will be publicly listed as the domain registrant.")

    @less_console_noise_decorator
    def test_portfolio_org_info_includes_name_address_and_type(self):
        """Org name and address appears on the org info page."""
        self.app.set_user(self.user.username)
        portfolio_additional_permissions = [
            UserPortfolioPermissionChoices.VIEW_PORTFOLIO,
            UserPortfolioPermissionChoices.EDIT_PORTFOLIO,
        ]
        portfolio_permission, _ = UserPortfolioPermission.objects.get_or_create(
            user=self.user, portfolio=self.portfolio, additional_permissions=portfolio_additional_permissions
        )

        self.portfolio.organization_name = "Hotel California"
        self.portfolio.organization_type = "federal"
        self.portfolio.save()
        page = self.app.get(reverse("organization-info"))
        # Org name in Sidenav, main nav, webpage title, and breadcrumb
        self.assertContains(page, "Hotel California", count=5)
        self.assertContains(page, "Organization type")
        self.assertContains(page, "Federal")

    @less_console_noise_decorator
    def test_org_form_invalid_update(self):
        """Organization form will not redirect on invalid formsets."""
        self.app.set_user(self.user.username)
        portfolio_additional_permissions = [
            UserPortfolioPermissionChoices.VIEW_PORTFOLIO,
            UserPortfolioPermissionChoices.EDIT_PORTFOLIO,
        ]
        portfolio_permission, _ = UserPortfolioPermission.objects.get_or_create(
            user=self.user, portfolio=self.portfolio, additional_permissions=portfolio_additional_permissions
        )

        self.portfolio.address_line1 = "1600 Penn Ave"
        self.portfolio.save()
        portfolio_org_name_page = self.app.get(reverse("organization-info"))
        session_id = self.app.cookies[settings.SESSION_COOKIE_NAME]

        portfolio_org_name_page.form["address_line1"] = "6 Downing st"
        portfolio_org_name_page.form["city"] = "London"

        self.app.set_cookie(settings.SESSION_COOKIE_NAME, session_id)
        success_result_page = portfolio_org_name_page.form.submit()
        # Form will not validate with missing required field (zipcode)
        self.assertEqual(success_result_page.status_code, 200)

        self.assertContains(success_result_page, "6 Downing st")
        self.assertContains(success_result_page, "London")

    @less_console_noise_decorator
    def test_org_form_valid_update(self):
        """Organization form will redirect on valid formsets."""
        self.app.set_user(self.user.username)
        portfolio_additional_permissions = [
            UserPortfolioPermissionChoices.VIEW_PORTFOLIO,
            UserPortfolioPermissionChoices.EDIT_PORTFOLIO,
        ]
        portfolio_permission, _ = UserPortfolioPermission.objects.get_or_create(
            user=self.user, portfolio=self.portfolio, additional_permissions=portfolio_additional_permissions
        )

        self.portfolio.address_line1 = "1600 Penn Ave"
        self.portfolio.save()
        portfolio_org_name_page = self.app.get(reverse("organization-info"))
        session_id = self.app.cookies[settings.SESSION_COOKIE_NAME]

        # Form validates and redirects with all required fields
        portfolio_org_name_page.form["address_line1"] = "6 Downing st"
        portfolio_org_name_page.form["city"] = "London"
        portfolio_org_name_page.form["zipcode"] = "11111"

        self.app.set_cookie(settings.SESSION_COOKIE_NAME, session_id)
        success_result_page = portfolio_org_name_page.form.submit()
        self.assertEqual(success_result_page.status_code, 302)

    @boto3_mocking.patching
    @less_console_noise_decorator
    @patch("registrar.views.portfolios.send_portfolio_update_emails_to_portfolio_admins")
    def test_org_update_sends_admin_email(self, mock_send_organization_update_email):
        """Updating organization information emails organization admin."""
        self.app.set_user(self.user.username)
        self.admin, _ = User.objects.get_or_create(email="mayor@igorville.com", first_name="Hello", last_name="World")

        portfolio_additional_permissions = [
            UserPortfolioPermissionChoices.VIEW_PORTFOLIO,
            UserPortfolioPermissionChoices.EDIT_PORTFOLIO,
        ]
        portfolio_permission, _ = UserPortfolioPermission.objects.get_or_create(
            user=self.user, portfolio=self.portfolio, additional_permissions=portfolio_additional_permissions
        )
        portfolio_permission_admin, _ = UserPortfolioPermission.objects.get_or_create(
            user=self.admin,
            portfolio=self.portfolio,
            additional_permissions=portfolio_additional_permissions,
            roles=[UserPortfolioRoleChoices.ORGANIZATION_ADMIN],
        )

        self.portfolio.address_line1 = "1600 Penn Ave"
        self.portfolio.save()
        portfolio_org_name_page = self.app.get(reverse("organization-info"))
        session_id = self.app.cookies[settings.SESSION_COOKIE_NAME]
        portfolio_org_name_page.form["address_line1"] = "6 Downing st"
        portfolio_org_name_page.form["city"] = "London"
        portfolio_org_name_page.form["zipcode"] = "11111"

        self.app.set_cookie(settings.SESSION_COOKIE_NAME, session_id)
        success_result_page = portfolio_org_name_page.form.submit()
        self.assertEqual(success_result_page.status_code, 302)

        # Verify that the notification emails were sent to domain manager
        mock_send_organization_update_email.assert_called_once()

    @less_console_noise_decorator
    def test_portfolio_in_session(self):
        """When the user has a portfolio, the portfolio should be set in session."""
        self.client.force_login(self.user)
        roles = [UserPortfolioRoleChoices.ORGANIZATION_ADMIN]
        UserPortfolioPermission.objects.get_or_create(user=self.user, portfolio=self.portfolio, roles=roles)
        response = self.client.get(reverse("home"))
        # Ensure that middleware processes the session
        session_middleware = SessionMiddleware(lambda request: None)
        session_middleware.process_request(response.wsgi_request)
        response.wsgi_request.session.save()
        # Access the session via the request
        session = response.wsgi_request.session
        # Check if the 'portfolio' session variable exists
        self.assertIn("portfolio", session, "Portfolio session variable should exist.")
        # Check the value of the 'portfolio' session variable
        self.assertEqual(session["portfolio"], self.portfolio, "Portfolio session variable has the wrong value.")

    @less_console_noise_decorator
    def test_portfolio_in_session_is_none_and_no_portfolio(self):
        """When user does not have a portfolio, the portfolio should be set to None in session."""
        self.client.force_login(self.user)
        response = self.client.get(reverse("home"))
        # Ensure that middleware processes the session
        session_middleware = SessionMiddleware(lambda request: None)
        session_middleware.process_request(response.wsgi_request)
        response.wsgi_request.session.save()
        # Access the session via the request
        session = response.wsgi_request.session
        # Check if the 'portfolio' session variable exists
        self.assertIn("portfolio", session, "Portfolio session variable should exist.")
        # Check the value of the 'portfolio' session variable
        self.assertIsNone(session["portfolio"])

    # TODO: Remove or update test in #3776 to test portfolio redirect
    @less_console_noise_decorator
    def test_portfolio_in_session_when_multiple_portfolios_active(self):
        """When multiple_portfolios flag is true and user has a portfolio,
        the portfolio should be set in session."""
        self.client.force_login(self.user)
        roles = [UserPortfolioRoleChoices.ORGANIZATION_ADMIN]
        UserPortfolioPermission.objects.get_or_create(user=self.user, portfolio=self.portfolio, roles=roles)
        with override_flag("multiple_portfolios", active=True):
            response = self.client.get(reverse("home"))
            # Ensure that middleware processes the session
            session_middleware = SessionMiddleware(lambda request: None)
            session_middleware.process_request(response.wsgi_request)
            response.wsgi_request.session.save()
            # Access the session via the request
            session = response.wsgi_request.session
            # Check if the 'portfolio' session variable exists
            self.assertIn("portfolio", session, "Portfolio session variable should exist.")
            # Check the value of the 'portfolio' session variable
            self.assertEqual(session["portfolio"], self.portfolio, "Portfolio session variable has the wrong value.")

    @less_console_noise_decorator
    def test_portfolio_in_session_is_none_when_multiple_portfolios_active_and_no_portfolio(self):
        """When multiple_portfolios flag is true and user does not have a portfolio,
        the portfolio should be set to None in session."""
        self.client.force_login(self.user)
        with override_flag("multiple_portfolios", active=True):
            response = self.client.get(reverse("home"))
            # Ensure that middleware processes the session
            session_middleware = SessionMiddleware(lambda request: None)
            session_middleware.process_request(response.wsgi_request)
            response.wsgi_request.session.save()
            # Access the session via the request
            session = response.wsgi_request.session
            # Check if the 'portfolio' session variable exists
            self.assertIn("portfolio", session, "Portfolio session variable should exist.")
            # Check the value of the 'portfolio' session variable
            self.assertIsNone(session["portfolio"])

    @less_console_noise_decorator
    def test_org_member_can_only_see_domains_with_appropriate_permissions(self):
        """A user with the role organization_member should have limited domain access based on their permissions.
        Note: ORGANIZATION_MEMBER role now includes VIEW_MANAGED_DOMAINS by default.
        """
        permission, _ = UserPortfolioPermission.objects.get_or_create(
            user=self.user,
            portfolio=self.portfolio,
            roles=[UserPortfolioRoleChoices.ORGANIZATION_MEMBER],
            defaults={"additional_permissions": []},  # No additional permissions
        )

        # An organization member now has VIEW_MANAGED_DOMAINS by default from their role
        self.client.force_login(self.user)
        response = self.client.get(reverse("home"), follow=True)

        # User should have domain permissions now (VIEW_MANAGED_DOMAINS from role)
        self.assertTrue(self.user.has_any_domains_portfolio_permission(response.wsgi_request.session.get("portfolio")))
        self.assertEqual(response.status_code, 200)

        # Test the domains page - this user should have access (limited to managed domains)
        response = self.client.get(reverse("domains"))
        self.assertEqual(response.status_code, 200)

        # Ensure that this user can see domains with the right permissions
        permission.additional_permissions = [UserPortfolioPermissionChoices.VIEW_ALL_DOMAINS]
        permission.save()
        permission.refresh_from_db()

        # Test the domains page - this user should have access
        response = self.client.get(reverse("domains"))
        self.assertTrue(self.user.has_any_domains_portfolio_permission(response.wsgi_request.session.get("portfolio")))
        self.assertEqual(response.status_code, 200)
        self.assertContains(response, "Domain name")

        # Test the managed domains permission
        permission.additional_permissions = [UserPortfolioPermissionChoices.VIEW_MANAGED_DOMAINS]
        permission.save()
        permission.refresh_from_db()

        # Test the domains page - this user should have access
        response = self.client.get(reverse("domains"))
        self.assertTrue(self.user.has_any_domains_portfolio_permission(response.wsgi_request.session.get("portfolio")))
        self.assertEqual(response.status_code, 200)
        self.assertContains(response, "Domain name")
        permission.delete()

    @less_console_noise_decorator
    def test_widescreen_css_org_model(self):
        """Tests if class modifiers for widescreen mode are appropriately
        loaded into the DOM for org model pages"""

        self.client.force_login(self.user)

        # Ensure that this user can see domains with the right permissions
        permission, _ = UserPortfolioPermission.objects.get_or_create(
            user=self.user, portfolio=self.portfolio, roles=[UserPortfolioRoleChoices.ORGANIZATION_MEMBER]
        )
        permission.additional_permissions = [UserPortfolioPermissionChoices.VIEW_ALL_DOMAINS]
        permission.save()
        permission.refresh_from_db()

        response = self.client.get(reverse("domains"))
        # Make sure that the page is loaded correctly
        self.assertEqual(response.status_code, 200)

        # Test for widescreen modifier
        self.assertContains(response, "--widescreen")

    @less_console_noise_decorator
    def test_user_in_portfolio_shows_nav_link_and_allows_permission(self):
        """A user in the portfolio will see the nav link and allows access to the requests page"""
        self.app.set_user(self.user.username)

        UserPortfolioPermission.objects.get_or_create(
            user=self.user,
            portfolio=self.portfolio,
            additional_permissions=[
                UserPortfolioPermissionChoices.VIEW_PORTFOLIO,
                UserPortfolioPermissionChoices.EDIT_REQUESTS,
                UserPortfolioPermissionChoices.VIEW_ALL_REQUESTS,
                UserPortfolioPermissionChoices.EDIT_REQUESTS,
                UserPortfolioPermissionChoices.VIEW_MEMBERS,
            ],
        )

        home = self.app.get(reverse("home")).follow()

        self.assertContains(home, "Hotel California")
        self.assertContains(home, "Domain requests")
        self.assertContains(home, "Members")

        domain_requests = self.app.get(reverse("domain-requests"))
        self.assertEqual(domain_requests.status_code, 200)

    @less_console_noise_decorator
    def test_cannot_view_members_table(self):
        """Test that user without proper permission is denied access to members view."""

        # Users can only view the members table if they have
        # Portfolio Permission "view_members" selected.
        # NOTE: Admins, by default, DO have permission
        # to view/edit members.
        # Testing scenario: User is not admin and can view portfolio, but not the members table

        # --- non-admin
        self.app.set_user(self.user.username)

        UserPortfolioPermission.objects.get_or_create(
            user=self.user,
            portfolio=self.portfolio,
            roles=[UserPortfolioRoleChoices.ORGANIZATION_MEMBER],
            additional_permissions=[
                UserPortfolioPermissionChoices.VIEW_PORTFOLIO,
            ],
        )
        # Verify that the user cannot access the members page
        # This will redirect the user to the members page.
        self.client.force_login(self.user)
        response = self.client.get(reverse("members"), follow=True)
        # Assert the response is a 403 Forbidden
        self.assertEqual(response.status_code, 403)

    @less_console_noise_decorator
    def test_can_view_members_table(self):
        """Test that user with proper permission is able to access members view"""
        # Users can only view the members table if they have
        # Portfolio Permission "view_members" selected.
        # NOTE: Admins, by default, DO have permission
        # to view/edit members.
        # Testing scenario: User is admin and can view portfolio, as well as the members table

        self.app.set_user(self.user.username)

        UserPortfolioPermission.objects.get_or_create(
            user=self.user,
            portfolio=self.portfolio,
            roles=[UserPortfolioRoleChoices.ORGANIZATION_ADMIN],
            additional_permissions=[
                UserPortfolioPermissionChoices.VIEW_PORTFOLIO,
                UserPortfolioPermissionChoices.VIEW_MEMBERS,
            ],
        )

        # Verify that the user can access the members page
        # This will redirect the user to the members page.
        self.client.force_login(self.user)
        response = self.client.get(reverse("members"), follow=True)
        # Make sure the page loaded
        self.assertEqual(response.status_code, 200)

        # ---- Useful debugging stub to see what "assertContains" is finding
        # pattern = r'Members'
        # matches = re.findall(pattern, response.content.decode('utf-8'))
        # for match in matches:
        #     TerminalHelper.colorful_logger(logger.info, TerminalColors.OKCYAN, f"{match}")

        # Make sure the page loaded
        self.assertContains(response, "Members")

    @less_console_noise_decorator
    def test_can_manage_members(self):
        """Test that user with proper permission is able to manage members"""
        user = self.user
        self.app.set_user(user.username)

        # give user permissions to view AND manage members
        UserPortfolioPermission.objects.get_or_create(
            user=self.user,
            portfolio=self.portfolio,
            roles=[UserPortfolioRoleChoices.ORGANIZATION_ADMIN],
            additional_permissions=[
                UserPortfolioPermissionChoices.VIEW_PORTFOLIO,
                UserPortfolioPermissionChoices.VIEW_MEMBERS,
                UserPortfolioPermissionChoices.EDIT_MEMBERS,
            ],
        )

        # Give user permissions to modify user objects in the DB
        group, _ = UserGroup.objects.get_or_create(name="full_access_group")
        # Add the user to the group
        user.groups.set([group])

        # Verify that the user can access the members page
        # This will redirect the user to the members page.
        self.client.force_login(self.user)
        response = self.client.get(reverse("members"), follow=True)
        # Make sure the page loaded
        self.assertEqual(response.status_code, 200)

        # Verify that manage settings are sent in the dynamic HTML
        self.client.force_login(self.user)
        response = self.client.get(reverse("get_portfolio_members_json") + f"?portfolio={self.portfolio.pk}")
        self.assertContains(response, '"action_label": "Manage"')
        self.assertContains(response, '"svg_icon": "settings"')

    @less_console_noise_decorator
    def test_view_only_members(self):
        """Test that user with view only permission settings can only
        view members (not manage them)"""
        user = self.user
        self.app.set_user(user.username)

        # give user permissions to view AND manage members
        UserPortfolioPermission.objects.get_or_create(
            user=self.user,
            portfolio=self.portfolio,
            additional_permissions=[
                UserPortfolioPermissionChoices.VIEW_PORTFOLIO,
                UserPortfolioPermissionChoices.VIEW_MEMBERS,
            ],
        )
        # Give user permissions to modify user objects in the DB
        group, _ = UserGroup.objects.get_or_create(name="full_access_group")
        # Add the user to the group
        user.groups.set([group])

        # Verify that the user can access the members page
        # This will redirect the user to the members page.
        self.client.force_login(self.user)
        response = self.client.get(reverse("members"), follow=True)
        # Make sure the page loaded
        self.assertEqual(response.status_code, 200)

        # Verify that view-only settings are sent in the dynamic HTML
        response = self.client.get(reverse("get_portfolio_members_json") + f"?portfolio={self.portfolio.pk}")
        self.assertContains(response, '"action_label": "View"')
        self.assertContains(response, '"svg_icon": "visibility"')

    def test_members_admin_detection(self):
        """Test that user with proper permission is able to manage members"""
        user = self.user
        self.app.set_user(user.username)

        # give user permissions to view AND manage members
        UserPortfolioPermission.objects.get_or_create(
            user=self.user,
            portfolio=self.portfolio,
            roles=[UserPortfolioRoleChoices.ORGANIZATION_ADMIN],
            additional_permissions=[
                UserPortfolioPermissionChoices.VIEW_PORTFOLIO,
                UserPortfolioPermissionChoices.VIEW_MEMBERS,
                UserPortfolioPermissionChoices.EDIT_MEMBERS,
            ],
        )

        # Give user permissions to modify user objects in the DB
        group, _ = UserGroup.objects.get_or_create(name="full_access_group")
        # Add the user to the group
        user.groups.set([group])

        # Verify that the user can access the members page
        # This will redirect the user to the members page.
        self.client.force_login(self.user)
        response = self.client.get(reverse("members"), follow=True)
        # Make sure the page loaded
        self.assertEqual(response.status_code, 200)
        # Verify that admin info is sent in the dynamic HTML
        response = self.client.get(reverse("get_portfolio_members_json") + f"?portfolio={self.portfolio.pk}")
        # TerminalHelper.colorful_logger(logger.info, TerminalColors.OKCYAN, f"{response.content}")
        self.assertContains(response, '"is_admin": true')

    @less_console_noise_decorator
    def test_cannot_view_member_page_when_flag_is_off(self):
        """Test that user cannot access the member page when waffle flag is off"""

        # Verify that the user cannot access the member page
        self.client.force_login(self.user)
        response = self.client.get(reverse("member", kwargs={"member_pk": 1}), follow=True)
        # Make sure the page is denied
        self.assertEqual(response.status_code, 403)

    @less_console_noise_decorator
    def test_cannot_view_member_page_when_user_has_no_permission(self):
        """Test that user cannot access the member page without proper permission"""

        # give user base permissions
        UserPortfolioPermission.objects.get_or_create(
            user=self.user,
            portfolio=self.portfolio,
            roles=[UserPortfolioRoleChoices.ORGANIZATION_MEMBER],
        )

        # Verify that the user cannot access the member page
        self.client.force_login(self.user)
        response = self.client.get(reverse("member", kwargs={"member_pk": 1}), follow=True)
        # Make sure the page is denied
        self.assertEqual(response.status_code, 403)

    @less_console_noise_decorator
    def test_can_view_member_page_when_user_has_view_members(self):
        """Test that user can access the member page with view_members permission"""

        # Arrange
        # give user permissions to view members
        permission_obj, _ = UserPortfolioPermission.objects.get_or_create(
            user=self.user,
            portfolio=self.portfolio,
            roles=[UserPortfolioRoleChoices.ORGANIZATION_MEMBER],
            additional_permissions=[
                UserPortfolioPermissionChoices.VIEW_MEMBERS,
            ],
        )

        # Verify the page can be accessed
        self.client.force_login(self.user)
        response = self.client.get(reverse("member", kwargs={"member_pk": permission_obj.pk}), follow=True)
        self.assertEqual(response.status_code, 200)

        # Assert text within the page is correct
        self.assertContains(response, "First Last")
        self.assertContains(response, self.user.email)
        self.assertContains(response, "Basic")
        self.assertContains(response, "No access")
        self.assertContains(response, "Viewer")
        self.assertContains(response, "This member does not manage any domains.")

        # Assert buttons and links within the page are correct
        self.assertNotContains(response, "usa-button--more-actions")  # test that 3 dot is not present
        self.assertNotContains(response, "sprite.svg#edit")  # test that Edit link is not present
        self.assertNotContains(response, "sprite.svg#settings")  # test that Manage link is not present
        self.assertContains(response, "sprite.svg#visibility")  # test that View link is present

    @less_console_noise_decorator
    def test_can_view_member_page_when_user_has_edit_members(self):
        """Test that user can access the member page with edit_members permission"""

        # Arrange
        # give user admin role, which includes edit_members
        permission_obj, _ = UserPortfolioPermission.objects.get_or_create(
            user=self.user,
            portfolio=self.portfolio,
            roles=[UserPortfolioRoleChoices.ORGANIZATION_ADMIN],
        )

        # Verify the page can be accessed
        self.client.force_login(self.user)
        response = self.client.get(reverse("member", kwargs={"member_pk": permission_obj.pk}), follow=True)
        self.assertEqual(response.status_code, 200)

        # Assert text within the page is correct
        self.assertContains(response, "First Last")
        self.assertContains(response, self.user.email)
        self.assertContains(response, "Admin")
        self.assertContains(response, "Requester")
        self.assertContains(response, "Manager")
        self.assertContains(response, "This member does not manage any domains.")

        # Assert buttons and links within the page are correct
        self.assertContains(response, "wrapper-delete-action")  # test that 3 dot is present
        self.assertContains(response, "sprite.svg#edit")  # test that Edit link is present
        self.assertContains(response, "sprite.svg#edit")  # test that Manage link is present
        self.assertNotContains(response, "sprite.svg#visibility")  # test that View link is not present

    @less_console_noise_decorator
    def test_cannot_view_invitedmember_page_when_flag_is_off(self):
        """Test that user cannot access the invitedmember page when waffle flag is off"""

        # Verify that the user cannot access the member page
        self.client.force_login(self.user)
        response = self.client.get(reverse("invitedmember", kwargs={"invitedmember_pk": 1}), follow=True)
        # Make sure the page is denied
        self.assertEqual(response.status_code, 403)

    @less_console_noise_decorator
    def test_cannot_view_invitedmember_page_when_user_has_no_permission(self):
        """Test that user cannot access the invitedmember page without proper permission"""

        # give user base permissions
        UserPortfolioPermission.objects.get_or_create(
            user=self.user,
            portfolio=self.portfolio,
            roles=[UserPortfolioRoleChoices.ORGANIZATION_MEMBER],
        )

        # Verify that the user cannot access the member page
        self.client.force_login(self.user)
        response = self.client.get(reverse("invitedmember", kwargs={"invitedmember_pk": 1}), follow=True)
        # Make sure the page is denied
        self.assertEqual(response.status_code, 403)

    @less_console_noise_decorator
    def test_can_view_invitedmember_page_when_user_has_view_members(self):
        """Test that user can access the invitedmember page with view_members permission"""

        # Arrange
        # give user permissions to view members
        UserPortfolioPermission.objects.get_or_create(
            user=self.user,
            portfolio=self.portfolio,
            roles=[UserPortfolioRoleChoices.ORGANIZATION_MEMBER],
            additional_permissions=[
                UserPortfolioPermissionChoices.VIEW_MEMBERS,
            ],
        )
        portfolio_invitation, _ = PortfolioInvitation.objects.get_or_create(
            email="info@example.com",
            portfolio=self.portfolio,
            roles=[UserPortfolioRoleChoices.ORGANIZATION_MEMBER],
            additional_permissions=[
                UserPortfolioPermissionChoices.VIEW_MEMBERS,
            ],
        )

        # Verify the page can be accessed
        self.client.force_login(self.user)
        response = self.client.get(
            reverse("invitedmember", kwargs={"invitedmember_pk": portfolio_invitation.pk}), follow=True
        )
        self.assertEqual(response.status_code, 200)

        # Assert text within the page is correct
        self.assertContains(response, "Invited")
        self.assertContains(response, portfolio_invitation.email)
        self.assertContains(response, "Basic")
        self.assertContains(response, "No access")
        self.assertContains(response, "Viewer")
        self.assertContains(response, "This member does not manage any domains.")

        # Assert buttons and links within the page are correct
        self.assertNotContains(response, "usa-button--more-actions")  # test that 3 dot is not present
        self.assertNotContains(response, "sprite.svg#edit")  # test that Edit link is not present
        self.assertNotContains(response, "sprite.svg#settings")  # test that Manage link is not present
        self.assertContains(response, "sprite.svg#visibility")  # test that View link is present

    @less_console_noise_decorator
    def test_can_view_invitedmember_page_when_user_has_edit_members(self):
        """Test that user can access the invitedmember page with org admin role"""

        # Arrange
        # give user admin role
        permission_obj, _ = UserPortfolioPermission.objects.get_or_create(
            user=self.user,
            portfolio=self.portfolio,
            roles=[UserPortfolioRoleChoices.ORGANIZATION_ADMIN],
        )
        portfolio_invitation, _ = PortfolioInvitation.objects.get_or_create(
            email="info@example.com",
            portfolio=self.portfolio,
            roles=[UserPortfolioRoleChoices.ORGANIZATION_ADMIN],
        )

        # Verify the page can be accessed
        self.client.force_login(self.user)
        response = self.client.get(
            reverse("invitedmember", kwargs={"invitedmember_pk": portfolio_invitation.pk}), follow=True
        )
        self.assertEqual(response.status_code, 200)

        # Assert text within the page is correct
        self.assertContains(response, "Invited")
        self.assertContains(response, portfolio_invitation.email)
        self.assertContains(response, "Admin")
        self.assertContains(response, "Viewer")
        self.assertContains(response, "Requester")
        self.assertContains(response, "Manager")
        self.assertContains(response, "This member does not manage any domains.")
        # Assert buttons and links within the page are correct
        self.assertContains(response, "wrapper-delete-action")  # test that 3 dot is present
        self.assertContains(response, "sprite.svg#edit")  # test that Edit link is present
        self.assertContains(response, "sprite.svg#edit")  # test that Manage link is present
        self.assertNotContains(response, "sprite.svg#visibility")  # test that View link is not present

    @less_console_noise_decorator
    def test_portfolio_domain_requests_page_when_user_has_no_permissions(self):
        """Test the no requests page"""
        UserPortfolioPermission.objects.get_or_create(
            user=self.user, portfolio=self.portfolio, roles=[UserPortfolioRoleChoices.ORGANIZATION_MEMBER]
        )
        self.client.force_login(self.user)
        # create and submit a domain request
        domain_request = completed_domain_request(user=self.user)
        mock_client = MockSESClient()
        with boto3_mocking.clients.handler_for("sesv2", mock_client):
            domain_request.submit()
            domain_request.save()

        requests_page = self.client.get(reverse("no-portfolio-requests"), follow=True)

        self.assertContains(requests_page, "You don’t have access to domain requests.")

    @less_console_noise_decorator
    def test_main_nav_when_user_has_no_permissions(self):
        """Test the nav contains a link to the no requests page
        Also test that members link not present"""
        UserPortfolioPermission.objects.get_or_create(
            user=self.user, portfolio=self.portfolio, roles=[UserPortfolioRoleChoices.ORGANIZATION_MEMBER]
        )
        self.client.force_login(self.user)
        # create and submit a domain request
        domain_request = completed_domain_request(user=self.user)
        mock_client = MockSESClient()
        with boto3_mocking.clients.handler_for("sesv2", mock_client):
            domain_request.submit()
            domain_request.save()

        portfolio_landing_page = self.client.get(reverse("home"), follow=True)

        # link to no requests
        self.assertContains(portfolio_landing_page, "no-organization-requests/")
        # dropdown
        self.assertNotContains(portfolio_landing_page, "basic-nav-section-two")
        # nav does not include link to requests
        self.assertNotContains(portfolio_landing_page, 'href="/requests/')
        # nav does not include link to create request
        self.assertNotContains(portfolio_landing_page, 'href="/request/')
        # nav does not include link to members
        self.assertNotContains(portfolio_landing_page, 'href="/members/')

    @less_console_noise_decorator
    def test_main_nav_when_user_has_all_permissions(self):
        """Test the nav contains a dropdown with a link to create and another link to view requests
        Also test for the existence of the Create a new request btn on the requests page
        Also test for the existence of the members link"""
        UserPortfolioPermission.objects.get_or_create(
            user=self.user,
            portfolio=self.portfolio,
            roles=[UserPortfolioRoleChoices.ORGANIZATION_ADMIN],
        )
        self.client.force_login(self.user)
        # create and submit a domain request
        domain_request = completed_domain_request(user=self.user)
        mock_client = MockSESClient()
        with boto3_mocking.clients.handler_for("sesv2", mock_client):
            domain_request.submit()
            domain_request.save()

        portfolio_landing_page = self.client.get(reverse("home"), follow=True)

        # link to no requests
        self.assertNotContains(portfolio_landing_page, "no-organization-requests/")
        # dropdown
        self.assertContains(portfolio_landing_page, "basic-nav-section-two")
        # link to requests
        self.assertContains(portfolio_landing_page, 'href="/requests/')
        # link to create
        self.assertContains(portfolio_landing_page, 'href="/request/')
        # link to members
        self.assertContains(portfolio_landing_page, 'href="/members/')

        requests_page = self.client.get(reverse("domain-requests"))

        # create new request btn
        self.assertContains(requests_page, "Start a new domain request")

    @less_console_noise_decorator
    def test_main_nav_when_user_has_view_but_not_edit_permissions(self):
        """Test the nav contains a simple link to view requests
        Also test for the existence of the Create a new request btn on the requests page
        Also test for the existence of members link"""
        UserPortfolioPermission.objects.get_or_create(
            user=self.user,
            portfolio=self.portfolio,
            additional_permissions=[
                UserPortfolioPermissionChoices.VIEW_PORTFOLIO,
                UserPortfolioPermissionChoices.VIEW_ALL_REQUESTS,
                UserPortfolioPermissionChoices.VIEW_MEMBERS,
            ],
        )
        self.client.force_login(self.user)
        # create and submit a domain request
        domain_request = completed_domain_request(user=self.user)
        mock_client = MockSESClient()
        with boto3_mocking.clients.handler_for("sesv2", mock_client):
            domain_request.submit()
            domain_request.save()

        portfolio_landing_page = self.client.get(reverse("home"), follow=True)

        # link to no requests
        self.assertNotContains(portfolio_landing_page, "no-organization-requests/")
        # dropdown
        self.assertNotContains(portfolio_landing_page, "basic-nav-section-two")
        # link to requests
        self.assertContains(portfolio_landing_page, 'href="/requests/')
        # link to create
        self.assertNotContains(portfolio_landing_page, 'href="/request/')
        # link to members
        self.assertContains(portfolio_landing_page, 'href="/members/')

        requests_page = self.client.get(reverse("domain-requests"))

        # create new request btn
        self.assertNotContains(requests_page, "Start a new domain request")

    @less_console_noise_decorator
    def test_organization_requests_additional_column(self):
        """The requests table has a column for created at"""
        self.app.set_user(self.user.username)

        UserPortfolioPermission.objects.get_or_create(
            user=self.user,
            portfolio=self.portfolio,
            additional_permissions=[
                UserPortfolioPermissionChoices.VIEW_PORTFOLIO,
                UserPortfolioPermissionChoices.EDIT_REQUESTS,
                UserPortfolioPermissionChoices.VIEW_ALL_REQUESTS,
                UserPortfolioPermissionChoices.EDIT_REQUESTS,
            ],
        )

        home = self.app.get(reverse("home")).follow()

        self.assertContains(home, "Hotel California")
        self.assertContains(home, "Domain requests")

        domain_requests = self.app.get(reverse("domain-requests"))
        self.assertEqual(domain_requests.status_code, 200)

        self.assertContains(domain_requests, "Created by")

    @less_console_noise_decorator
    def test_no_org_requests_no_additional_column(self):
        """The requests table does not have a column for created at"""
        self.app.set_user(self.user.username)

        home = self.app.get(reverse("home"))

        self.assertContains(home, "Domain requests")
        self.assertNotContains(home, "Created by")

    @less_console_noise_decorator
    def test_portfolio_cache_updates_when_modified(self):
        """Test that the portfolio in session updates when the portfolio is modified"""
        self.client.force_login(self.user)
        roles = [UserPortfolioRoleChoices.ORGANIZATION_ADMIN]
        UserPortfolioPermission.objects.get_or_create(user=self.user, portfolio=self.portfolio, roles=roles)

        # Initial request to set the portfolio in session
        response = self.client.get(reverse("home"), follow=True)

        portfolio = self.client.session.get("portfolio")
        self.assertEqual(portfolio.organization_name, "Hotel California")
        self.assertContains(response, "Hotel California")

        # Modify the portfolio
        self.portfolio.organization_name = "Updated Hotel California"
        self.portfolio.save()

        # Make another request
        response = self.client.get(reverse("home"), follow=True)

        # Check if the updated portfolio name is in the response
        self.assertContains(response, "Updated Hotel California")

        # Verify that the session contains the updated portfolio
        portfolio = self.client.session.get("portfolio")
        self.assertEqual(portfolio.organization_name, "Updated Hotel California")

    @less_console_noise_decorator
    def test_org_user_can_delete_own_domain_request_with_permission(self):
        """Test that an org user with edit permission can delete their own DomainRequest with a deletable status."""

        # Assign the user to a portfolio with edit permission
        UserPortfolioPermission.objects.get_or_create(
            user=self.user,
            portfolio=self.portfolio,
            roles=[UserPortfolioRoleChoices.ORGANIZATION_MEMBER],
            additional_permissions=[UserPortfolioPermissionChoices.EDIT_REQUESTS],
        )

        # Create a domain request with status WITHDRAWN
        domain_request = completed_domain_request(
            name="test-domain.gov",
            status=DomainRequest.DomainRequestStatus.WITHDRAWN,
            portfolio=self.portfolio,
        )
        domain_request.creator = self.user
        domain_request.save()

        self.client.force_login(self.user)
        # Perform delete
        response = self.client.post(
            reverse("domain-request-delete", kwargs={"domain_request_pk": domain_request.pk}), follow=True
        )

        # Check that the response is 200
        self.assertEqual(response.status_code, 200)

        # Check that the domain request no longer exists
        self.assertFalse(DomainRequest.objects.filter(pk=domain_request.pk).exists())
        domain_request.delete()

    @less_console_noise_decorator
    def test_delete_domain_request_as_org_user_without_permission_with_deletable_status(self):
        """Test that an org user without edit permission cant delete their DomainRequest even if status is deletable."""

        # Assign the user to a portfolio without edit permission
        UserPortfolioPermission.objects.get_or_create(
            user=self.user,
            portfolio=self.portfolio,
            roles=[UserPortfolioRoleChoices.ORGANIZATION_MEMBER],
            additional_permissions=[],
        )

        # Create a domain request with status STARTED
        domain_request = completed_domain_request(
            name="test-domain.gov",
            status=DomainRequest.DomainRequestStatus.STARTED,
            portfolio=self.portfolio,
        )
        domain_request.creator = self.user
        domain_request.save()

        self.client.force_login(self.user)
        # Attempt to delete
        response = self.client.post(
            reverse("domain-request-delete", kwargs={"domain_request_pk": domain_request.pk}), follow=True
        )

        # Check response is 403 Forbidden
        self.assertEqual(response.status_code, 403)

        # Check that the domain request still exists
        self.assertTrue(DomainRequest.objects.filter(pk=domain_request.pk).exists())
        domain_request.delete()

    @less_console_noise_decorator
    def test_org_user_cannot_delete_others_domain_requests(self):
        """Test that an org user with edit permission cannot delete DomainRequests they did not create."""

        # Assign the user to a portfolio with edit permission
        UserPortfolioPermission.objects.get_or_create(
            user=self.user,
            portfolio=self.portfolio,
            roles=[UserPortfolioRoleChoices.ORGANIZATION_MEMBER],
            additional_permissions=[UserPortfolioPermissionChoices.EDIT_REQUESTS],
        )

        # Create another user and a domain request
        other_user = User.objects.create(username="other_user")
        domain_request = completed_domain_request(
            name="test-domain.gov",
            status=DomainRequest.DomainRequestStatus.STARTED,
            portfolio=self.portfolio,
        )
        domain_request.creator = other_user
        domain_request.save()

        self.client.force_login(self.user)
        # Perform delete as self.user
        response = self.client.post(
            reverse("domain-request-delete", kwargs={"domain_request_pk": domain_request.pk}), follow=True
        )

        # Check response is 403 Forbidden
        self.assertEqual(response.status_code, 403)

        # Check that the domain request still exists
        self.assertTrue(DomainRequest.objects.filter(pk=domain_request.pk).exists())
        domain_request.delete()

    @less_console_noise_decorator
    def test_members_table_contains_hidden_permissions_js_hook(self):
        # In the members_table.html we use data-has-edit-permission as a boolean
        # to indicate if a user has permission to edit members in the specific portfolio

        # 1. User w/ edit permission. This permission is included in Organization admin role
        UserPortfolioPermission.objects.get_or_create(
            user=self.user,
            portfolio=self.portfolio,
            roles=[UserPortfolioRoleChoices.ORGANIZATION_ADMIN],
        )

        # Create a member under same portfolio
        member_email = "a_member@example.com"
        member, _ = User.objects.get_or_create(username="a_member", email=member_email)

        UserPortfolioPermission.objects.get_or_create(
            user=member,
            portfolio=self.portfolio,
            roles=[UserPortfolioRoleChoices.ORGANIZATION_MEMBER],
        )

        # I log in as the User so I can see the Members Table
        self.client.force_login(self.user)

        # Specifically go to the Member Table page
        response = self.client.get(reverse("members"))

        self.assertContains(response, 'data-has-edit-permission="True"')

        # 2. User w/o edit permission.
        permission = UserPortfolioPermission.objects.get(user=self.user, portfolio=self.portfolio)

        # Update to basic member with view members permission
        permission.roles = [UserPortfolioRoleChoices.ORGANIZATION_MEMBER]
        permission.additional_permissions = [
            UserPortfolioPermissionChoices.VIEW_MEMBERS,
        ]

        # Save the updated permissions list
        permission.save()

        # Re-fetch the page to check for updated permissions
        response = self.client.get(reverse("members"))

        self.assertContains(response, 'data-has-edit-permission="False"')

    @less_console_noise_decorator
    def test_member_page_has_kebab_wrapper_for_member_if_user_has_edit_permission(self):
        """Test that the kebab wrapper displays for a member with edit permissions"""

        # I'm a user
        UserPortfolioPermission.objects.get_or_create(
            user=self.user,
            portfolio=self.portfolio,
            roles=[UserPortfolioRoleChoices.ORGANIZATION_ADMIN],
            additional_permissions=[
                UserPortfolioPermissionChoices.VIEW_MEMBERS,
                UserPortfolioPermissionChoices.EDIT_MEMBERS,
            ],
        )

        # Create a member under same portfolio
        member_email = "a_member@example.com"
        member, _ = User.objects.get_or_create(
            username="a_member", email=member_email, first_name="First", last_name="Last"
        )

        upp, _ = UserPortfolioPermission.objects.get_or_create(
            user=member,
            portfolio=self.portfolio,
            roles=[UserPortfolioRoleChoices.ORGANIZATION_MEMBER],
        )

        # I log in as the User so I can see the Manage Member page
        self.client.force_login(self.user)

        # Specifically go to the Manage Member page
        response = self.client.get(reverse("member", args=[upp.id]), follow=True)

        self.assertEqual(response.status_code, 200)

        # Check for email AND member type (which here is just member)
        self.assertContains(response, f'data-member-email="{member_email}"')
        self.assertContains(response, 'data-member-name="First Last"')
        self.assertContains(response, 'data-member-type="member"')

    @less_console_noise_decorator
    def test_member_page_has_kebab_wrapper_for_invited_member_if_user_has_edit_permission(self):
        """Test that the kebab wrapper displays for an invitedmember with edit permissions"""

        # I'm a user
        UserPortfolioPermission.objects.get_or_create(
            user=self.user,
            portfolio=self.portfolio,
            roles=[UserPortfolioRoleChoices.ORGANIZATION_ADMIN],
            additional_permissions=[
                UserPortfolioPermissionChoices.VIEW_MEMBERS,
                UserPortfolioPermissionChoices.EDIT_MEMBERS,
            ],
        )

        # Invite a member under same portfolio
        invited_member_email = "invited_member@example.com"
        invitation = PortfolioInvitation.objects.create(
            email=invited_member_email,
            portfolio=self.portfolio,
            roles=[UserPortfolioRoleChoices.ORGANIZATION_MEMBER],
        )

        # I log in as the User so I can see the Manage Member page
        self.client.force_login(self.user)
        response = self.client.get(reverse("invitedmember", args=[invitation.id]), follow=True)

        self.assertEqual(response.status_code, 200)

        # Assert the invited members email + invitedmember type
        self.assertContains(response, f'data-member-name="{invited_member_email}"')
        self.assertContains(response, 'data-member-type="invitedmember"')

    @less_console_noise_decorator
    def test_member_page_does_not_have_kebab_wrapper(self):
        """Test that the kebab does not display."""

        # I'm a user
        UserPortfolioPermission.objects.get_or_create(
            user=self.user,
            portfolio=self.portfolio,
            roles=[UserPortfolioRoleChoices.ORGANIZATION_ADMIN],
            additional_permissions=[
                UserPortfolioPermissionChoices.VIEW_MEMBERS,
                UserPortfolioPermissionChoices.EDIT_MEMBERS,
            ],
        )

        # That creates a member with only view access
        member_email = "member_with_view_access@example.com"
        member, _ = User.objects.get_or_create(username="test_member_with_view_access", email=member_email)

        upp, _ = UserPortfolioPermission.objects.get_or_create(
            user=member,
            portfolio=self.portfolio,
            roles=[UserPortfolioRoleChoices.ORGANIZATION_MEMBER],
            additional_permissions=[
                UserPortfolioPermissionChoices.VIEW_MEMBERS,
            ],
        )

        # I log in as the Member with only view permissions to evaluate the pages behaviour
        # when viewed by someone who doesn't have edit perms
        self.client.force_login(member)

        # Go to the Manage Member page
        response = self.client.get(reverse("member", args=[upp.id]), follow=True)

        self.assertEqual(response.status_code, 200)

        # Assert that the kebab edit options are unavailable
        self.assertNotContains(response, 'data-member-type="member"')
        self.assertNotContains(response, 'data-member-type="invitedmember"')
        self.assertNotContains(response, f'data-member-name="{member_email}"')

    @less_console_noise_decorator
    def test_member_page_has_correct_form_wrapper(self):
        """Test that the manage members page the right form wrapper"""

        # I'm a user
        UserPortfolioPermission.objects.get_or_create(
            user=self.user,
            portfolio=self.portfolio,
            roles=[UserPortfolioRoleChoices.ORGANIZATION_ADMIN],
            additional_permissions=[
                UserPortfolioPermissionChoices.VIEW_MEMBERS,
                UserPortfolioPermissionChoices.EDIT_MEMBERS,
            ],
        )

        # That creates a member
        member_email = "a_member@example.com"
        member, _ = User.objects.get_or_create(email=member_email)

        upp, _ = UserPortfolioPermission.objects.get_or_create(
            user=member,
            portfolio=self.portfolio,
            roles=[UserPortfolioRoleChoices.ORGANIZATION_MEMBER],
        )

        # Login as the User to see the Manage Member page
        self.client.force_login(self.user)

        # Specifically go to the Manage Member page
        response = self.client.get(reverse("member", args=[upp.id]), follow=True)

        # Check for a 200 response
        self.assertEqual(response.status_code, 200)

        # Check for form method + that its "post" and id "member-delete-form"
        self.assertContains(response, "<form")
        self.assertContains(response, 'method="post"')
        self.assertContains(response, 'id="member-delete-form"')

    @less_console_noise_decorator
    def test_toggleable_alert_wrapper_exists_on_members_page(self):
        # I'm a user
        UserPortfolioPermission.objects.get_or_create(
            user=self.user,
            portfolio=self.portfolio,
            roles=[UserPortfolioRoleChoices.ORGANIZATION_ADMIN],
            additional_permissions=[
                UserPortfolioPermissionChoices.VIEW_MEMBERS,
                UserPortfolioPermissionChoices.EDIT_MEMBERS,
            ],
        )

        # That creates a member
        member_email = "a_member@example.com"
        member, _ = User.objects.get_or_create(email=member_email)

        UserPortfolioPermission.objects.get_or_create(
            user=member,
            portfolio=self.portfolio,
            roles=[UserPortfolioRoleChoices.ORGANIZATION_MEMBER],
        )

        # Login as the User to see the Members Table page
        self.client.force_login(self.user)

        # Specifically go to the Members Table page
        response = self.client.get(reverse("members"))

        # Assert that the toggleable alert ID exists
        self.assertContains(response, '<div id="toggleable-alert"')


class TestPortfolioMemberDeleteView(WebTest):
    def setUp(self):
        super().setUp()
        self.client = Client()
        self.user = create_test_user()
        self.domain, _ = Domain.objects.get_or_create(name="igorville.gov")
        self.portfolio, _ = Portfolio.objects.get_or_create(creator=self.user, organization_name="Hotel California")
        self.domain_information, _ = DomainInformation.objects.get_or_create(
            creator=self.user, domain=self.domain, portfolio=self.portfolio
        )
        self.role, _ = UserDomainRole.objects.get_or_create(
            user=self.user, domain=self.domain, role=UserDomainRole.Roles.MANAGER
        )

    def tearDown(self):
        UserPortfolioPermission.objects.all().delete()
        DomainInformation.objects.all().delete()
        Portfolio.objects.all().delete()
        UserDomainRole.objects.all().delete()
        DomainRequest.objects.all().delete()
        Domain.objects.all().delete()
        User.objects.all().delete()
        super().tearDown()

    @less_console_noise_decorator
    @patch("registrar.views.portfolios.send_portfolio_admin_removal_emails")
    @patch("registrar.views.portfolios.send_portfolio_member_permission_remove_email")
    @patch("registrar.views.portfolios.send_domain_manager_removal_emails_to_domain_managers")
    def test_portfolio_member_delete_view_members_table_active_requests(
        self, send_domain_manager_removal_emails, send_member_removal, send_removal_emails
    ):
        """Error state w/ deleting a member with active request on Members Table"""
        # I'm a user
        UserPortfolioPermission.objects.get_or_create(
            user=self.user,
            portfolio=self.portfolio,
            roles=[UserPortfolioRoleChoices.ORGANIZATION_ADMIN],
            additional_permissions=[
                UserPortfolioPermissionChoices.VIEW_MEMBERS,
                UserPortfolioPermissionChoices.EDIT_MEMBERS,
            ],
        )
        # That creates a member
        member_email = "a_member@example.com"
        member, _ = User.objects.get_or_create(email=member_email)

        upp, _ = UserPortfolioPermission.objects.get_or_create(
            user=member,
            portfolio=self.portfolio,
            roles=[UserPortfolioRoleChoices.ORGANIZATION_MEMBER],
        )
        with patch.object(User, "get_active_requests_count_in_portfolio", return_value=1):
            self.client.force_login(self.user)
            # We check X_REQUESTED_WITH bc those return JSON responses
            response = self.client.post(
                reverse("member-delete", kwargs={"member_pk": upp.pk}), HTTP_X_REQUESTED_WITH="XMLHttpRequest"
            )

            self.assertEqual(response.status_code, 400)  # Bad request due to active requests
            support_url = "https://get.gov/contact/"
            expected_error_message = (
                "This member can't be removed from the organization because they have an active domain request. "
                f"Please <a class='usa-link' href='{support_url}' target='_blank'>contact us</a> "
                "to remove this member."
            )

            self.assertContains(response, expected_error_message, status_code=400)

            # assert that send_portfolio_admin_removal_emails is not called
            send_removal_emails.assert_not_called()
            # assert that send_portfolio_member_permission_remove_email is not called
            send_member_removal.assert_not_called()
            # assert that send_domain_manager_removal_emails is not called
            send_domain_manager_removal_emails.assert_not_called()

    @less_console_noise_decorator
    @patch("registrar.views.portfolios.send_portfolio_admin_removal_emails")
    @patch("registrar.views.portfolios.send_portfolio_member_permission_remove_email")
    @patch("registrar.views.portfolios.send_domain_manager_removal_emails_to_domain_managers")
    def test_portfolio_member_delete_view_members_table_only_admin(
        self, send_domain_manager_removal_emails, send_member_removal, send_removal_emails
    ):
        """Error state w/ deleting a member that's the only admin on Members Table"""

        # I'm a user with admin permission
        admin_perm_user, _ = UserPortfolioPermission.objects.get_or_create(
            user=self.user,
            portfolio=self.portfolio,
            roles=[UserPortfolioRoleChoices.ORGANIZATION_ADMIN],
            additional_permissions=[
                UserPortfolioPermissionChoices.VIEW_MEMBERS,
                UserPortfolioPermissionChoices.EDIT_MEMBERS,
            ],
        )

        with patch.object(User, "is_only_admin_of_portfolio", return_value=True):
            self.client.force_login(self.user)
            # We check X_REQUESTED_WITH bc those return JSON responses
            response = self.client.post(
                reverse("member-delete", kwargs={"member_pk": admin_perm_user.pk}),
                HTTP_X_REQUESTED_WITH="XMLHttpRequest",
            )

            self.assertEqual(response.status_code, 400)
            expected_error_message = "the only admin for this organization"
            self.assertContains(response, expected_error_message, status_code=400)

            # assert that send_portfolio_admin_removal_emails is not called
            send_removal_emails.assert_not_called()
            # assert that send_portfolio_member_permission_remove_email is not called
            send_member_removal.assert_not_called()
            # assert that send_domain_manager_removal_emails is not called
            send_domain_manager_removal_emails.assert_not_called()

    @less_console_noise_decorator
    @patch("registrar.views.portfolios.send_portfolio_admin_removal_emails")
    @patch("registrar.views.portfolios.send_portfolio_member_permission_remove_email")
    @patch("registrar.views.portfolios.send_domain_manager_removal_emails_to_domain_managers")
    def test_portfolio_member_table_delete_member_success(
        self, send_domain_manager_removal_emails, send_member_removal, mock_send_removal_emails
    ):
        """Success state with deleting on Members Table page bc no active request AND not only admin"""

        # I'm a user
        UserPortfolioPermission.objects.get_or_create(
            user=self.user,
            portfolio=self.portfolio,
            roles=[UserPortfolioRoleChoices.ORGANIZATION_ADMIN],
            additional_permissions=[
                UserPortfolioPermissionChoices.VIEW_MEMBERS,
                UserPortfolioPermissionChoices.EDIT_MEMBERS,
            ],
        )

        # Creating a member that can be deleted (see patch)
        member_email = "deleteable_member@example.com"
        member, _ = User.objects.get_or_create(email=member_email)

        # Set up the member in the portfolio
        upp, _ = UserPortfolioPermission.objects.get_or_create(
            user=member,
            portfolio=self.portfolio,
            roles=[UserPortfolioRoleChoices.ORGANIZATION_MEMBER],
        )

        # Set up the member as a domain manager
        UserDomainRole.objects.get_or_create(user=member, domain=self.domain, role=UserDomainRole.Roles.MANAGER)

        # Member removal email sent successfully
        send_member_removal.return_value = True

        # And set that the member has no active requests AND it's not the only admin
        with patch.object(User, "get_active_requests_count_in_portfolio", return_value=0), patch.object(
            User, "is_only_admin_of_portfolio", return_value=False
        ):

            # Attempt to delete
            self.client.force_login(self.user)
            response = self.client.post(
                # We check X_REQUESTED_WITH bc those return JSON responses
                reverse("member-delete", kwargs={"member_pk": upp.pk}),
                HTTP_X_REQUESTED_WITH="XMLHttpRequest",
            )

            # Check for a successful deletion
            self.assertEqual(response.status_code, 200)

            expected_success_message = f"You've removed {member.email} from the organization."
            self.assertContains(response, expected_success_message, status_code=200)

            # assert that send_portfolio_admin_removal_emails is not called
            # because member being removed is not an admin
            mock_send_removal_emails.assert_not_called()
            # assert that send_portfolio_member_permission_remove_email is called
            send_member_removal.assert_called_once()
            # assert that send_domain_manager_removal_emails_to_domain_managers
            send_domain_manager_removal_emails.assert_called_once()

            # Get the arguments passed to send_portfolio_member_permission_remove_email
            _, called_kwargs = send_member_removal.call_args

            # Assert the email content
            self.assertEqual(called_kwargs["requestor"], self.user)
            self.assertEqual(called_kwargs["permissions"].user, upp.user)
            self.assertEqual(called_kwargs["permissions"].portfolio, upp.portfolio)

            # Get the arguments passed to send_domain_manager_removal_emails_to_domain_managers
            _, called_kwargs = send_domain_manager_removal_emails.call_args

            # Assert the email content
            self.assertEqual(called_kwargs["removed_by_user"], self.user)
            self.assertEqual(called_kwargs["manager_removed"], upp.user)
            self.assertEqual(called_kwargs["manager_removed_email"], upp.user.email)
            self.assertEqual(called_kwargs["domain"], self.domain)

    @less_console_noise_decorator
    @patch("registrar.views.portfolios.send_portfolio_admin_removal_emails")
    @patch("registrar.views.portfolios.send_portfolio_member_permission_remove_email")
    def test_portfolio_member_table_delete_admin_success(self, send_member_removal, mock_send_removal_emails):
        """Success state with deleting on Members Table page bc no active request AND
        not only admin. Because admin, removal emails are sent."""

        # I'm a user
        UserPortfolioPermission.objects.get_or_create(
            user=self.user,
            portfolio=self.portfolio,
            roles=[UserPortfolioRoleChoices.ORGANIZATION_ADMIN],
            additional_permissions=[
                UserPortfolioPermissionChoices.VIEW_MEMBERS,
                UserPortfolioPermissionChoices.EDIT_MEMBERS,
            ],
        )

        # Creating an admin that can be deleted (see patch)
        member_email = "deleteable_admin@example.com"
        member, _ = User.objects.get_or_create(email=member_email)

        # Set up the member in the portfolio
        upp, _ = UserPortfolioPermission.objects.get_or_create(
            user=member,
            portfolio=self.portfolio,
            roles=[UserPortfolioRoleChoices.ORGANIZATION_ADMIN],
        )

        mock_send_removal_emails.return_value = True
        send_member_removal.return_value = True

        # And set that the member has no active requests AND it's not the only admin
        with patch.object(User, "get_active_requests_count_in_portfolio", return_value=0), patch.object(
            User, "is_only_admin_of_portfolio", return_value=False
        ):

            # Attempt to delete
            self.client.force_login(self.user)
            response = self.client.post(
                # We check X_REQUESTED_WITH bc those return JSON responses
                reverse("member-delete", kwargs={"member_pk": upp.pk}),
                HTTP_X_REQUESTED_WITH="XMLHttpRequest",
            )

            # Check for a successful deletion
            self.assertEqual(response.status_code, 200)

            expected_success_message = f"You've removed {member.email} from the organization."
            self.assertContains(response, expected_success_message, status_code=200)

            # assert that send_portfolio_admin_removal_emails is called
            mock_send_removal_emails.assert_called_once()
            # assert that send_portfolio_member_permission_remove_email is called
            send_member_removal.assert_called_once()

            # Get the arguments passed to send_portfolio_admin_addition_emails
            _, called_kwargs = mock_send_removal_emails.call_args

            # Assert the email content
            self.assertEqual(called_kwargs["email"], member_email)
            self.assertEqual(called_kwargs["requestor"], self.user)
            self.assertEqual(called_kwargs["portfolio"], self.portfolio)

            # Get the arguments passed to send_portfolio_member_permission_remove_email
            _, called_kwargs = send_member_removal.call_args

            # Assert the email content
            self.assertEqual(called_kwargs["requestor"], self.user)
            self.assertEqual(called_kwargs["permissions"].user, upp.user)
            self.assertEqual(called_kwargs["permissions"].portfolio, upp.portfolio)

    @less_console_noise_decorator
    @patch("registrar.views.portfolios.send_portfolio_admin_removal_emails")
    @patch("registrar.views.portfolios.send_portfolio_member_permission_remove_email")
    def test_portfolio_member_table_delete_admin_success_removal_email_fail(
        self, send_member_removal, mock_send_removal_emails
    ):
        """Success state with deleting on Members Table page bc no active request AND
        not only admin. Because admin, removal emails are sent, but fail to send.
        Email to removed member also fails to send."""

        # I'm a user
        UserPortfolioPermission.objects.get_or_create(
            user=self.user,
            portfolio=self.portfolio,
            roles=[UserPortfolioRoleChoices.ORGANIZATION_ADMIN],
            additional_permissions=[
                UserPortfolioPermissionChoices.VIEW_MEMBERS,
                UserPortfolioPermissionChoices.EDIT_MEMBERS,
            ],
        )

        # Creating an admin that can be deleted (see patch)
        member_email = "deleteable_admin@example.com"
        member, _ = User.objects.get_or_create(email=member_email)

        # Set up the member in the portfolio
        upp, _ = UserPortfolioPermission.objects.get_or_create(
            user=member,
            portfolio=self.portfolio,
            roles=[UserPortfolioRoleChoices.ORGANIZATION_ADMIN],
        )

        mock_send_removal_emails.return_value = False
        send_member_removal.return_value = False

        # And set that the member has no active requests AND it's not the only admin
        with patch.object(User, "get_active_requests_count_in_portfolio", return_value=0), patch.object(
            User, "is_only_admin_of_portfolio", return_value=False
        ):

            # Attempt to delete
            self.client.force_login(self.user)
            response = self.client.post(
                # We check X_REQUESTED_WITH bc those return JSON responses
                reverse("member-delete", kwargs={"member_pk": upp.pk}),
                HTTP_X_REQUESTED_WITH="XMLHttpRequest",
            )

            # Check for a successful deletion
            self.assertEqual(response.status_code, 200)

            expected_success_message = f"You've removed {member.email} from the organization."
            self.assertContains(response, expected_success_message, status_code=200)

            # assert that send_portfolio_admin_removal_emails is called
            mock_send_removal_emails.assert_called_once()
            # assert that send_portfolio_member_permission_remove_email is called
            send_member_removal.assert_called_once()

            # Get the arguments passed to send_portfolio_admin_addition_emails
            _, called_kwargs = mock_send_removal_emails.call_args

            # Assert the email content
            self.assertEqual(called_kwargs["email"], member_email)
            self.assertEqual(called_kwargs["requestor"], self.user)
            self.assertEqual(called_kwargs["portfolio"], self.portfolio)

            # Get the arguments passed to send_portfolio_member_permission_remove_email
            _, called_kwargs = send_member_removal.call_args

            # Assert the email content
            self.assertEqual(called_kwargs["requestor"], self.user)
            self.assertEqual(called_kwargs["permissions"].user, upp.user)
            self.assertEqual(called_kwargs["permissions"].portfolio, upp.portfolio)

    @less_console_noise_decorator
    def test_portfolio_member_delete_view_manage_members_page_active_requests(self):
        """Error state when deleting a member with active requests on the Manage Members page"""

        # I'm an admin user
        UserPortfolioPermission.objects.get_or_create(
            user=self.user,
            portfolio=self.portfolio,
            roles=[UserPortfolioRoleChoices.ORGANIZATION_ADMIN],
            additional_permissions=[
                UserPortfolioPermissionChoices.VIEW_MEMBERS,
                UserPortfolioPermissionChoices.EDIT_MEMBERS,
            ],
        )

        # Create a member with active requests
        member_email = "member_with_active_request@example.com"
        member, _ = User.objects.get_or_create(email=member_email)

        upp, _ = UserPortfolioPermission.objects.get_or_create(
            user=member,
            portfolio=self.portfolio,
            roles=[UserPortfolioRoleChoices.ORGANIZATION_MEMBER],
        )
        with patch.object(User, "get_active_requests_count_in_portfolio", return_value=1):
            with patch("django.contrib.messages.error") as mock_error:
                self.client.force_login(self.user)
                response = self.client.post(
                    reverse("member-delete", kwargs={"member_pk": upp.pk}),
                )
                # We don't want to do follow=True in response bc that does automatic redirection

                # We want 302 bc indicates redirect
                self.assertEqual(response.status_code, 302)

                support_url = "https://get.gov/contact/"
                expected_error_message = (
                    "This member can't be removed from the organization because they have an active domain request. "
                    f"Please <a class='usa-link' href='{support_url}' target='_blank'>contact us</a> "
                    "to remove this member."
                )

                args, kwargs = mock_error.call_args
                # Check if first arg is a WSGIRequest, confirms request object passed correctly
                # WSGIRequest protocol is basically the HTTPRequest but in Django form (ie POST '/member/1/delete')
                self.assertIsInstance(args[0], WSGIRequest)
                # Check that the error message matches the expected error message
                self.assertEqual(args[1], expected_error_message)

                # Location is used for a 3xx HTTP status code to indicate that the URL was redirected
                # and then confirm that we're still on the Manage Members page
                self.assertEqual(response.headers["Location"], reverse("member", kwargs={"member_pk": upp.pk}))

    @less_console_noise_decorator
    def test_portfolio_member_delete_view_manage_members_page_only_admin(self):
        """Error state when trying to delete the only admin on the Manage Members page"""

        # Create an admin with admin user perms
        admin_perm_user, _ = UserPortfolioPermission.objects.get_or_create(
            user=self.user,
            portfolio=self.portfolio,
            roles=[UserPortfolioRoleChoices.ORGANIZATION_ADMIN],
            additional_permissions=[
                UserPortfolioPermissionChoices.VIEW_MEMBERS,
                UserPortfolioPermissionChoices.EDIT_MEMBERS,
            ],
        )

        # Set them to be the only admin and attempt to delete
        with patch.object(User, "is_only_admin_of_portfolio", return_value=True):
            with patch("django.contrib.messages.error") as mock_error:
                self.client.force_login(self.user)
                response = self.client.post(
                    reverse("member-delete", kwargs={"member_pk": admin_perm_user.pk}),
                )

                self.assertEqual(response.status_code, 302)

                expected_error_message = "the only admin for this organization."

                args, kwargs = mock_error.call_args
                # Check if first arg is a WSGIRequest, confirms request object passed correctly
                # WSGIRequest protocol is basically the HTTPRequest but in Django form (ie POST '/member/1/delete')
                self.assertIsInstance(args[0], WSGIRequest)
                # Check that the error message matches the expected error message
                self.assertIn(expected_error_message, args[1])

                # Location is used for a 3xx HTTP status code to indicate that the URL was redirected
                # and then confirm that we're still on the Manage Members page
                self.assertEqual(
                    response.headers["Location"], reverse("member", kwargs={"member_pk": admin_perm_user.pk})
                )


class TestPortfolioInvitedMemberDeleteView(WebTest):
    def setUp(self):
        super().setUp()
        self.client = Client()
        self.user = create_test_user()
        self.domain, _ = Domain.objects.get_or_create(name="igorville.gov")
        self.portfolio, _ = Portfolio.objects.get_or_create(creator=self.user, organization_name="Hotel California")
        self.role, _ = UserDomainRole.objects.get_or_create(
            user=self.user, domain=self.domain, role=UserDomainRole.Roles.MANAGER
        )

    def tearDown(self):
        UserPortfolioPermission.objects.all().delete()
        Portfolio.objects.all().delete()
        UserDomainRole.objects.all().delete()
        DomainRequest.objects.all().delete()
        DomainInformation.objects.all().delete()
        Domain.objects.all().delete()
        User.objects.all().delete()
        super().tearDown()

    @less_console_noise_decorator
    @patch("registrar.views.portfolios.send_portfolio_admin_removal_emails")
    @patch("registrar.views.portfolios.send_portfolio_invitation_remove_email")
    def test_portfolio_member_delete_view_manage_members_page_invitedmember(
        self, send_invited_member_removal, mock_send_removal_emails
    ):
        """Success state w/ deleting invited member on Manage Members page should redirect back to Members Table"""

        # I'm a user
        UserPortfolioPermission.objects.get_or_create(
            user=self.user,
            portfolio=self.portfolio,
            roles=[UserPortfolioRoleChoices.ORGANIZATION_ADMIN],
            additional_permissions=[
                UserPortfolioPermissionChoices.VIEW_MEMBERS,
                UserPortfolioPermissionChoices.EDIT_MEMBERS,
            ],
        )

        # Invite a member under same portfolio
        invited_member_email = "invited_member@example.com"
        invitation = PortfolioInvitation.objects.create(
            email=invited_member_email,
            portfolio=self.portfolio,
            roles=[UserPortfolioRoleChoices.ORGANIZATION_MEMBER],
        )

        # Invited member removal email sent successfully
        send_invited_member_removal.return_value = True

        with patch("django.contrib.messages.success") as mock_success:
            self.client.force_login(self.user)
            response = self.client.post(
                reverse("invitedmember-delete", kwargs={"invitedmember_pk": invitation.pk}),
            )

            self.assertEqual(response.status_code, 302)

            expected_success_message = f"You've removed {invitation.email} from the organization."
            args, kwargs = mock_success.call_args
            # Check if first arg is a WSGIRequest, confirms request object passed correctly
            # WSGIRequest protocol is basically the HTTPRequest but in Django form (ie POST '/member/1/delete')
            self.assertIsInstance(args[0], WSGIRequest)
            # Check that the error message matches the expected error message
            self.assertEqual(args[1], expected_success_message)

            # Location is used for a 3xx HTTP status code to indicate that the URL was redirected
            # and then confirm that we're now on Members Table page
            self.assertEqual(response.headers["Location"], reverse("members"))

            # assert send_portfolio_admin_removal_emails not called since invitation
            # is for a basic member
            mock_send_removal_emails.assert_not_called()
            # assert that send_portfolio_invitation_remove_email is called
            send_invited_member_removal.assert_called_once()

            # Get the arguments passed to send_portfolio_invitation_removal_email
            _, called_kwargs = send_invited_member_removal.call_args

            # Assert the email content
            self.assertEqual(called_kwargs["requestor"], self.user)
            self.assertEqual(called_kwargs["invitation"].email, invitation.email)
            self.assertEqual(called_kwargs["invitation"].portfolio, invitation.portfolio)

    @less_console_noise_decorator
    @patch("registrar.views.portfolios.send_portfolio_admin_removal_emails")
    @patch("registrar.views.portfolios.send_portfolio_invitation_remove_email")
    def test_portfolio_member_delete_view_manage_members_page_invitedadmin(
        self, send_invited_member_email, mock_send_removal_emails
    ):
        """Success state w/ deleting invited admin on Manage Members page should redirect back to Members Table"""

        # I'm a user
        UserPortfolioPermission.objects.get_or_create(
            user=self.user,
            portfolio=self.portfolio,
            roles=[UserPortfolioRoleChoices.ORGANIZATION_ADMIN],
            additional_permissions=[
                UserPortfolioPermissionChoices.VIEW_MEMBERS,
                UserPortfolioPermissionChoices.EDIT_MEMBERS,
            ],
        )

        mock_send_removal_emails.return_value = True
        send_invited_member_email.return_value = True

        # Invite an admin under same portfolio
        invited_member_email = "invited_member@example.com"
        invitation = PortfolioInvitation.objects.create(
            email=invited_member_email,
            portfolio=self.portfolio,
            roles=[UserPortfolioRoleChoices.ORGANIZATION_ADMIN],
        )
        with patch("django.contrib.messages.success") as mock_success:
            self.client.force_login(self.user)
            response = self.client.post(
                reverse("invitedmember-delete", kwargs={"invitedmember_pk": invitation.pk}),
            )

            self.assertEqual(response.status_code, 302)

            expected_success_message = f"You've removed {invitation.email} from the organization."
            args, kwargs = mock_success.call_args
            # Check if first arg is a WSGIRequest, confirms request object passed correctly
            # WSGIRequest protocol is basically the HTTPRequest but in Django form (ie POST '/member/1/delete')
            self.assertIsInstance(args[0], WSGIRequest)
            # Check that the error message matches the expected error message
            self.assertEqual(args[1], expected_success_message)

            # Location is used for a 3xx HTTP status code to indicate that the URL was redirected
            # and then confirm that we're now on Members Table page
            self.assertEqual(response.headers["Location"], reverse("members"))

            # assert send_portfolio_admin_removal_emails is called since invitation
            # is for an admin
            mock_send_removal_emails.assert_called_once()
            # assert that send_portfolio_invitation_remove_email is called
            send_invited_member_email.assert_called_once()

            # Get the arguments passed to send_portfolio_admin_addition_emails
            _, called_kwargs = mock_send_removal_emails.call_args

            # Assert the email content
            self.assertEqual(called_kwargs["email"], invited_member_email)
            self.assertEqual(called_kwargs["requestor"], self.user)
            self.assertEqual(called_kwargs["portfolio"], self.portfolio)

            # Get the arguments passed to send_portfolio_invitation_remove_email
            _, called_kwargs = send_invited_member_email.call_args

            # Assert the email content
            self.assertEqual(called_kwargs["requestor"], self.user)
            self.assertEqual(called_kwargs["invitation"].email, invitation.email)
            self.assertEqual(called_kwargs["invitation"].portfolio, invitation.portfolio)

    @less_console_noise_decorator
    @patch("registrar.views.portfolios.send_portfolio_admin_removal_emails")
    @patch("registrar.views.portfolios.send_portfolio_invitation_remove_email")
    def test_portfolio_member_delete_view_manage_members_page_invitedadmin_email_fails(
        self, send_invited_member_email, mock_send_removal_emails
    ):
        """Success state w/ deleting invited admin on Manage Members page should redirect back to Members Table"""

        # I'm a user
        UserPortfolioPermission.objects.get_or_create(
            user=self.user,
            portfolio=self.portfolio,
            roles=[UserPortfolioRoleChoices.ORGANIZATION_ADMIN],
            additional_permissions=[
                UserPortfolioPermissionChoices.VIEW_MEMBERS,
                UserPortfolioPermissionChoices.EDIT_MEMBERS,
            ],
        )

        mock_send_removal_emails.return_value = False
        send_invited_member_email.return_value = False

        # Invite an admin under same portfolio
        invited_member_email = "invited_member@example.com"
        invitation = PortfolioInvitation.objects.create(
            email=invited_member_email,
            portfolio=self.portfolio,
            roles=[UserPortfolioRoleChoices.ORGANIZATION_ADMIN],
        )
        with patch("django.contrib.messages.success") as mock_success:
            self.client.force_login(self.user)
            response = self.client.post(
                reverse("invitedmember-delete", kwargs={"invitedmember_pk": invitation.pk}),
            )

            self.assertEqual(response.status_code, 302)

            expected_success_message = f"You've removed {invitation.email} from the organization."
            args, kwargs = mock_success.call_args
            # Check if first arg is a WSGIRequest, confirms request object passed correctly
            # WSGIRequest protocol is basically the HTTPRequest but in Django form (ie POST '/member/1/delete')
            self.assertIsInstance(args[0], WSGIRequest)
            # Check that the error message matches the expected error message
            self.assertEqual(args[1], expected_success_message)

            # Location is used for a 3xx HTTP status code to indicate that the URL was redirected
            # and then confirm that we're now on Members Table page
            self.assertEqual(response.headers["Location"], reverse("members"))

            # assert send_portfolio_admin_removal_emails is called since invitation
            # is for an admin
            mock_send_removal_emails.assert_called_once()
            # assert that send_portfolio_invitation_remove_email is called
            send_invited_member_email.assert_called_once()

            # Get the arguments passed to send_portfolio_admin_addition_emails
            _, called_kwargs = mock_send_removal_emails.call_args

            # Assert the email content
            self.assertEqual(called_kwargs["email"], invited_member_email)
            self.assertEqual(called_kwargs["requestor"], self.user)
            self.assertEqual(called_kwargs["portfolio"], self.portfolio)

            # Get the arguments passed to send_portfolio_invitation_remove_email
            _, called_kwargs = send_invited_member_email.call_args

            # Assert the email content
            self.assertEqual(called_kwargs["requestor"], self.user)
            self.assertEqual(called_kwargs["invitation"].email, invitation.email)
            self.assertEqual(called_kwargs["invitation"].portfolio, invitation.portfolio)


class TestPortfolioMemberDomainsView(TestWithUser, WebTest):
    @classmethod
    def setUpClass(cls):
        super().setUpClass()

        # Create test member
        cls.user_member = User.objects.create(
            username="test_member",
            first_name="Second",
            last_name="User",
            email="second@example.com",
            phone="8003112345",
            title="Member",
        )

        # Create test user with no perms
        cls.user_no_perms = User.objects.create(
            username="test_user_no_perms",
            first_name="No",
            last_name="Permissions",
            email="user_no_perms@example.com",
            phone="8003112345",
            title="No Permissions",
        )

        # Create Portfolio
        cls.portfolio = Portfolio.objects.create(creator=cls.user, organization_name="Test Portfolio")

        # Assign permissions to the user making requests
        cls.portfolio_permission = UserPortfolioPermission.objects.create(
            user=cls.user,
            portfolio=cls.portfolio,
            roles=[UserPortfolioRoleChoices.ORGANIZATION_ADMIN],
            additional_permissions=[
                UserPortfolioPermissionChoices.VIEW_MEMBERS,
                UserPortfolioPermissionChoices.EDIT_MEMBERS,
            ],
        )
        cls.permission = UserPortfolioPermission.objects.create(
            user=cls.user_member,
            portfolio=cls.portfolio,
            roles=[UserPortfolioRoleChoices.ORGANIZATION_ADMIN],
            additional_permissions=[
                UserPortfolioPermissionChoices.VIEW_MEMBERS,
                UserPortfolioPermissionChoices.EDIT_MEMBERS,
            ],
        )

    @classmethod
    def tearDownClass(cls):
        UserPortfolioPermission.objects.all().delete()
        Portfolio.objects.all().delete()
        User.objects.all().delete()
        super().tearDownClass()

    @less_console_noise_decorator
    def test_member_domains_authenticated(self):
        """Tests that the portfolio member domains view is accessible."""
        self.client.force_login(self.user)

        response = self.client.get(reverse("member-domains", kwargs={"member_pk": self.permission.id}))

        # Make sure the page loaded, and that we're on the right page
        self.assertEqual(response.status_code, 200)
        self.assertContains(response, self.user_member.email)

    @less_console_noise_decorator
    def test_member_domains_no_perms(self):
        """Tests that the portfolio member domains view is not accessible to user with no perms."""
        self.client.force_login(self.user_no_perms)

        response = self.client.get(reverse("member-domains", kwargs={"member_pk": self.permission.id}))

        # Make sure the request returns forbidden
        self.assertEqual(response.status_code, 403)

    @less_console_noise_decorator
    def test_member_domains_unauthenticated(self):
        """Tests that the portfolio member domains view is not accessible when no authenticated user."""
        self.client.logout()

        response = self.client.get(reverse("member-domains", kwargs={"member_pk": self.permission.id}))

        # Make sure the request returns redirect to openid login
        self.assertEqual(response.status_code, 302)  # Redirect to openid login
        self.assertIn("/openid/login", response.url)

    @less_console_noise_decorator
    def test_member_domains_not_found(self):
        """Tests that the portfolio member domains view returns not found if user portfolio permission not found."""
        self.client.force_login(self.user)

        response = self.client.get(reverse("member-domains", kwargs={"member_pk": "0"}))

        # Make sure the response is not found
        self.assertEqual(response.status_code, 404)


class TestPortfolioInvitedMemberDomainsView(TestWithUser, WebTest):
    @classmethod
    def setUpClass(cls):
        super().setUpClass()

        cls.user_no_perms = User.objects.create(
            username="test_user_no_perms",
            first_name="No",
            last_name="Permissions",
            email="user_no_perms@example.com",
            phone="8003112345",
            title="No Permissions",
        )

        # Create Portfolio
        cls.portfolio = Portfolio.objects.create(creator=cls.user, organization_name="Test Portfolio")

        # Add an invited member who has been invited to manage domains
        cls.invited_member_email = "invited@example.com"
        cls.invitation = PortfolioInvitation.objects.create(
            email=cls.invited_member_email,
            portfolio=cls.portfolio,
            roles=[UserPortfolioRoleChoices.ORGANIZATION_MEMBER],
            additional_permissions=[],
        )

        # Assign permissions to the user making requests
        UserPortfolioPermission.objects.create(
            user=cls.user,
            portfolio=cls.portfolio,
            roles=[UserPortfolioRoleChoices.ORGANIZATION_ADMIN],
            additional_permissions=[
                UserPortfolioPermissionChoices.VIEW_MEMBERS,
                UserPortfolioPermissionChoices.EDIT_MEMBERS,
            ],
        )

    @classmethod
    def tearDownClass(cls):
        PortfolioInvitation.objects.all().delete()
        UserPortfolioPermission.objects.all().delete()
        Portfolio.objects.all().delete()
        User.objects.all().delete()
        super().tearDownClass()

    @less_console_noise_decorator
    def test_invitedmember_domains_authenticated(self):
        """Tests that the portfolio invited member domains view is accessible."""
        self.client.force_login(self.user)

        response = self.client.get(reverse("invitedmember-domains", kwargs={"invitedmember_pk": self.invitation.id}))

        # Make sure the page loaded, and that we're on the right page
        self.assertEqual(response.status_code, 200)
        self.assertContains(response, self.invited_member_email)

    @less_console_noise_decorator
    def test_invitedmember_domains_no_perms(self):
        """Tests that the portfolio invited member domains view is not accessible to user with no perms."""
        self.client.force_login(self.user_no_perms)

        response = self.client.get(reverse("invitedmember-domains", kwargs={"invitedmember_pk": self.invitation.id}))

        # Make sure the request returns forbidden
        self.assertEqual(response.status_code, 403)

    @less_console_noise_decorator
    def test_invitedmember_domains_unauthenticated(self):
        """Tests that the portfolio invited member domains view is not accessible when no authenticated user."""
        self.client.logout()

        response = self.client.get(reverse("invitedmember-domains", kwargs={"invitedmember_pk": self.invitation.id}))

        # Make sure the request returns redirect to openid login
        self.assertEqual(response.status_code, 302)  # Redirect to openid login
        self.assertIn("/openid/login", response.url)

    @less_console_noise_decorator
    def test_member_domains_not_found(self):
        """Tests that the portfolio invited member domains view returns not found if user is not a member."""
        self.client.force_login(self.user)

        response = self.client.get(reverse("invitedmember-domains", kwargs={"invitedmember_pk": "0"}))

        # Make sure the response is not found
        self.assertEqual(response.status_code, 404)

    @less_console_noise_decorator
    def test_invited_member_has_view_managed_domains_by_default(self):
        """Tests that an invited ORGANIZATION_MEMBER has VIEW_MANAGED_DOMAINS permission by default.
        This verifies the fix for the issue where basic members couldn't see domains they manage.
        """
        invitation_permissions = self.invitation.get_portfolio_permissions()
        self.assertIn(
            UserPortfolioPermissionChoices.VIEW_MANAGED_DOMAINS,
            invitation_permissions,
            "ORGANIZATION_MEMBER role should include VIEW_MANAGED_DOMAINS by default",
        )
        self.assertIn(
            UserPortfolioPermissionChoices.VIEW_PORTFOLIO,
            invitation_permissions,
            "ORGANIZATION_MEMBER role should include VIEW_PORTFOLIO by default",
        )
        self.assertNotIn(
            UserPortfolioPermissionChoices.VIEW_ALL_DOMAINS,
            invitation_permissions,
            "ORGANIZATION_MEMBER should not have VIEW_ALL_DOMAINS",
        )
        self.assertNotIn(
            UserPortfolioPermissionChoices.EDIT_MEMBERS,
            invitation_permissions,
            "ORGANIZATION_MEMBER should not have EDIT_MEMBERS",
        )
        self.assertNotIn(
            UserPortfolioPermissionChoices.EDIT_REQUESTS,
            invitation_permissions,
            "ORGANIZATION_MEMBER should not have EDIT_REQUESTS",
        )

        self.client.force_login(self.user)
        response = self.client.get(reverse("invitedmember-domains", kwargs={"invitedmember_pk": self.invitation.id}))
        self.assertEqual(response.status_code, 200)
        self.assertContains(response, self.invited_member_email)


class TestPortfolioMemberDomainsEditView(TestWithUser, WebTest):
    @classmethod
    def setUpClass(cls):
        super().setUpClass()
        # Create Portfolio
        cls.portfolio = Portfolio.objects.create(creator=cls.user, organization_name="Test Portfolio")
        # Create domains for testing
        cls.domain1 = Domain.objects.create(name="1.gov")
        cls.domain2 = Domain.objects.create(name="2.gov")
        cls.domain3 = Domain.objects.create(name="3.gov")

    @classmethod
    def tearDownClass(cls):
        super().tearDownClass()
        Portfolio.objects.all().delete()
        User.objects.all().delete()
        Domain.objects.all().delete()

    def setUp(self):
        super().setUp()
        # Create test member
        self.user_member = User.objects.create(
            username="test_member",
            first_name="Second",
            last_name="User",
            email="second@example.com",
            phone="8003112345",
            title="Member",
        )
        # Create test user with no perms
        self.user_no_perms = User.objects.create(
            username="test_user_no_perms",
            first_name="No",
            last_name="Permissions",
            email="user_no_perms@example.com",
            phone="8003112345",
            title="No Permissions",
        )
        # Assign permissions to the user making requests
        self.portfolio_permission = UserPortfolioPermission.objects.create(
            user=self.user,
            portfolio=self.portfolio,
            roles=[UserPortfolioRoleChoices.ORGANIZATION_ADMIN],
            additional_permissions=[
                UserPortfolioPermissionChoices.VIEW_MEMBERS,
                UserPortfolioPermissionChoices.EDIT_MEMBERS,
            ],
        )
        # Assign permissions to test member
        self.permission = UserPortfolioPermission.objects.create(
            user=self.user_member,
            portfolio=self.portfolio,
            roles=[UserPortfolioRoleChoices.ORGANIZATION_ADMIN],
            additional_permissions=[
                UserPortfolioPermissionChoices.VIEW_MEMBERS,
                UserPortfolioPermissionChoices.EDIT_MEMBERS,
            ],
        )
        # Create url to be used in all tests
        self.url = reverse("member-domains-edit", kwargs={"member_pk": self.portfolio_permission.pk})

    def tearDown(self):
        super().tearDown()
        UserDomainRole.objects.all().delete()
        DomainInvitation.objects.all().delete()
        UserPortfolioPermission.objects.all().delete()
        PortfolioInvitation.objects.all().delete()
        Portfolio.objects.exclude(id=self.portfolio.id).delete()
        User.objects.exclude(id=self.user.id).delete()

    @less_console_noise_decorator
    def test_member_domains_edit_authenticated(self):
        """Tests that the portfolio member domains edit view is accessible."""
        self.client.force_login(self.user)

        response = self.client.get(reverse("member-domains-edit", kwargs={"member_pk": self.permission.id}))

        # Make sure the page loaded, and that we're on the right page
        self.assertEqual(response.status_code, 200)
        self.assertContains(response, self.user_member.email)

    @less_console_noise_decorator
    def test_member_domains_edit_no_perms(self):
        """Tests that the portfolio member domains edit view is not accessible to user with no perms."""
        self.client.force_login(self.user_no_perms)

        response = self.client.get(reverse("member-domains-edit", kwargs={"member_pk": self.permission.id}))

        # Make sure the request returns forbidden
        self.assertEqual(response.status_code, 403)

    @less_console_noise_decorator
    def test_member_domains_edit_unauthenticated(self):
        """Tests that the portfolio member domains edit view is not accessible when no authenticated user."""
        self.client.logout()

        response = self.client.get(reverse("member-domains-edit", kwargs={"member_pk": self.permission.id}))

        # Make sure the request returns redirect to openid login
        self.assertEqual(response.status_code, 302)  # Redirect to openid login
        self.assertIn("/openid/login", response.url)

    @less_console_noise_decorator
    def test_member_domains_edit_not_found(self):
        """Tests that the portfolio member domains edit view returns not found if user
        portfolio permission not found."""
        self.client.force_login(self.user)

        response = self.client.get(reverse("member-domains-edit", kwargs={"member_pk": "0"}))

        # Make sure the response is not found
        self.assertEqual(response.status_code, 404)

    @less_console_noise_decorator
    @patch("registrar.views.portfolios.send_domain_invitation_email")
    @patch("registrar.views.portfolios.send_domain_manager_removal_emails_to_domain_managers")
    def test_post_with_valid_added_domains(self, send_domain_manager_removal_emails, mock_send_domain_email):
        """Test that domains can be successfully added."""
        self.client.force_login(self.user)

        data = {
            "added_domains": json.dumps([self.domain1.id, self.domain2.id, self.domain3.id]),  # Mock domain IDs
        }
        response = self.client.post(self.url, data)

        # Check that the UserDomainRole objects were created
        self.assertEqual(UserDomainRole.objects.filter(user=self.user, role=UserDomainRole.Roles.MANAGER).count(), 3)

        # Check for a success message and a redirect
        self.assertRedirects(response, reverse("member-domains", kwargs={"member_pk": self.portfolio_permission.pk}))
        messages = list(response.wsgi_request._messages)
        self.assertEqual(len(messages), 1)
        self.assertEqual(str(messages[0]), "The domain assignment changes have been saved.")

        expected_domains = [self.domain1, self.domain2, self.domain3]
        # assert that send_domain_manager_removal_emails_to_domain_managers is not called
        send_domain_manager_removal_emails.assert_not_called()
        # Verify that the invitation email was sent
        mock_send_domain_email.assert_called_once()
        call_args = mock_send_domain_email.call_args.kwargs
        self.assertEqual(call_args["email"], "info@example.com")
        self.assertEqual(call_args["requestor"], self.user)
        self.assertEqual(list(call_args["domains"]), list(expected_domains))
        self.assertIsNone(call_args.get("is_member_of_different_org"))

    @less_console_noise_decorator
    @patch("registrar.views.portfolios.send_domain_invitation_email")
    @patch("registrar.views.portfolios.send_domain_manager_removal_emails_to_domain_managers")
    def test_post_with_valid_removed_domains(self, send_domain_manager_removal_emails, mock_send_domain_email):
        """Test that domains can be successfully removed."""
        self.client.force_login(self.user)

        # Create some UserDomainRole objects
        domains = [self.domain1, self.domain2, self.domain3]
        UserDomainRole.objects.bulk_create([UserDomainRole(domain=domain, user=self.user) for domain in domains])

        send_domain_manager_removal_emails.return_value = True

        data = {
            "removed_domains": json.dumps([self.domain1.id, self.domain2.id]),
        }
        response = self.client.post(self.url, data)

        # Check that the UserDomainRole objects were deleted
        self.assertEqual(UserDomainRole.objects.filter(user=self.user).count(), 1)
        self.assertEqual(UserDomainRole.objects.filter(domain=self.domain3, user=self.user).count(), 1)

        # Check for a success message and a redirect
        self.assertRedirects(response, reverse("member-domains", kwargs={"member_pk": self.portfolio_permission.pk}))
        messages = list(response.wsgi_request._messages)
        self.assertEqual(len(messages), 1)
        self.assertEqual(str(messages[0]), "The domain assignment changes have been saved.")
        # assert that send_domain_invitation_email is not called
        mock_send_domain_email.assert_not_called()
        # assert that send_domain_manager_removal_emails_to_domain_managers is called twice
        send_domain_manager_removal_emails.assert_any_call(
            removed_by_user=self.user,
            manager_removed=self.portfolio_permission.user,
            manager_removed_email=self.portfolio_permission.user.email,
            domain=self.domain1,
        )
        send_domain_manager_removal_emails.assert_any_call(
            removed_by_user=self.user,
            manager_removed=self.portfolio_permission.user,
            manager_removed_email=self.portfolio_permission.user.email,
            domain=self.domain2,
        )
        UserDomainRole.objects.all().delete()

    @less_console_noise_decorator
    def test_post_with_invalid_added_domains_data(self):
        """Test that an error is returned for invalid added domains data."""
        self.client.force_login(self.user)

        data = {
            "added_domains": "json-statham",
        }
        response = self.client.post(self.url, data)

        # Check that no UserDomainRole objects were created
        self.assertEqual(UserDomainRole.objects.filter(user=self.user).count(), 0)

        # Check for an error message and a redirect
        self.assertRedirects(response, reverse("member-domains", kwargs={"member_pk": self.portfolio_permission.pk}))
        messages = list(response.wsgi_request._messages)
        self.assertEqual(len(messages), 1)
        self.assertEqual(
            str(messages[0]), "Invalid data for added domains. If the issue persists, please contact help@get.gov."
        )

    @less_console_noise_decorator
    def test_post_with_invalid_removed_domains_data(self):
        """Test that an error is returned for invalid removed domains data."""
        self.client.force_login(self.user)

        data = {
            "removed_domains": "not-a-json",
        }
        response = self.client.post(self.url, data)

        # Check that no UserDomainRole objects were deleted
        self.assertEqual(UserDomainRole.objects.filter(user=self.user).count(), 0)

        # Check for an error message and a redirect
        self.assertRedirects(response, reverse("member-domains", kwargs={"member_pk": self.portfolio_permission.pk}))
        messages = list(response.wsgi_request._messages)
        self.assertEqual(len(messages), 1)
        self.assertEqual(
            str(messages[0]), "Invalid data for removed domains. If the issue persists, please contact help@get.gov."
        )

    @less_console_noise_decorator
    def test_post_with_no_changes(self):
        """Test that success message is displayed when no changes are made."""
        self.client.force_login(self.user)

        response = self.client.post(self.url, {})

        # Check that no UserDomainRole objects were created or deleted
        self.assertEqual(UserDomainRole.objects.filter(user=self.user).count(), 0)

        # Check for an info message and a redirect
        self.assertRedirects(response, reverse("member-domains", kwargs={"member_pk": self.portfolio_permission.pk}))
        messages = list(response.wsgi_request._messages)
        self.assertEqual(len(messages), 1)
        self.assertEqual(str(messages[0]), "The domain assignment changes have been saved.")

    @less_console_noise_decorator
    @patch("registrar.views.portfolios.send_domain_invitation_email")
    def test_post_when_send_domain_email_raises_exception(self, mock_send_domain_email):
        """Test attempt to add new domains when an EmailSendingError raised."""
        self.client.force_login(self.user)

        data = {
            "added_domains": json.dumps([self.domain1.id, self.domain2.id, self.domain3.id]),  # Mock domain IDs
        }
        mock_send_domain_email.side_effect = EmailSendingError("Failed to send email")
        response = self.client.post(self.url, data)

        # Check that the UserDomainRole objects were not created
        self.assertEqual(UserDomainRole.objects.filter(user=self.user, role=UserDomainRole.Roles.MANAGER).count(), 0)

        # Check for an error message and a redirect to edit form
        self.assertRedirects(
            response, reverse("member-domains-edit", kwargs={"member_pk": self.portfolio_permission.pk})
        )
        messages = list(response.wsgi_request._messages)
        self.assertEqual(len(messages), 1)
        self.assertEqual(
            str(messages[0]),
            "An unexpected error occurred: Failed to send email. If the issue persists, please contact help@get.gov.",
        )


class TestPortfolioInvitedMemberEditDomainsView(TestWithUser, WebTest):
    @classmethod
    def setUpClass(cls):
        super().setUpClass()
        # Create Portfolio
        cls.portfolio = Portfolio.objects.create(creator=cls.user, organization_name="Test Portfolio")
        # Create domains for testing
        cls.domain1 = Domain.objects.create(name="1.gov")
        cls.domain2 = Domain.objects.create(name="2.gov")
        cls.domain3 = Domain.objects.create(name="3.gov")

    @classmethod
    def tearDownClass(cls):
        super().tearDownClass()
        Portfolio.objects.all().delete()
        User.objects.all().delete()
        Domain.objects.all().delete()

    def setUp(self):
        super().setUp()
        # Add a user with no permissions
        self.user_no_perms = User.objects.create(
            username="test_user_no_perms",
            first_name="No",
            last_name="Permissions",
            email="user_no_perms@example.com",
            phone="8003112345",
            title="No Permissions",
        )
        # Add an invited member who has been invited to manage domains
        self.invited_member_email = "invited@example.com"
        self.invitation = PortfolioInvitation.objects.create(
            email=self.invited_member_email,
            portfolio=self.portfolio,
            roles=[UserPortfolioRoleChoices.ORGANIZATION_MEMBER],
            additional_permissions=[
                UserPortfolioPermissionChoices.VIEW_MEMBERS,
            ],
        )

        # Assign permissions to the user making requests
        UserPortfolioPermission.objects.create(
            user=self.user,
            portfolio=self.portfolio,
            roles=[UserPortfolioRoleChoices.ORGANIZATION_ADMIN],
            additional_permissions=[
                UserPortfolioPermissionChoices.VIEW_MEMBERS,
                UserPortfolioPermissionChoices.EDIT_MEMBERS,
            ],
        )
        self.url = reverse("invitedmember-domains-edit", kwargs={"invitedmember_pk": self.invitation.pk})

    def tearDown(self):
        super().tearDown()
        Domain.objects.all().delete()
        DomainInvitation.objects.all().delete()
        UserPortfolioPermission.objects.all().delete()
        PortfolioInvitation.objects.all().delete()
        Portfolio.objects.exclude(id=self.portfolio.id).delete()
        User.objects.exclude(id=self.user.id).delete()

    @less_console_noise_decorator
    def test_invitedmember_domains_edit_authenticated(self):
        """Tests that the portfolio invited member domains edit view is accessible."""
        self.client.force_login(self.user)

        response = self.client.get(
            reverse("invitedmember-domains-edit", kwargs={"invitedmember_pk": self.invitation.id})
        )

        # Make sure the page loaded, and that we're on the right page
        self.assertEqual(response.status_code, 200)
        self.assertContains(response, self.invited_member_email)

    @less_console_noise_decorator
    def test_invitedmember_domains_edit_no_perms(self):
        """Tests that the portfolio invited member domains edit view is not accessible to user with no perms."""
        self.client.force_login(self.user_no_perms)

        response = self.client.get(
            reverse("invitedmember-domains-edit", kwargs={"invitedmember_pk": self.invitation.id})
        )

        # Make sure the request returns forbidden
        self.assertEqual(response.status_code, 403)

    @less_console_noise_decorator
    def test_invitedmember_domains_edit_unauthenticated(self):
        """Tests that the portfolio invited member domains edit view is not accessible when no authenticated user."""
        self.client.logout()

        response = self.client.get(
            reverse("invitedmember-domains-edit", kwargs={"invitedmember_pk": self.invitation.id})
        )

        # Make sure the request returns redirect to openid login
        self.assertEqual(response.status_code, 302)  # Redirect to openid login
        self.assertIn("/openid/login", response.url)

    @less_console_noise_decorator
    def test_member_domains_edit_not_found(self):
        """Tests that the portfolio invited member domains edit view returns not found if user is not a member."""
        self.client.force_login(self.user)

        response = self.client.get(reverse("invitedmember-domains-edit", kwargs={"invitedmember_pk": "0"}))

        # Make sure the response is not found
        self.assertEqual(response.status_code, 404)

    @less_console_noise_decorator
    @patch("registrar.views.portfolios.send_domain_invitation_email")
    def test_post_with_valid_added_domains(self, mock_send_domain_email):
        """Test adding new domains successfully."""
        self.client.force_login(self.user)

        data = {
            "added_domains": json.dumps([self.domain1.id, self.domain2.id, self.domain3.id]),
        }
        response = self.client.post(self.url, data)

        # Check that the DomainInvitation objects were created
        self.assertEqual(
            DomainInvitation.objects.filter(
                email="invited@example.com", status=DomainInvitation.DomainInvitationStatus.INVITED
            ).count(),
            3,
        )

        # Check for a success message and a redirect
        self.assertRedirects(
            response, reverse("invitedmember-domains", kwargs={"invitedmember_pk": self.invitation.pk})
        )
        messages = list(response.wsgi_request._messages)
        self.assertEqual(len(messages), 1)
        self.assertEqual(str(messages[0]), "The domain assignment changes have been saved.")

        expected_domains = [self.domain1, self.domain2, self.domain3]
        # Verify that the invitation email was sent
        mock_send_domain_email.assert_called_once()
        call_args = mock_send_domain_email.call_args.kwargs
        self.assertEqual(call_args["email"], "invited@example.com")
        self.assertEqual(call_args["requestor"], self.user)
        self.assertEqual(list(call_args["domains"]), list(expected_domains))
        self.assertFalse(call_args.get("is_member_of_different_org"))

    @less_console_noise_decorator
    @patch("registrar.views.portfolios.send_domain_invitation_email")
    def test_post_with_existing_and_new_added_domains(self, _):
        """Test updating existing and adding new invitations."""
        self.client.force_login(self.user)

        # Create existing invitations
        DomainInvitation.objects.bulk_create(
            [
                DomainInvitation(
                    domain=self.domain1,
                    email="invited@example.com",
                    status=DomainInvitation.DomainInvitationStatus.CANCELED,
                ),
                DomainInvitation(
                    domain=self.domain2,
                    email="invited@example.com",
                    status=DomainInvitation.DomainInvitationStatus.INVITED,
                ),
            ]
        )

        data = {
            "added_domains": json.dumps([self.domain1.id, self.domain2.id, self.domain3.id]),
        }
        response = self.client.post(self.url, data)

        # Check that status for domain_id=1 was updated to INVITED
        self.assertEqual(
            DomainInvitation.objects.get(domain=self.domain1, email="invited@example.com").status,
            DomainInvitation.DomainInvitationStatus.INVITED,
        )

        # Check that domain_id=3 was created as INVITED
        self.assertTrue(
            DomainInvitation.objects.filter(
                domain=self.domain3, email="invited@example.com", status=DomainInvitation.DomainInvitationStatus.INVITED
            ).exists()
        )

        # Check for a success message and a redirect
        self.assertRedirects(
            response, reverse("invitedmember-domains", kwargs={"invitedmember_pk": self.invitation.pk})
        )

    @less_console_noise_decorator
    @patch("registrar.views.portfolios.send_domain_invitation_email")
    def test_post_with_valid_removed_domains(self, mock_send_domain_email):
        """Test removing domains successfully."""
        self.client.force_login(self.user)

        # Create existing invitations
        DomainInvitation.objects.bulk_create(
            [
                DomainInvitation(
                    domain=self.domain1,
                    email="invited@example.com",
                    status=DomainInvitation.DomainInvitationStatus.INVITED,
                ),
                DomainInvitation(
                    domain=self.domain2,
                    email="invited@example.com",
                    status=DomainInvitation.DomainInvitationStatus.INVITED,
                ),
            ]
        )

        data = {
            "removed_domains": json.dumps([self.domain1.id]),
        }
        response = self.client.post(self.url, data)

        # Check that the status for domain_id=1 was updated to CANCELED
        self.assertEqual(
            DomainInvitation.objects.get(domain=self.domain1, email="invited@example.com").status,
            DomainInvitation.DomainInvitationStatus.CANCELED,
        )

        # Check that domain_id=2 remains INVITED
        self.assertEqual(
            DomainInvitation.objects.get(domain=self.domain2, email="invited@example.com").status,
            DomainInvitation.DomainInvitationStatus.INVITED,
        )

        # Check for a success message and a redirect
        self.assertRedirects(
            response, reverse("invitedmember-domains", kwargs={"invitedmember_pk": self.invitation.pk})
        )
        # assert that send_domain_invitation_email is not called
        mock_send_domain_email.assert_not_called()

    @less_console_noise_decorator
    def test_post_with_invalid_added_domains_data(self):
        """Test handling of invalid JSON for added domains."""
        self.client.force_login(self.user)

        data = {
            "added_domains": "not-a-json",
        }
        response = self.client.post(self.url, data)

        # Check that no DomainInvitation objects were created
        self.assertEqual(DomainInvitation.objects.count(), 0)

        # Check for an error message and a redirect
        self.assertRedirects(
            response, reverse("invitedmember-domains", kwargs={"invitedmember_pk": self.invitation.pk})
        )
        messages = list(response.wsgi_request._messages)
        self.assertEqual(len(messages), 1)
        self.assertEqual(
            str(messages[0]), "Invalid data for added domains. If the issue persists, please contact help@get.gov."
        )

    @less_console_noise_decorator
    def test_post_with_invalid_removed_domains_data(self):
        """Test handling of invalid JSON for removed domains."""
        self.client.force_login(self.user)

        data = {
            "removed_domains": "json-sudeikis",
        }
        response = self.client.post(self.url, data)

        # Check that no DomainInvitation objects were updated
        self.assertEqual(DomainInvitation.objects.count(), 0)

        # Check for an error message and a redirect
        self.assertRedirects(
            response, reverse("invitedmember-domains", kwargs={"invitedmember_pk": self.invitation.pk})
        )
        messages = list(response.wsgi_request._messages)
        self.assertEqual(len(messages), 1)
        self.assertEqual(
            str(messages[0]), "Invalid data for removed domains. If the issue persists, please contact help@get.gov."
        )

    @less_console_noise_decorator
    def test_post_with_no_changes(self):
        """Test the case where no changes are made."""
        self.client.force_login(self.user)

        response = self.client.post(self.url, {})

        # Check that no DomainInvitation objects were created or updated
        self.assertEqual(DomainInvitation.objects.count(), 0)

        # Check for an info message and a redirect
        self.assertRedirects(
            response, reverse("invitedmember-domains", kwargs={"invitedmember_pk": self.invitation.pk})
        )
        messages = list(response.wsgi_request._messages)
        self.assertEqual(len(messages), 1)
        self.assertEqual(str(messages[0]), "The domain assignment changes have been saved.")

    @less_console_noise_decorator
    @patch("registrar.views.portfolios.send_domain_invitation_email")
    def test_post_when_send_domain_email_raises_exception(self, mock_send_domain_email):
        """Test attempt to add new domains when an EmailSendingError raised."""
        self.client.force_login(self.user)

        data = {
            "added_domains": json.dumps([self.domain1.id, self.domain2.id, self.domain3.id]),
        }
        mock_send_domain_email.side_effect = EmailSendingError("Failed to send email")
        response = self.client.post(self.url, data)

        # Check that the DomainInvitation objects were not created
        self.assertEqual(
            DomainInvitation.objects.filter(
                email="invited@example.com", status=DomainInvitation.DomainInvitationStatus.INVITED
            ).count(),
            0,
        )

        # Check for an error message and a redirect to edit form
        self.assertRedirects(
            response, reverse("invitedmember-domains-edit", kwargs={"invitedmember_pk": self.invitation.pk})
        )
        messages = list(response.wsgi_request._messages)
        self.assertEqual(len(messages), 1)
        self.assertEqual(
            str(messages[0]),
            "An unexpected error occurred: Failed to send email. If the issue persists, please contact help@get.gov.",
        )


class TestRequestingEntity(WebTest):
    """The requesting entity page is a domain request form that only exists
    within the context of a portfolio."""

    def setUp(self):
        super().setUp()
        self.client = Client()
        self.user = create_user()
        self.portfolio, _ = Portfolio.objects.get_or_create(creator=self.user, organization_name="Hotel California")
        self.portfolio_2, _ = Portfolio.objects.get_or_create(creator=self.user, organization_name="Hotel Alaska")
        self.suborganization, _ = Suborganization.objects.get_or_create(
            name="Rocky road",
            portfolio=self.portfolio,
        )
        self.suborganization_2, _ = Suborganization.objects.get_or_create(
            name="Vanilla",
            portfolio=self.portfolio,
        )
        self.unrelated_suborganization, _ = Suborganization.objects.get_or_create(
            name="Cold",
            portfolio=self.portfolio_2,
        )
        self.portfolio_role = UserPortfolioPermission.objects.create(
            portfolio=self.portfolio,
            user=self.user,
            roles=[UserPortfolioRoleChoices.ORGANIZATION_ADMIN],
            additional_permissions=[UserPortfolioPermissionChoices.EDIT_REQUESTS],
        )
        # Login the current user
        self.app.set_user(self.user.username)

        self.mock_client_class = MagicMock()
        self.mock_client = self.mock_client_class.return_value

    def tearDown(self):
        UserDomainRole.objects.all().delete()
        DomainRequest.objects.all().delete()
        DomainInformation.objects.all().delete()
        Domain.objects.all().delete()
        UserPortfolioPermission.objects.all().delete()
        Suborganization.objects.all().delete()
        Portfolio.objects.all().delete()
        User.objects.all().delete()
        super().tearDown()

    @less_console_noise_decorator
    def test_form_validates_duplicate_suborganization(self):
        """Tests that form validation prevents duplicate suborganization names within the same portfolio"""
        # Create an existing suborganization
        suborganization = Suborganization.objects.create(name="Existing Suborg", portfolio=self.portfolio)

        # Start the domain request process
        response = self.app.get(reverse("domain-request:start"))
        session_id = self.app.cookies[settings.SESSION_COOKIE_NAME]

        # Navigate past the intro page
        self.app.set_cookie(settings.SESSION_COOKIE_NAME, session_id)
        form = response.forms[0]
        response = form.submit().follow()

        # Fill out the requesting entity form
        form = response.forms[0]
        form["portfolio_requesting_entity-requesting_entity_is_suborganization"] = "True"
        form["portfolio_requesting_entity-is_requesting_new_suborganization"] = "True"
        form["portfolio_requesting_entity-requested_suborganization"] = suborganization.name.lower()
        form["portfolio_requesting_entity-suborganization_city"] = "Eggnog"
        form["portfolio_requesting_entity-suborganization_state_territory"] = DomainRequest.StateTerritoryChoices.OHIO

        # Submit form and verify error
        session_id = self.app.cookies[settings.SESSION_COOKIE_NAME]
        self.app.set_cookie(settings.SESSION_COOKIE_NAME, session_id)
        response = form.submit()
        self.assertContains(response, "This suborganization already exists")

        # Test that a different name is allowed
        form["portfolio_requesting_entity-requested_suborganization"] = "New Suborg"
        session_id = self.app.cookies[settings.SESSION_COOKIE_NAME]
        self.app.set_cookie(settings.SESSION_COOKIE_NAME, session_id)
        response = form.submit().follow()

        # Verify successful submission by checking we're on the next page
        self.assertContains(response, ".gov domain")

    @less_console_noise_decorator
    def test_requesting_entity_page_new_request(self):
        """Tests that the requesting entity page loads correctly when a new request is started"""

        response = self.app.get(reverse("domain-request:start"))

        # Navigate past the intro page
        session_id = self.app.cookies[settings.SESSION_COOKIE_NAME]
        self.app.set_cookie(settings.SESSION_COOKIE_NAME, session_id)
        intro_form = response.forms[0]
        response = intro_form.submit().follow()

        # Test the requesting entiy page
        self.assertContains(response, "Who will use the domain you’re requesting?")
        self.assertContains(response, "Add suborganization information")
        # We expect to see the portfolio name in two places:
        # the header, and as one of the radio button options.
        self.assertContains(response, self.portfolio.organization_name, count=3)

        # We expect the dropdown list to contain the suborganizations that currently exist on this portfolio
        self.assertContains(response, self.suborganization.name, count=1)
        self.assertContains(response, self.suborganization_2.name, count=1)

        # However, we should only see suborgs that are on the actual portfolio
        self.assertNotContains(response, self.unrelated_suborganization.name)

    @less_console_noise_decorator
    def test_requesting_entity_page_existing_suborg_submission(self):
        """Tests that you can submit a form on this page and set a suborg"""
        response = self.app.get(reverse("domain-request:start"))

        # Navigate past the intro page
        session_id = self.app.cookies[settings.SESSION_COOKIE_NAME]
        self.app.set_cookie(settings.SESSION_COOKIE_NAME, session_id)
        form = response.forms[0]
        response = form.submit().follow()

        # Check that we're on the right page
        self.assertContains(response, "Who will use the domain you’re requesting?")
        form = response.forms[0]

        # Test selecting an existing suborg
        form["portfolio_requesting_entity-requesting_entity_is_suborganization"] = True
        form["portfolio_requesting_entity-sub_organization"] = f"{self.suborganization.id}"
        form["portfolio_requesting_entity-is_requesting_new_suborganization"] = False

        session_id = self.app.cookies[settings.SESSION_COOKIE_NAME]
        self.app.set_cookie(settings.SESSION_COOKIE_NAME, session_id)
        response = form.submit().follow()

        # Ensure that the post occurred successfully by checking that we're on the following page.
        self.assertContains(response, ".gov domain")
        created_domain_request_exists = DomainRequest.objects.filter(
            organization_name__isnull=True, sub_organization=self.suborganization
        ).exists()
        self.assertTrue(created_domain_request_exists)

    @less_console_noise_decorator
    def test_requesting_entity_page_new_suborg_submission(self):
        """Tests that you can submit a form on this page and set a new suborg"""
        response = self.app.get(reverse("domain-request:start"))

        # Navigate past the intro page
        session_id = self.app.cookies[settings.SESSION_COOKIE_NAME]
        self.app.set_cookie(settings.SESSION_COOKIE_NAME, session_id)
        form = response.forms[0]
        response = form.submit().follow()

        # Check that we're on the right page
        self.assertContains(response, "Who will use the domain you’re requesting?")
        form = response.forms[0]

        form["portfolio_requesting_entity-requesting_entity_is_suborganization"] = True
        form["portfolio_requesting_entity-is_requesting_new_suborganization"] = True
        form["portfolio_requesting_entity-sub_organization"] = "other"

        form["portfolio_requesting_entity-requested_suborganization"] = "moon"
        form["portfolio_requesting_entity-suborganization_city"] = "kepler"
        form["portfolio_requesting_entity-suborganization_state_territory"] = "AL"

        session_id = self.app.cookies[settings.SESSION_COOKIE_NAME]
        self.app.set_cookie(settings.SESSION_COOKIE_NAME, session_id)
        response = form.submit().follow()

        # Ensure that the post occurred successfully by checking that we're on the following page.
        self.assertContains(response, ".gov domain")
        created_domain_request_exists = DomainRequest.objects.filter(
            organization_name__isnull=True,
            sub_organization__isnull=True,
            requested_suborganization="moon",
            suborganization_city="kepler",
            suborganization_state_territory=DomainRequest.StateTerritoryChoices.ALABAMA,
        ).exists()
        self.assertTrue(created_domain_request_exists)

    @less_console_noise_decorator
    def test_requesting_entity_page_organization_submission(self):
        """Tests submitting an organization on the requesting org form"""
        response = self.app.get(reverse("domain-request:start"))

        # Navigate past the intro page
        session_id = self.app.cookies[settings.SESSION_COOKIE_NAME]
        self.app.set_cookie(settings.SESSION_COOKIE_NAME, session_id)
        form = response.forms[0]
        response = form.submit().follow()

        # Check that we're on the right page
        self.assertContains(response, "Who will use the domain you’re requesting?")
        form = response.forms[0]

        # Test selecting an existing suborg
        form["portfolio_requesting_entity-requesting_entity_is_suborganization"] = False

        session_id = self.app.cookies[settings.SESSION_COOKIE_NAME]
        self.app.set_cookie(settings.SESSION_COOKIE_NAME, session_id)
        response = form.submit().follow()

        # Ensure that the post occurred successfully by checking that we're on the following page.
        self.assertContains(response, ".gov domain")
        created_domain_request_exists = DomainRequest.objects.filter(
            organization_name=self.portfolio.organization_name,
        ).exists()
        self.assertTrue(created_domain_request_exists)

    @less_console_noise_decorator
    def test_requesting_entity_page_errors(self):
        """Tests that we get the expected form errors on requesting entity"""
        domain_request = completed_domain_request(user=self.user, portfolio=self.portfolio)
        response = self.app.get(
            reverse("edit-domain-request", kwargs={"domain_request_pk": domain_request.pk})
        ).follow()
        form = response.forms[0]
        session_id = self.app.cookies[settings.SESSION_COOKIE_NAME]
        self.app.set_cookie(settings.SESSION_COOKIE_NAME, session_id)

        # For 2 the tests below, it is required to submit a form without submitting a value
        # for the select/combobox. WebTest will not do this; by default, WebTest will submit
        # the first choice in a select. So, need to manipulate the form to remove the
        # particular select/combobox that will not be submitted, and then post the form.
        form_action = f"/request/{domain_request.pk}/portfolio_requesting_entity/"

        # Test missing suborganization selection
        form["portfolio_requesting_entity-requesting_entity_is_suborganization"] = True
        form["portfolio_requesting_entity-is_requesting_new_suborganization"] = False
        # remove sub_organization from the form submission
        form_data = form.submit_fields()
        form_data = [(key, value) for key, value in form_data if key != "portfolio_requesting_entity-sub_organization"]
        response = self.app.post(form_action, dict(form_data))
        self.app.set_cookie(settings.SESSION_COOKIE_NAME, session_id)
        self.assertContains(response, "Suborganization is required.", status_code=200)

        # Test missing custom suborganization details
        form["portfolio_requesting_entity-requesting_entity_is_suborganization"] = True
        form["portfolio_requesting_entity-is_requesting_new_suborganization"] = True
        form["portfolio_requesting_entity-sub_organization"] = "other"
        # remove suborganization_state_territory from the form submission
        form_data = form.submit_fields()
        form_data = [
            (key, value)
            for key, value in form_data
            if key != "portfolio_requesting_entity-suborganization_state_territory"
        ]
        response = self.app.post(form_action, dict(form_data))
        self.assertContains(response, "Enter the name of your suborganization.", status_code=200)
        self.assertContains(response, "Enter the city where your suborganization is located.", status_code=200)
        self.assertContains(
            response,
            "Select the state, territory, or military post where your suborganization is located.",
            status_code=200,
        )

    @boto3_mocking.patching
    @less_console_noise_decorator
    def test_requesting_entity_submission_email_sent(self):
        """Tests that an email is sent out on successful form submission"""
        AllowedEmail.objects.create(email=self.user.email)
        domain_request = completed_domain_request(
            user=self.user,
            # This is the additional details field
            has_anything_else=True,
        )
        domain_request.portfolio = self.portfolio
        domain_request.requested_suborganization = "moon"
        domain_request.suborganization_city = "kepler"
        domain_request.suborganization_state_territory = DomainRequest.StateTerritoryChoices.ALABAMA
        domain_request.save()
        domain_request.refresh_from_db()

        with boto3_mocking.clients.handler_for("sesv2", self.mock_client_class):
            domain_request.submit()
        _, kwargs = self.mock_client.send_email.call_args
        body = kwargs["Content"]["Simple"]["Body"]["Text"]["Data"]

        self.assertNotIn("Anything else", body)
        self.assertIn("kepler, AL", body)
        self.assertIn("Requesting entity:", body)
        self.assertIn("Administrators from your organization:", body)

    @boto3_mocking.patching
    @less_console_noise_decorator
    def test_requesting_entity_viewonly(self):
        """Tests the review steps page on under our viewonly context"""
        domain_request = completed_domain_request(
            user=create_test_user(),
            # This is the additional details field
            has_anything_else=True,
        )
        domain_request.portfolio = self.portfolio
        domain_request.requested_suborganization = "moon"
        domain_request.suborganization_city = "kepler"
        domain_request.suborganization_state_territory = DomainRequest.StateTerritoryChoices.ALABAMA
        domain_request.save()
        domain_request.refresh_from_db()

        domain_request.submit()

        response = self.app.get(
            reverse("domain-request-status-viewonly", kwargs={"domain_request_pk": domain_request.pk})
        )
        self.assertContains(response, "Requesting entity")
        self.assertContains(response, "moon")
        self.assertContains(response, "kepler, AL")

    @boto3_mocking.patching
    @less_console_noise_decorator
    def test_requesting_entity_manage(self):
        """Tests the review steps page on under our manage context"""
        domain_request = completed_domain_request(
            user=self.user,
            # This is the additional details field
            has_anything_else=True,
        )
        domain_request.portfolio = self.portfolio
        domain_request.requested_suborganization = "moon"
        domain_request.suborganization_city = "kepler"
        domain_request.suborganization_state_territory = DomainRequest.StateTerritoryChoices.ALABAMA
        domain_request.save()
        domain_request.refresh_from_db()

        domain_request.submit()

        response = self.app.get(reverse("domain-request-status", kwargs={"domain_request_pk": domain_request.pk}))
        self.assertContains(response, "Requesting entity")
        self.assertContains(response, "moon")
        self.assertContains(response, "kepler, AL")


class TestPortfolioInviteNewMemberView(MockEppLib, WebTest):

    def setUp(self):
        super().setUp()

        self.user = create_test_user()

        # Create Portfolio
        self.portfolio = Portfolio.objects.create(creator=self.user, organization_name="Test Portfolio")

        # Add an invited member who has been invited to manage domains
        self.invited_member_email = "invited@example.com"
        self.invitation = PortfolioInvitation.objects.create(
            email=self.invited_member_email,
            portfolio=self.portfolio,
            roles=[UserPortfolioRoleChoices.ORGANIZATION_MEMBER],
            additional_permissions=[
                UserPortfolioPermissionChoices.VIEW_MEMBERS,
            ],
        )

        self.new_member_email = "newmember@example.com"

        AllowedEmail.objects.get_or_create(email=self.new_member_email)

        # Assign permissions to the user making requests
        UserPortfolioPermission.objects.create(
            user=self.user,
            portfolio=self.portfolio,
            roles=[UserPortfolioRoleChoices.ORGANIZATION_ADMIN],
            additional_permissions=[
                UserPortfolioPermissionChoices.VIEW_MEMBERS,
                UserPortfolioPermissionChoices.EDIT_MEMBERS,
            ],
        )

    def tearDown(self):
        PortfolioInvitation.objects.all().delete()
        UserPortfolioPermission.objects.all().delete()
        Portfolio.objects.all().delete()
        User.objects.all().delete()
        AllowedEmail.objects.all().delete()
        super().tearDown()

    @boto3_mocking.patching
    @less_console_noise_decorator
    def test_member_invite_for_new_users(self):
        """Tests the member invitation flow for new users."""
        self.client.force_login(self.user)

        # Simulate a session to ensure continuity
        session_id = self.client.session.session_key
        self.app.set_cookie(settings.SESSION_COOKIE_NAME, session_id)

        mock_client_class = MagicMock()
        mock_client = mock_client_class.return_value

        with boto3_mocking.clients.handler_for("sesv2", mock_client_class):
            # Simulate submission of member invite for new user
            final_response = self.client.post(
                reverse("new-member"),
                {
                    "role": UserPortfolioRoleChoices.ORGANIZATION_MEMBER.value,
                    "domain_request_permissions": UserPortfolioPermissionChoices.VIEW_ALL_REQUESTS.value,
                    "domain_permissions": UserPortfolioPermissionChoices.VIEW_MANAGED_DOMAINS.value,
                    "member_permissions": "no_access",
                    "email": self.new_member_email,
                },
            )

            # Ensure the final submission is successful
            self.assertEqual(final_response.status_code, 302)  # Redirects

            # Validate Database Changes
            # Validate that portfolio invitation was created but not retrieved
            portfolio_invite = PortfolioInvitation.objects.filter(
                email=self.new_member_email, portfolio=self.portfolio
            ).first()
            self.assertIsNotNone(portfolio_invite)
            self.assertEqual(portfolio_invite.email, self.new_member_email)
            self.assertEqual(portfolio_invite.status, PortfolioInvitation.PortfolioInvitationStatus.INVITED)

            # Check that an email was sent
            self.assertTrue(mock_client.send_email.called)

    @less_console_noise_decorator
    @patch("registrar.views.portfolios.send_portfolio_invitation_email")
    def test_member_invite_for_previously_removed_user(self, mock_send_email):
        """Tests the member invitation flow for an existing member which was previously removed."""
        self.client.force_login(self.user)

        # invite, then retrieve an existing user, then remove the user from the portfolio
        retrieved_member_email = "retrieved@example.com"
        retrieved_user = User.objects.create(
            username="retrieved_user",
            first_name="Retrieved",
            last_name="User",
            email=retrieved_member_email,
            phone="8003111234",
            title="retrieved",
        )

        retrieved_invitation = PortfolioInvitation.objects.create(
            email=retrieved_member_email,
            portfolio=self.portfolio,
            roles=[UserPortfolioRoleChoices.ORGANIZATION_MEMBER],
            additional_permissions=[
                UserPortfolioPermissionChoices.VIEW_MEMBERS,
            ],
            status=PortfolioInvitation.PortfolioInvitationStatus.INVITED,
        )
        retrieved_invitation.retrieve()
        retrieved_invitation.save()
        upp = UserPortfolioPermission.objects.filter(
            user=retrieved_user,
            portfolio=self.portfolio,
        )
        upp.delete()

        # Simulate a session to ensure continuity
        session_id = self.client.session.session_key
        self.app.set_cookie(settings.SESSION_COOKIE_NAME, session_id)

        # Simulate submission of member invite for previously retrieved/removed member
        final_response = self.client.post(
            reverse("new-member"),
            {
                "role": UserPortfolioRoleChoices.ORGANIZATION_MEMBER.value,
                "domain_request_permissions": UserPortfolioPermissionChoices.VIEW_ALL_REQUESTS.value,
                "domain_permissions": UserPortfolioPermissionChoices.VIEW_MANAGED_DOMAINS.value,
                "member_permissions": "no_access",
                "email": retrieved_member_email,
            },
        )

        # Ensure the final submission is successful
        self.assertEqual(final_response.status_code, 302)  # Redirects

        # Validate Database Changes
        # Validate that portfolio invitation was created and retrieved
        self.assertFalse(
            PortfolioInvitation.objects.filter(
                email=retrieved_member_email,
                portfolio=self.portfolio,
                status=PortfolioInvitation.PortfolioInvitationStatus.INVITED,
            ).exists()
        )
        # at least one retrieved invitation
        self.assertTrue(
            PortfolioInvitation.objects.filter(
                email=retrieved_member_email,
                portfolio=self.portfolio,
                status=PortfolioInvitation.PortfolioInvitationStatus.RETRIEVED,
            ).exists()
        )
        # Ensure exactly one UserPortfolioPermission exists for the retrieved user
        self.assertEqual(
            UserPortfolioPermission.objects.filter(user=retrieved_user, portfolio=self.portfolio).count(),
            1,
            "Expected exactly one UserPortfolioPermission for the retrieved user.",
        )

    @boto3_mocking.patching
    @less_console_noise_decorator
    def test_member_invite_for_new_users_initial_ajax_call_passes(self):
        """Tests the member invitation flow for new users."""
        self.client.force_login(self.user)

        # Simulate a session to ensure continuity
        session_id = self.client.session.session_key
        self.app.set_cookie(settings.SESSION_COOKIE_NAME, session_id)

        mock_client_class = MagicMock()
        mock_client = mock_client_class.return_value

        with boto3_mocking.clients.handler_for("sesv2", mock_client_class):
            # Simulate submission of member invite for new user
            final_response = self.client.post(
                reverse("new-member"),
                {
                    "role": UserPortfolioRoleChoices.ORGANIZATION_MEMBER.value,
                    "domain_request_permissions": UserPortfolioPermissionChoices.VIEW_ALL_REQUESTS.value,
                    "domain_permissions": UserPortfolioPermissionChoices.VIEW_MANAGED_DOMAINS.value,
                    "member_permissions": "no_access",
                    "email": self.new_member_email,
                },
                HTTP_X_REQUESTED_WITH="XMLHttpRequest",
            )

            # Ensure the prep ajax submission is successful
            self.assertEqual(final_response.status_code, 200)

            # Check that the response is a JSON response with is_valid
            json_response = final_response.json()
            self.assertIn("is_valid", json_response)
            self.assertTrue(json_response["is_valid"])

            # assert that portfolio invitation is not created
            self.assertFalse(
                PortfolioInvitation.objects.filter(email=self.new_member_email, portfolio=self.portfolio).exists(),
                "Portfolio invitation should not be created when an Exception occurs.",
            )

            # Check that an email was not sent
            self.assertFalse(mock_client.send_email.called)

    @less_console_noise_decorator
    @patch("registrar.views.portfolios.send_portfolio_invitation_email")
    def test_member_invite_for_previously_invited_member_initial_ajax_call_fails(self, mock_send_email):
        """Tests the initial ajax call in the member invitation flow for existing portfolio member."""
        self.client.force_login(self.user)

        # Simulate a session to ensure continuity
        session_id = self.client.session.session_key
        self.app.set_cookie(settings.SESSION_COOKIE_NAME, session_id)

        invite_count_before = PortfolioInvitation.objects.count()

        # Simulate submission of member invite for user who has already been invited
        response = self.client.post(
            reverse("new-member"),
            {
                "role": UserPortfolioRoleChoices.ORGANIZATION_MEMBER.value,
                "domain_request_permission_member": UserPortfolioPermissionChoices.VIEW_ALL_REQUESTS.value,
                "email": self.invited_member_email,
            },
            HTTP_X_REQUESTED_WITH="XMLHttpRequest",
        )
        self.assertEqual(response.status_code, 200)

        # Check that the response is a JSON response with is_valid == False
        json_response = response.json()
        self.assertIn("is_valid", json_response)
        self.assertFalse(json_response["is_valid"])

        # Validate Database has not changed
        invite_count_after = PortfolioInvitation.objects.count()
        self.assertEqual(invite_count_after, invite_count_before)

        # assert that send_portfolio_invitation_email is not called
        mock_send_email.assert_not_called()

    @less_console_noise_decorator
    @patch("registrar.views.portfolios.send_portfolio_invitation_email")
    def test_submit_new_member_raises_email_sending_error(self, mock_send_email):
        """Test when adding a new member and email_send method raises EmailSendingError."""
        mock_send_email.side_effect = EmailSendingError("Failed to send email.")

        self.client.force_login(self.user)

        # Simulate a session to ensure continuity
        session_id = self.client.session.session_key
        self.app.set_cookie(settings.SESSION_COOKIE_NAME, session_id)

        form_data = {
            "role": UserPortfolioRoleChoices.ORGANIZATION_MEMBER.value,
            "domain_request_permissions": UserPortfolioPermissionChoices.VIEW_ALL_REQUESTS.value,
            "domain_permissions": UserPortfolioPermissionChoices.VIEW_MANAGED_DOMAINS.value,
            "member_permissions": "no_access",
            "email": self.new_member_email,
        }

        # Act
        with patch("django.contrib.messages.error") as mock_error:
            response = self.client.post(reverse("new-member"), data=form_data)

            # Assert
            # assert that the send_portfolio_invitation_email called
            mock_send_email.assert_called_once_with(
                email=self.new_member_email,
                requestor=self.user,
                portfolio=self.portfolio,
                is_admin_invitation=False,
            )
            # assert that response is a redirect to reverse("members")
            self.assertRedirects(response, reverse("members"))
            # assert that messages contains message, "Could not send email invitation"
            mock_error.assert_called_once_with(response.wsgi_request, "Could not send organization invitation email.")
            # assert that portfolio invitation is not created
            self.assertFalse(
                PortfolioInvitation.objects.filter(email=self.new_member_email, portfolio=self.portfolio).exists(),
                "Portfolio invitation should not be created when an EmailSendingError occurs.",
            )

    @less_console_noise_decorator
    @patch("registrar.views.portfolios.send_portfolio_invitation_email")
    def test_submit_new_member_raises_missing_email_error(self, mock_send_email):
        """Test when adding a new member and email_send method raises MissingEmailError."""
        mock_send_email.side_effect = MissingEmailError()

        self.client.force_login(self.user)

        # Simulate a session to ensure continuity
        session_id = self.client.session.session_key
        self.app.set_cookie(settings.SESSION_COOKIE_NAME, session_id)

        form_data = {
            "role": UserPortfolioRoleChoices.ORGANIZATION_MEMBER.value,
            "domain_request_permissions": UserPortfolioPermissionChoices.VIEW_ALL_REQUESTS.value,
            "domain_permissions": UserPortfolioPermissionChoices.VIEW_MANAGED_DOMAINS.value,
            "member_permissions": "no_access",
            "email": self.new_member_email,
        }

        # Act
        with patch("django.contrib.messages.error") as mock_error:
            response = self.client.post(reverse("new-member"), data=form_data)

            # Assert
            # assert that the send_portfolio_invitation_email called
            mock_send_email.assert_called_once_with(
                email=self.new_member_email, requestor=self.user, portfolio=self.portfolio, is_admin_invitation=False
            )
            # assert that response is a redirect to reverse("members")
            self.assertRedirects(response, reverse("members"))
            # assert that messages contains message, "Could not send email invitation"
            mock_error.assert_called_once_with(
                response.wsgi_request,
                "Can't send invitation email. No email is associated with your user account.",
            )
            # assert that portfolio invitation is not created
            self.assertFalse(
                PortfolioInvitation.objects.filter(email=self.new_member_email, portfolio=self.portfolio).exists(),
                "Portfolio invitation should not be created when a MissingEmailError occurs.",
            )

    @less_console_noise_decorator
    @patch("registrar.views.portfolios.send_portfolio_invitation_email")
    def test_submit_new_member_raises_exception(self, mock_send_email):
        """Test when adding a new member and email_send method raises Exception."""
        mock_send_email.side_effect = Exception("Generic exception")

        self.client.force_login(self.user)

        # Simulate a session to ensure continuity
        session_id = self.client.session.session_key
        self.app.set_cookie(settings.SESSION_COOKIE_NAME, session_id)

        form_data = {
            "role": UserPortfolioRoleChoices.ORGANIZATION_MEMBER.value,
            "domain_request_permissions": UserPortfolioPermissionChoices.VIEW_ALL_REQUESTS.value,
            "domain_permissions": UserPortfolioPermissionChoices.VIEW_MANAGED_DOMAINS.value,
            "member_permissions": "no_access",
            "email": self.new_member_email,
        }

        # Act
        with patch("django.contrib.messages.warning") as mock_warning:
            response = self.client.post(reverse("new-member"), data=form_data)

            # Assert
            # assert that the send_portfolio_invitation_email called
            mock_send_email.assert_called_once_with(
                email=self.new_member_email,
                requestor=self.user,
                portfolio=self.portfolio,
                is_admin_invitation=False,
            )
            # assert that response is a redirect to reverse("members")
            self.assertRedirects(response, reverse("members"))
            # assert that messages contains message, "Could not send email invitation"
            mock_warning.assert_called_once_with(response.wsgi_request, "Could not send portfolio email invitation.")
            # assert that portfolio invitation is not created
            self.assertFalse(
                PortfolioInvitation.objects.filter(email=self.new_member_email, portfolio=self.portfolio).exists(),
                "Portfolio invitation should not be created when an Exception occurs.",
            )

    @less_console_noise_decorator
    @patch("registrar.views.portfolios.send_portfolio_invitation_email")
    def test_member_invite_for_previously_invited_member(self, mock_send_email):
        """Tests the member invitation flow for existing portfolio member."""
        self.client.force_login(self.user)

        # Simulate a session to ensure continuity
        session_id = self.client.session.session_key
        self.app.set_cookie(settings.SESSION_COOKIE_NAME, session_id)

        invite_count_before = PortfolioInvitation.objects.count()

        # Simulate submission of member invite for user who has already been invited
        response = self.client.post(
            reverse("new-member"),
            {
                "role": UserPortfolioRoleChoices.ORGANIZATION_MEMBER.value,
                "domain_request_permission_member": UserPortfolioPermissionChoices.VIEW_ALL_REQUESTS.value,
                "email": self.invited_member_email,
            },
        )
        self.assertEqual(response.status_code, 200)

        # verify messages
        self.assertContains(
            response,
            f"{self.invited_member_email} has already been invited to another .gov organization.",
        )

        # Validate Database has not changed
        invite_count_after = PortfolioInvitation.objects.count()
        self.assertEqual(invite_count_after, invite_count_before)

        # assert that send_portfolio_invitation_email is not called
        mock_send_email.assert_not_called()

    @less_console_noise_decorator
    @patch("registrar.views.portfolios.send_portfolio_invitation_email")
    def test_member_invite_for_existing_member(self, mock_send_email):
        """Tests the member invitation flow for existing portfolio member."""
        self.client.force_login(self.user)

        # Simulate a session to ensure continuity
        session_id = self.client.session.session_key
        self.app.set_cookie(settings.SESSION_COOKIE_NAME, session_id)

        invite_count_before = PortfolioInvitation.objects.count()

        # Simulate submission of member invite for user who has already been invited
        response = self.client.post(
            reverse("new-member"),
            {
                "role": UserPortfolioRoleChoices.ORGANIZATION_ADMIN,
                "email": self.user.email,
            },
            follow=True,
        )
        self.assertEqual(response.status_code, 200)
        with open("debug_response.html", "w") as f:
            f.write(response.content.decode("utf-8"))

        # Verify messages
        self.assertContains(
            response,
            "User is already a member of this portfolio.",
        )

        # Validate Database has not changed
        invite_count_after = PortfolioInvitation.objects.count()
        self.assertEqual(invite_count_after, invite_count_before)

        # assert that send_portfolio_invitation_email is not called
        mock_send_email.assert_not_called()

    @less_console_noise_decorator
    @patch("registrar.views.portfolios.send_portfolio_invitation_email")
    def test_member_invite_for_existing_member_uppercase(self, mock_send_email):
        """Tests the member invitation flow for existing portfolio member with a different case."""
        self.client.force_login(self.user)

        # Simulate a session to ensure continuity
        session_id = self.client.session.session_key
        self.app.set_cookie(settings.SESSION_COOKIE_NAME, session_id)

        invite_count_before = PortfolioInvitation.objects.count()

        # Simulate submission of member invite for user who has already been invited
        response = self.client.post(
            reverse("new-member"),
            {
                "role": UserPortfolioRoleChoices.ORGANIZATION_ADMIN,
                "email": self.user.email.upper(),
            },
            follow=True,
        )
        self.assertEqual(response.status_code, 200)
        with open("debug_response.html", "w") as f:
            f.write(response.content.decode("utf-8"))

        # Verify messages
        self.assertContains(
            response,
            "User is already a member of this portfolio.",
        )

        # Validate Database has not changed
        invite_count_after = PortfolioInvitation.objects.count()
        self.assertEqual(invite_count_after, invite_count_before)

        # assert that send_portfolio_invitation_email is not called
        mock_send_email.assert_not_called()

    @less_console_noise_decorator
    @patch("registrar.views.portfolios.send_portfolio_invitation_email")
    def test_member_invite_for_existing_user_who_is_not_a_member(self, mock_send_email):
        """Tests the member invitation flow for existing user who is not a portfolio member."""
        self.client.force_login(self.user)

        # Simulate a session to ensure continuity
        session_id = self.client.session.session_key
        self.app.set_cookie(settings.SESSION_COOKIE_NAME, session_id)

        new_user = User.objects.create(email="newuser@example.com")

        # Simulate submission of member invite for the newly created user
        response = self.client.post(
            reverse("new-member"),
            {
                "role": UserPortfolioRoleChoices.ORGANIZATION_MEMBER.value,
                "domain_request_permissions": UserPortfolioPermissionChoices.VIEW_ALL_REQUESTS.value,
                "domain_permissions": UserPortfolioPermissionChoices.VIEW_MANAGED_DOMAINS.value,
                "member_permissions": "no_access",
                "email": "newuser@example.com",
            },
        )
        self.assertEqual(response.status_code, 302)

        # Validate Database Changes
        # Validate that portfolio invitation was created and retrieved
        portfolio_invite = PortfolioInvitation.objects.filter(
            email="newuser@example.com", portfolio=self.portfolio
        ).first()
        self.assertIsNotNone(portfolio_invite)
        self.assertEqual(portfolio_invite.email, "newuser@example.com")
        self.assertEqual(portfolio_invite.status, PortfolioInvitation.PortfolioInvitationStatus.RETRIEVED)
        # Validate UserPortfolioPermission
        user_portfolio_permission = UserPortfolioPermission.objects.filter(
            user=new_user, portfolio=self.portfolio
        ).first()
        self.assertIsNotNone(user_portfolio_permission)

        # assert that send_portfolio_invitation_email is called
        mock_send_email.assert_called_once()
        call_args = mock_send_email.call_args.kwargs
        self.assertEqual(call_args["email"], "newuser@example.com")
        self.assertEqual(call_args["requestor"], self.user)
        self.assertIsNone(call_args.get("is_member_of_different_org"))

    @less_console_noise_decorator
    @patch("registrar.views.portfolios.send_portfolio_invitation_email")
    def test_admin_invite_for_new_users(self, mock_send_email):
        """Tests the member invitation flow for new admin."""
        self.client.force_login(self.user)

        # Simulate a session to ensure continuity
        session_id = self.client.session.session_key
        self.app.set_cookie(settings.SESSION_COOKIE_NAME, session_id)

        mock_send_email.return_value = True

        # Simulate submission of member invite for new admin
        final_response = self.client.post(
            reverse("new-member"),
            {
                "role": UserPortfolioRoleChoices.ORGANIZATION_ADMIN.value,
                "domain_request_permissions": UserPortfolioPermissionChoices.VIEW_ALL_REQUESTS.value,
                "domain_permissions": UserPortfolioPermissionChoices.VIEW_MANAGED_DOMAINS.value,
                "member_permissions": "no_access",
                "email": self.new_member_email,
            },
        )

        # Ensure the final submission is successful
        self.assertEqual(final_response.status_code, 302)  # Redirects

        # Validate Database Changes
        # Validate that portfolio invitation was created but not retrieved
        portfolio_invite = PortfolioInvitation.objects.filter(
            email=self.new_member_email, portfolio=self.portfolio
        ).first()
        self.assertIsNotNone(portfolio_invite)
        self.assertEqual(portfolio_invite.email, self.new_member_email)
        self.assertEqual(portfolio_invite.status, PortfolioInvitation.PortfolioInvitationStatus.INVITED)

        # Check that an email was sent
        mock_send_email.assert_called()

        # Get the arguments passed to send_portfolio_invitation_email
        _, called_kwargs = mock_send_email.call_args

        # Assert the email content
        self.assertEqual(called_kwargs["email"], self.new_member_email)
        self.assertEqual(called_kwargs["requestor"], self.user)
        self.assertEqual(called_kwargs["portfolio"], self.portfolio)


class TestPortfolioMemberEditView(WebTest):
    """Tests for the edit member page on portfolios"""

    def setUp(self):
        self.user = create_user()
        # Create Portfolio
        self.portfolio = Portfolio.objects.create(creator=self.user, organization_name="Test Portfolio")

        # Add an invited member who has been invited to manage domains
        self.invited_member_email = "invited@example.com"
        self.invitation = PortfolioInvitation.objects.create(
            email=self.invited_member_email,
            portfolio=self.portfolio,
            roles=[UserPortfolioRoleChoices.ORGANIZATION_MEMBER],
            additional_permissions=[
                UserPortfolioPermissionChoices.VIEW_MEMBERS,
            ],
        )

        # Assign permissions to the user making requests
        UserPortfolioPermission.objects.create(
            user=self.user,
            portfolio=self.portfolio,
            roles=[UserPortfolioRoleChoices.ORGANIZATION_ADMIN],
            additional_permissions=[
                UserPortfolioPermissionChoices.VIEW_MEMBERS,
                UserPortfolioPermissionChoices.EDIT_MEMBERS,
            ],
        )

    def tearDown(self):
        PortfolioInvitation.objects.all().delete()
        UserPortfolioPermission.objects.all().delete()
        Portfolio.objects.all().delete()
        User.objects.all().delete()

    @less_console_noise_decorator
    @patch("registrar.views.portfolios.send_portfolio_admin_addition_emails")
    @patch("registrar.views.portfolios.send_portfolio_admin_removal_emails")
    @patch("registrar.views.portfolios.send_portfolio_member_permission_update_email")
    def test_edit_member_permissions_basic_to_admin(
        self, mock_send_update_email, mock_send_removal_emails, mock_send_addition_emails
    ):
        """Tests converting a basic member to admin with full permissions."""
        self.client.force_login(self.user)

        # Create a basic member to edit
        basic_member = create_test_user()
        basic_permission = UserPortfolioPermission.objects.create(
            user=basic_member,
            portfolio=self.portfolio,
            roles=[UserPortfolioRoleChoices.ORGANIZATION_MEMBER],
            additional_permissions=[UserPortfolioPermissionChoices.VIEW_ALL_REQUESTS],
        )

        # return indicator that notification emails sent successfully
        mock_send_addition_emails.return_value = True
        mock_send_update_email.return_value = True

        response = self.client.post(
            reverse("member-permissions", kwargs={"member_pk": basic_permission.id}),
            {
                "role": UserPortfolioRoleChoices.ORGANIZATION_ADMIN,
            },
        )

        # Verify redirect and success message
        self.assertEqual(response.status_code, 302)

        # Verify database changes
        basic_permission.refresh_from_db()
        self.assertEqual(basic_permission.roles, [UserPortfolioRoleChoices.ORGANIZATION_ADMIN])

        # assert addition emails are sent to portfolio admins
        mock_send_addition_emails.assert_called_once()
        # assert removal emails are not sent
        mock_send_removal_emails.assert_not_called()
        # assert update email sent
        mock_send_update_email.assert_called_once()

        # Get the arguments passed to send_portfolio_admin_addition_emails
        _, called_kwargs = mock_send_addition_emails.call_args

        # Assert the notification email content
        self.assertEqual(called_kwargs["email"], basic_member.email)
        self.assertEqual(called_kwargs["requestor"], self.user)
        self.assertEqual(called_kwargs["portfolio"], self.portfolio)

        # Get the arguments passed to send_portfolio_member_permission_update_email
        _, called_kwargs = mock_send_update_email.call_args

        # Assert the update notification email content
        self.assertEqual(called_kwargs["requestor"], self.user)
        self.assertEqual(called_kwargs["permissions"], basic_permission)

    @less_console_noise_decorator
    @patch("django.contrib.messages.warning")
    @patch("registrar.views.portfolios.send_portfolio_admin_addition_emails")
    @patch("registrar.views.portfolios.send_portfolio_admin_removal_emails")
    @patch("registrar.views.portfolios.send_portfolio_member_permission_update_email")
    def test_edit_member_permissions_basic_to_admin_notification_fails(
        self, mock_send_update_email, mock_send_removal_emails, mock_send_addition_emails, mock_messages_warning
    ):
        """Tests converting a basic member to admin with full permissions.
        Handle when notification emails fail to send."""
        self.client.force_login(self.user)

        # Create a basic member to edit
        basic_member = create_test_user()
        basic_permission = UserPortfolioPermission.objects.create(
            user=basic_member,
            portfolio=self.portfolio,
            roles=[UserPortfolioRoleChoices.ORGANIZATION_MEMBER],
            additional_permissions=[UserPortfolioPermissionChoices.VIEW_ALL_REQUESTS],
        )

        # At least one notification email failed to send
        mock_send_addition_emails.return_value = False
        mock_send_update_email.return_value = False

        response = self.client.post(
            reverse("member-permissions", kwargs={"member_pk": basic_permission.id}),
            {
                "role": UserPortfolioRoleChoices.ORGANIZATION_ADMIN,
            },
        )

        # Verify redirect and success message
        self.assertEqual(response.status_code, 302)

        # Verify database changes
        basic_permission.refresh_from_db()
        self.assertEqual(basic_permission.roles, [UserPortfolioRoleChoices.ORGANIZATION_ADMIN])

        # assert addition emails are sent to portfolio admins
        mock_send_addition_emails.assert_called_once()
        # assert no removal emails are sent
        mock_send_removal_emails.assert_not_called()
        # assert update email sent
        mock_send_update_email.assert_called_once()

        # Get the arguments passed to send_portfolio_admin_addition_emails
        _, called_kwargs = mock_send_addition_emails.call_args

        # Assert the email content
        self.assertEqual(called_kwargs["email"], basic_member.email)
        self.assertEqual(called_kwargs["requestor"], self.user)
        self.assertEqual(called_kwargs["portfolio"], self.portfolio)

        # Get the arguments passed to send_portfolio_member_permission_update_email
        _, called_kwargs = mock_send_update_email.call_args

        # Assert the update notification email content
        self.assertEqual(called_kwargs["requestor"], self.user)
        self.assertEqual(called_kwargs["permissions"], basic_permission)

        # Assert that messages.warning is called twice
        self.assertEqual(mock_messages_warning.call_count, 2)

        # Extract the actual messages sent
        warning_messages = [call_args[0][1] for call_args in mock_messages_warning.call_args_list]

        # Check for the expected messages
        self.assertIn("Could not send email notification to existing organization admins.", warning_messages)
        self.assertIn(f"Could not send email notification to {basic_member.email}.", warning_messages)

    @less_console_noise_decorator
    @patch("registrar.views.portfolios.send_portfolio_admin_addition_emails")
    @patch("registrar.views.portfolios.send_portfolio_admin_removal_emails")
    @patch("registrar.views.portfolios.send_portfolio_member_permission_update_email")
    def test_edit_member_permissions_admin_to_admin(
        self, mock_send_update_email, mock_send_removal_emails, mock_send_addition_emails
    ):
        """Tests updating an admin without changing permissions."""
        self.client.force_login(self.user)

        # Create an admin member to edit
        admin_member = create_test_user()
        admin_permission = UserPortfolioPermission.objects.create(
            user=admin_member,
            portfolio=self.portfolio,
            roles=[UserPortfolioRoleChoices.ORGANIZATION_ADMIN],
            additional_permissions=[],
        )

        response = self.client.post(
            reverse("member-permissions", kwargs={"member_pk": admin_permission.id}),
            {
                "role": UserPortfolioRoleChoices.ORGANIZATION_ADMIN,
            },
        )

        # Verify redirect and success message
        self.assertEqual(response.status_code, 302)

        # assert update, addition and removal emails are not sent to portfolio admins
        mock_send_addition_emails.assert_not_called()
        mock_send_removal_emails.assert_not_called()
        mock_send_update_email.assert_not_called()

    @less_console_noise_decorator
    @patch("registrar.views.portfolios.send_portfolio_admin_addition_emails")
    @patch("registrar.views.portfolios.send_portfolio_admin_removal_emails")
    @patch("registrar.views.portfolios.send_portfolio_member_permission_update_email")
    def test_edit_member_permissions_basic_to_basic(
        self, mock_send_update_email, mock_send_removal_emails, mock_send_addition_emails
    ):
        """Tests updating an admin without changing permissions."""
        self.client.force_login(self.user)

        # Create a basic member to edit
        basic_member = create_test_user()
        basic_permission = UserPortfolioPermission.objects.create(
            user=basic_member,
            portfolio=self.portfolio,
            roles=[UserPortfolioRoleChoices.ORGANIZATION_MEMBER],
            additional_permissions=[UserPortfolioPermissionChoices.VIEW_ALL_REQUESTS],
        )

        mock_send_update_email.return_value = True

        response = self.client.post(
            reverse("member-permissions", kwargs={"member_pk": basic_permission.id}),
            {
                "role": UserPortfolioRoleChoices.ORGANIZATION_MEMBER,
                "domain_permissions": UserPortfolioPermissionChoices.VIEW_MANAGED_DOMAINS,
                "member_permissions": "no_access",
                "domain_request_permissions": "no_access",
            },
        )

        # Verify redirect and success message
        self.assertEqual(response.status_code, 302)

        # assert addition and removal emails are not sent to portfolio admins
        mock_send_addition_emails.assert_not_called()
        mock_send_removal_emails.assert_not_called()
        # assert update email is sent to updated member
        mock_send_update_email.assert_called_once()

        # Get the arguments passed to send_portfolio_member_permission_update_email
        _, called_kwargs = mock_send_update_email.call_args

        # Assert the email content
        self.assertEqual(called_kwargs["requestor"], self.user)
        self.assertEqual(called_kwargs["permissions"], basic_permission)

    @less_console_noise_decorator
    @patch("registrar.views.portfolios.send_portfolio_admin_addition_emails")
    @patch("registrar.views.portfolios.send_portfolio_admin_removal_emails")
    @patch("registrar.views.portfolios.send_portfolio_member_permission_update_email")
    def test_edit_member_permissions_admin_to_basic(
        self, mock_send_update_email, mock_send_removal_emails, mock_send_addition_emails
    ):
        """Tests converting an admin to basic member."""
        self.client.force_login(self.user)

        # Create an admin member to edit
        admin_member = create_test_user()
        admin_permission = UserPortfolioPermission.objects.create(
            user=admin_member,
            portfolio=self.portfolio,
            roles=[UserPortfolioRoleChoices.ORGANIZATION_ADMIN],
        )
        print(admin_permission)
        mock_send_removal_emails.return_value = True
        mock_send_update_email.return_value = True

        response = self.client.post(
            reverse("member-permissions", kwargs={"member_pk": admin_permission.id}),
            {
                "role": UserPortfolioRoleChoices.ORGANIZATION_MEMBER,
                "domain_permissions": UserPortfolioPermissionChoices.VIEW_MANAGED_DOMAINS,
                "member_permissions": "no_access",
                "domain_request_permissions": "no_access",
            },
        )

        # Verify redirect and success message
        self.assertEqual(response.status_code, 302)

        # Verify database changes
        admin_permission.refresh_from_db()
        self.assertEqual(admin_permission.roles, [UserPortfolioRoleChoices.ORGANIZATION_MEMBER])

        # assert removal emails and update email are sent to portfolio admins
        mock_send_update_email.assert_called_once()
        mock_send_addition_emails.assert_not_called()
        mock_send_removal_emails.assert_called_once()

        # Get the arguments passed to send_portfolio_admin_removal_emails
        _, called_kwargs = mock_send_removal_emails.call_args

        # Assert the email content
        self.assertEqual(called_kwargs["email"], admin_member.email)
        self.assertEqual(called_kwargs["requestor"], self.user)
        self.assertEqual(called_kwargs["portfolio"], self.portfolio)

        # Get the arguments passed to send_portfolio_member_permission_update_email
        _, called_kwargs = mock_send_update_email.call_args

        # Assert the email content
        self.assertEqual(called_kwargs["requestor"], self.user)
        self.assertEqual(called_kwargs["permissions"], admin_permission)

    @less_console_noise_decorator
    @patch("django.contrib.messages.warning")
    @patch("registrar.views.portfolios.send_portfolio_admin_addition_emails")
    @patch("registrar.views.portfolios.send_portfolio_admin_removal_emails")
    @patch("registrar.views.portfolios.send_portfolio_member_permission_update_email")
    def test_edit_member_permissions_admin_to_basic_notification_fails(
        self, mock_send_update_email, mock_send_removal_emails, mock_send_addition_emails, mock_messages_warning
    ):
        """Tests converting an admin to basic member."""
        self.client.force_login(self.user)

        # Create an admin member to edit
        admin_member = create_test_user()
        admin_permission = UserPortfolioPermission.objects.create(
            user=admin_member,
            portfolio=self.portfolio,
            roles=[UserPortfolioRoleChoices.ORGANIZATION_ADMIN],
            additional_permissions=[UserPortfolioPermissionChoices.VIEW_ALL_REQUESTS],
        )

        # False return indicates that at least one notification email failed to send
        mock_send_removal_emails.return_value = False
        mock_send_update_email.return_value = False

        response = self.client.post(
            reverse("member-permissions", kwargs={"member_pk": admin_permission.id}),
            {
                "role": UserPortfolioRoleChoices.ORGANIZATION_MEMBER,
                "domain_permissions": UserPortfolioPermissionChoices.VIEW_MANAGED_DOMAINS,
                "member_permissions": "no_access",
                "domain_request_permissions": "no_access",
            },
        )

        # Verify redirect and success message
        self.assertEqual(response.status_code, 302)

        # Verify database changes
        admin_permission.refresh_from_db()
        self.assertEqual(admin_permission.roles, [UserPortfolioRoleChoices.ORGANIZATION_MEMBER])

        # assert update email and removal emails are sent to portfolio admins
        mock_send_addition_emails.assert_not_called()
        mock_send_removal_emails.assert_called_once()
        mock_send_update_email.assert_called_once()

        # Get the arguments passed to send_portfolio_admin_removal_emails
        _, called_kwargs = mock_send_removal_emails.call_args

        # Assert the email content
        self.assertEqual(called_kwargs["email"], admin_member.email)
        self.assertEqual(called_kwargs["requestor"], self.user)
        self.assertEqual(called_kwargs["portfolio"], self.portfolio)

        # Get the arguments passed to send_portfolio_member_permission_update_email
        _, called_kwargs = mock_send_update_email.call_args

        # Assert the email content
        self.assertEqual(called_kwargs["requestor"], self.user)
        self.assertEqual(called_kwargs["permissions"], admin_permission)

        # Assert that messages.warning is called twice
        self.assertEqual(mock_messages_warning.call_count, 2)

        # Extract the actual messages sent
        warning_messages = [call_args[0][1] for call_args in mock_messages_warning.call_args_list]

        # Check for the expected messages
        self.assertIn("Could not send email notification to existing organization admins.", warning_messages)
        self.assertIn(f"Could not send email notification to {admin_member.email}.", warning_messages)

    @less_console_noise_decorator
    def test_edit_member_permissions_validation(self):
        """Tests form validation for required fields based on role."""
        self.client.force_login(self.user)

        member = create_test_user()
        permission = UserPortfolioPermission.objects.create(
            user=member, portfolio=self.portfolio, roles=[UserPortfolioRoleChoices.ORGANIZATION_MEMBER]
        )

        # Test missing required admin permissions
        response = self.client.post(
            reverse("member-permissions", kwargs={"member_pk": permission.id}),
            {
                "role": UserPortfolioRoleChoices.ORGANIZATION_MEMBER,
                # Missing required admin fields
            },
        )

        self.assertEqual(response.status_code, 200)
        self.assertEqual(
            response.context["form"].errors["domain_request_permissions"][0],
            "Domain request permission is required.",
        )
        self.assertEqual(response.context["form"].errors["member_permissions"][0], "Member permission is required.")
        self.assertEqual(response.context["form"].errors["domain_permissions"][0], "Domain permission is required.")

    @less_console_noise_decorator
    def test_admin_removing_own_admin_role(self):
        """Tests an admin removing their own admin role redirects to home.

        Removing the admin role will remove both view and edit members permissions.
        Note: The user can remove the edit members permissions but as long as they
        stay in admin role, they will at least still have view members permissions.
        """

        self.client.force_login(self.user)

        # Get the user's admin permission
        admin_permission = UserPortfolioPermission.objects.get(user=self.user, portfolio=self.portfolio)

        # Create a second permission so the user isn't just deleting themselves
        member = create_test_user()
        UserPortfolioPermission.objects.create(
            user=member, portfolio=self.portfolio, roles=[UserPortfolioRoleChoices.ORGANIZATION_ADMIN]
        )

        # First, verify that the change modal is on the page
        response = self.client.get(reverse("member-permissions", kwargs={"member_pk": admin_permission.id}))
        self.assertEqual(response.status_code, 200)
        self.assertContains(response, "Yes, change my role")

        response = self.client.post(
            reverse("member-permissions", kwargs={"member_pk": admin_permission.id}),
            {
                "role": UserPortfolioRoleChoices.ORGANIZATION_MEMBER,
                "domain_permissions": UserPortfolioPermissionChoices.VIEW_MANAGED_DOMAINS,
                "member_permissions": "no_access",
                "domain_request_permissions": "no_access",
            },
        )

        self.assertEqual(response.status_code, 302)
        self.assertEqual(response["Location"], reverse("home"))

    @less_console_noise_decorator
    def test_admin_removing_own_admin_role_only_admin(self):
        """Tests that admin removing their own admin role when they are the only admin
        throws a validation error.
        """

        self.client.force_login(self.user)

        # Get the user's admin permission
        admin_permission = UserPortfolioPermission.objects.get(user=self.user, portfolio=self.portfolio)

        # First, verify that the info alert is present on the page
        response = self.client.get(reverse("member-permissions", kwargs={"member_pk": admin_permission.id}))
        self.assertEqual(response.status_code, 200)
        self.assertContains(response, "To remove yourself or change your member role")

        # Then, verify that the right form error is shown
        response = self.client.post(
            reverse("member-permissions", kwargs={"member_pk": admin_permission.id}),
            {
                "role": UserPortfolioRoleChoices.ORGANIZATION_MEMBER,
                "domain_permissions": UserPortfolioPermissionChoices.VIEW_MANAGED_DOMAINS,
                "member_permissions": "no_access",
                "domain_request_permissions": "no_access",
            },
        )

        self.assertEqual(response.status_code, 200)
        error_message = "the only admin for this organization"
        self.assertIn(error_message, str(response.context["form"].errors))


class TestPortfolioInvitedMemberEditView(WebTest):
    """Tests for the edit invited member page on portfolios"""

    def setUp(self):
        self.user = create_user()
        # Create Portfolio
        self.portfolio = Portfolio.objects.create(creator=self.user, organization_name="Test Portfolio")

        # Add an invited member who has been invited to manage domains
        self.invited_member_email = "invited@example.com"
        self.invitation = PortfolioInvitation.objects.create(
            email=self.invited_member_email,
            portfolio=self.portfolio,
            roles=[UserPortfolioRoleChoices.ORGANIZATION_MEMBER],
            additional_permissions=[
                UserPortfolioPermissionChoices.VIEW_MEMBERS,
            ],
        )

        # Add an invited admin who has been invited to manage domains
        self.invited_admin_email = "invitedadmin@example.com"
        self.admin_invitation = PortfolioInvitation.objects.create(
            email=self.invited_admin_email,
            portfolio=self.portfolio,
            roles=[UserPortfolioRoleChoices.ORGANIZATION_ADMIN],
            additional_permissions=[],
        )

        # Assign permissions to the user making requests
        UserPortfolioPermission.objects.create(
            user=self.user,
            portfolio=self.portfolio,
            roles=[UserPortfolioRoleChoices.ORGANIZATION_ADMIN],
            additional_permissions=[
                UserPortfolioPermissionChoices.VIEW_MEMBERS,
                UserPortfolioPermissionChoices.EDIT_MEMBERS,
            ],
        )

    def tearDown(self):
        PortfolioInvitation.objects.all().delete()
        UserPortfolioPermission.objects.all().delete()
        Portfolio.objects.all().delete()
        User.objects.all().delete()

    @less_console_noise_decorator
    @patch("registrar.views.portfolios.send_portfolio_admin_addition_emails")
    @patch("registrar.views.portfolios.send_portfolio_admin_removal_emails")
    def test_edit_invited_member_permissions_basic_to_admin(self, mock_send_removal_emails, mock_send_addition_emails):
        """Tests editing permissions for an invited (but not yet joined) member.
        Update basic member to admin."""
        self.client.force_login(self.user)

        # email notifications send successfully
        mock_send_addition_emails.return_value = True

        # Test updating invitation permissions
        response = self.client.post(
            reverse("invitedmember-permissions", kwargs={"invitedmember_pk": self.invitation.id}),
            {
                "role": UserPortfolioRoleChoices.ORGANIZATION_ADMIN,
            },
        )

        self.assertEqual(response.status_code, 302)

        # Verify invitation was updated
        updated_invitation = PortfolioInvitation.objects.get(pk=self.invitation.id)
        self.assertEqual(updated_invitation.roles, [UserPortfolioRoleChoices.ORGANIZATION_ADMIN])

        # Assert that addition emails are sent
        mock_send_addition_emails.assert_called_once()
        # Assert that removal emails are not sent
        mock_send_removal_emails.assert_not_called()

        # Get the arguments passed to send_portfolio_admin_addition_emails
        _, called_kwargs = mock_send_addition_emails.call_args

        # Assert the notification email content
        self.assertEqual(called_kwargs["email"], self.invited_member_email)
        self.assertEqual(called_kwargs["requestor"], self.user)
        self.assertEqual(called_kwargs["portfolio"], self.portfolio)

    @less_console_noise_decorator
    @patch("django.contrib.messages.warning")
    @patch("registrar.views.portfolios.send_portfolio_admin_addition_emails")
    @patch("registrar.views.portfolios.send_portfolio_admin_removal_emails")
    def test_edit_invited_member_permissions_basic_to_admin_notification_fails(
        self, mock_send_removal_emails, mock_send_addition_emails, mock_messages_warning
    ):
        """Tests editing permissions for an invited (but not yet joined) member.
        Update basic member to admin."""
        self.client.force_login(self.user)

        # at least one email notification not sent successfully
        mock_send_addition_emails.return_value = False

        # Test updating invitation permissions
        response = self.client.post(
            reverse("invitedmember-permissions", kwargs={"invitedmember_pk": self.invitation.id}),
            {
                "role": UserPortfolioRoleChoices.ORGANIZATION_ADMIN,
            },
        )

        self.assertEqual(response.status_code, 302)

        # Verify invitation was updated
        updated_invitation = PortfolioInvitation.objects.get(pk=self.invitation.id)
        self.assertEqual(updated_invitation.roles, [UserPortfolioRoleChoices.ORGANIZATION_ADMIN])

        # Assert that addition emails are sent
        mock_send_addition_emails.assert_called_once()
        # Assert that removal emails are not sent
        mock_send_removal_emails.assert_not_called()

        # Get the arguments passed to send_portfolio_admin_addition_emails
        _, called_kwargs = mock_send_addition_emails.call_args

        # Assert the notification email content
        self.assertEqual(called_kwargs["email"], self.invited_member_email)
        self.assertEqual(called_kwargs["requestor"], self.user)
        self.assertEqual(called_kwargs["portfolio"], self.portfolio)

        # Assert warning message is called correctly
        mock_messages_warning.assert_called_once()
        warning_args, _ = mock_messages_warning.call_args
        self.assertIsInstance(warning_args[0], WSGIRequest)
        self.assertEqual(warning_args[1], "Could not send email notification to existing organization admins.")

    @less_console_noise_decorator
    @patch("registrar.views.portfolios.send_portfolio_admin_addition_emails")
    @patch("registrar.views.portfolios.send_portfolio_admin_removal_emails")
    def test_edit_invited_member_permissions_admin_to_basic(self, mock_send_removal_emails, mock_send_addition_emails):
        """Tests editing permissions for an invited (but not yet joined) admin.
        Update admin to basic member."""
        self.client.force_login(self.user)

        # email notifications send successfully
        mock_send_addition_emails.return_value = True

        # Test updating invitation permissions
        response = self.client.post(
            reverse("invitedmember-permissions", kwargs={"invitedmember_pk": self.admin_invitation.id}),
            {
                "role": UserPortfolioRoleChoices.ORGANIZATION_MEMBER,
                "domain_permissions": UserPortfolioPermissionChoices.VIEW_MANAGED_DOMAINS,
                "member_permissions": "no_access",
                "domain_request_permissions": "no_access",
            },
        )

        self.assertEqual(response.status_code, 302)

        # Verify invitation was updated
        updated_invitation = PortfolioInvitation.objects.get(pk=self.admin_invitation.id)
        self.assertEqual(updated_invitation.roles, [UserPortfolioRoleChoices.ORGANIZATION_MEMBER])

        # Assert that addition emails are not sent
        mock_send_addition_emails.assert_not_called()
        # Assert that removal emails are sent
        mock_send_removal_emails.assert_called_once()

        # Get the arguments passed to send_portfolio_admin_removal_emails
        _, called_kwargs = mock_send_removal_emails.call_args

        # Assert the notification email content
        self.assertEqual(called_kwargs["email"], self.invited_admin_email)
        self.assertEqual(called_kwargs["requestor"], self.user)
        self.assertEqual(called_kwargs["portfolio"], self.portfolio)

    @less_console_noise_decorator
    @patch("django.contrib.messages.warning")
    @patch("registrar.views.portfolios.send_portfolio_admin_addition_emails")
    @patch("registrar.views.portfolios.send_portfolio_admin_removal_emails")
    def test_edit_invited_member_permissions_admin_to_basic_notification_fails(
        self, mock_send_removal_emails, mock_send_addition_emails, mock_messages_warning
    ):
        """Tests editing permissions for an invited (but not yet joined) admin.
        Update basic member to admin. At least one notification email fails."""
        self.client.force_login(self.user)

        # at least one email notification not sent successfully
        mock_send_removal_emails.return_value = False

        # Test updating invitation permissions
        response = self.client.post(
            reverse("invitedmember-permissions", kwargs={"invitedmember_pk": self.admin_invitation.id}),
            {
                "role": UserPortfolioRoleChoices.ORGANIZATION_MEMBER,
                "domain_permissions": UserPortfolioPermissionChoices.VIEW_MANAGED_DOMAINS,
                "member_permissions": "no_access",
                "domain_request_permissions": "no_access",
            },
        )

        self.assertEqual(response.status_code, 302)

        # Verify invitation was updated
        updated_invitation = PortfolioInvitation.objects.get(pk=self.admin_invitation.id)
        self.assertEqual(updated_invitation.roles, [UserPortfolioRoleChoices.ORGANIZATION_MEMBER])

        # Assert that addition emails are not sent
        mock_send_addition_emails.assert_not_called()
        # Assert that removal emails are sent
        mock_send_removal_emails.assert_called_once()

        # Get the arguments passed to send_portfolio_admin_removal_emails
        _, called_kwargs = mock_send_removal_emails.call_args

        # Assert the notification email content
        self.assertEqual(called_kwargs["email"], self.invited_admin_email)
        self.assertEqual(called_kwargs["requestor"], self.user)
        self.assertEqual(called_kwargs["portfolio"], self.portfolio)

        # Assert warning message is called correctly
        mock_messages_warning.assert_called_once()
        warning_args, _ = mock_messages_warning.call_args
        self.assertIsInstance(warning_args[0], WSGIRequest)
        self.assertEqual(warning_args[1], "Could not send email notification to existing organization admins.")

    @less_console_noise_decorator
    @patch("registrar.views.portfolios.send_portfolio_admin_addition_emails")
    @patch("registrar.views.portfolios.send_portfolio_admin_removal_emails")
    def test_edit_invited_member_permissions_basic_to_basic(self, mock_send_removal_emails, mock_send_addition_emails):
        """Tests editing permissions for an invited (but not yet joined) member.
        Update basic member without changing role."""
        self.client.force_login(self.user)

        # Test updating invitation permissions
        response = self.client.post(
            reverse("invitedmember-permissions", kwargs={"invitedmember_pk": self.invitation.id}),
            {
                "role": UserPortfolioRoleChoices.ORGANIZATION_MEMBER,
                "domain_permissions": UserPortfolioPermissionChoices.VIEW_MANAGED_DOMAINS,
                "member_permissions": "no_access",
                "domain_request_permissions": "no_access",
            },
        )

        self.assertEqual(response.status_code, 302)

        # Assert that addition and removal emails are not sent
        mock_send_addition_emails.assert_not_called()
        mock_send_removal_emails.assert_not_called()

    @less_console_noise_decorator
    @patch("registrar.views.portfolios.send_portfolio_admin_addition_emails")
    @patch("registrar.views.portfolios.send_portfolio_admin_removal_emails")
    def test_edit_invited_member_permissions_admin_to_admin(self, mock_send_removal_emails, mock_send_addition_emails):
        """Tests editing permissions for an invited (but not yet joined) admin.
        Update admin member without changing role."""
        self.client.force_login(self.user)

        # Test updating invitation permissions
        response = self.client.post(
            reverse("invitedmember-permissions", kwargs={"invitedmember_pk": self.admin_invitation.id}),
            {
                "role": UserPortfolioRoleChoices.ORGANIZATION_ADMIN,
            },
        )

        self.assertEqual(response.status_code, 302)

        # Assert that addition and removal emails are not sent
        mock_send_addition_emails.assert_not_called()
        mock_send_removal_emails.assert_not_called()


class TestPortfolioSelectOrganizationView(WebTest):
    """Tests for the select organization page"""

    def setUp(self):
        super().setUp()
        self.user = create_user()
        # Create Portfolio
        self.portfolio_1 = Portfolio.objects.create(creator=self.user, organization_name="Test Portfolio 1")
        self.portfolio_2 = Portfolio.objects.create(creator=self.user, organization_name="Test Portfolio 2")
        self.app.set_user(self.user.username)
        self.client.force_login(self.user)

        # Assign user as a member of both portfolios
        UserPortfolioPermission.objects.create(
            user=self.user,
            portfolio=self.portfolio_1,
            roles=[UserPortfolioRoleChoices.ORGANIZATION_ADMIN],
            additional_permissions=[
                UserPortfolioPermissionChoices.VIEW_MEMBERS,
                UserPortfolioPermissionChoices.EDIT_MEMBERS,
            ],
        )
        UserPortfolioPermission.objects.create(
            user=self.user,
            portfolio=self.portfolio_2,
            roles=[UserPortfolioRoleChoices.ORGANIZATION_ADMIN],
            additional_permissions=[
                UserPortfolioPermissionChoices.VIEW_MEMBERS,
                UserPortfolioPermissionChoices.EDIT_MEMBERS,
            ],
        )

    def tearDown(self):
        UserPortfolioPermission.objects.all().delete()
        Portfolio.objects.all().delete()
        User.objects.all().delete()

    def custom_portfolio_get_form(self):
        """
        Webtest is not able to properly parse the form for selecting portfolio, so manually
        input form data
        """
        mock_portfolio_button = MagicMock()
        mock_portfolio_button.value.return_value = self.portfolio_2.organization_name
        form_data = {"set_session_portfolio_button": mock_portfolio_button}
        return form_data

    @less_console_noise_decorator
    @override_flag("multiple_portfolios", active=True)
    def test_select_portfolio_page_is_accessible(self):
        """Tests that users with multiple portfolios can access select portfolio page."""
        response = self.client.get(reverse("your-portfolios"))

        # Make sure the page loaded, and that we're on the right page
        self.assertEqual(response.status_code, 200)
        self.assertContains(response, self.portfolio_1.organization_name)
        self.assertContains(response, self.portfolio_2.organization_name)

    @less_console_noise_decorator
    @override_flag("multiple_portfolios", active=True)
    def test_select_portfolio_page_updates_session_portfolio(self):
        """Tests that select organization page updates portfolio in session."""
        with patch.object(PortfolioOrganizationSelectView, "get_form", self.custom_portfolio_get_form):
            self.client.post(reverse("set-session-portfolio"))

        # Access the session via the request
        active_portfolio = self.client.session.get("portfolio")
        self.assertEqual(active_portfolio.organization_name, "Test Portfolio 2")<|MERGE_RESOLUTION|>--- conflicted
+++ resolved
@@ -468,14 +468,8 @@
         self.assertContains(portfolio_page, self.portfolio.organization_name)
         self.assertNotContains(portfolio_page, "<h1>Organization</h1>")
         self.assertContains(portfolio_page, '<h1 id="domains-header">Domains</h1>')
-<<<<<<< HEAD
         self.assertContains(portfolio_page, reverse("domains"))
         self.assertContains(portfolio_page, reverse("domain-requests"))
-=======
-        self.assertContains(portfolio_page, "You aren’t managing any domains")
-        self.assertContains(portfolio_page, reverse("no-portfolio-domains"))
-        self.assertContains(portfolio_page, reverse("no-portfolio-requests"))
->>>>>>> aa8d3ce1
 
         # The organization page should still be accessible
         org_page = self.app.get(reverse("organization"))
