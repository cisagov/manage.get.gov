--- conflicted
+++ resolved
@@ -2204,7 +2204,134 @@
         self.assertNotContains(home_page, "city.gov")
 
 
-<<<<<<< HEAD
+class TestWizardUnlockingSteps(TestWithUser, WebTest):
+    def setUp(self):
+        super().setUp()
+        self.app.set_user(self.user.username)
+        self.wizard = ApplicationWizard()
+        # Mock the request object, its user, and session attributes appropriately
+        self.wizard.request = Mock(user=self.user, session={})
+
+    def tearDown(self):
+        super().tearDown()
+
+    def test_unlocked_steps_empty_application(self):
+        """Test when all fields in the application are empty."""
+        unlocked_steps = self.wizard.db_check_for_unlocking_steps()
+        expected_dict = []
+        self.assertEqual(unlocked_steps, expected_dict)
+
+    def test_unlocked_steps_full_application(self):
+        """Test when all fields in the application are filled."""
+
+        completed_application(status=DomainApplication.ApplicationStatus.STARTED, user=self.user)
+        # Make a request to the home page
+        home_page = self.app.get("/")
+        # django-webtest does not handle cookie-based sessions well because it keeps
+        # resetting the session key on each new request, thus destroying the concept
+        # of a "session". We are going to do it manually, saving the session ID here
+        # and then setting the cookie on each request.
+        session_id = self.app.cookies[settings.SESSION_COOKIE_NAME]
+        self.app.set_cookie(settings.SESSION_COOKIE_NAME, session_id)
+
+        # Assert that the response contains "city.gov"
+        self.assertContains(home_page, "city.gov")
+
+        # Click the "Edit" link
+        response = home_page.click("Edit", index=0)
+        self.app.set_cookie(settings.SESSION_COOKIE_NAME, session_id)
+
+        # Check if the response is a redirect
+        if response.status_code == 302:
+            # Follow the redirect manually
+            try:
+                detail_page = response.follow()
+
+                self.wizard.get_context_data()
+            except Exception as err:
+                # Handle any potential errors while following the redirect
+                self.fail(f"Error following the redirect {err}")
+
+            # Now 'detail_page' contains the response after following the redirect
+            self.assertEqual(detail_page.status_code, 200)
+
+            # 10 unlocked steps, one active step, the review step will have link_usa but not check_circle
+            self.assertContains(detail_page, "#check_circle", count=10)
+            # Type of organization
+            self.assertContains(detail_page, "usa-current", count=1)
+            self.assertContains(detail_page, "link_usa-checked", count=11)
+
+        else:
+            self.fail(f"Expected a redirect, but got a different response: {response}")
+
+    def test_unlocked_steps_partial_application(self):
+        """Test when some fields in the application are filled."""
+
+        # Create the site and contacts to delete (orphaned)
+        contact = Contact.objects.create(
+            first_name="Henry",
+            last_name="Mcfakerson",
+        )
+        # Create two non-orphaned contacts
+        contact_2 = Contact.objects.create(
+            first_name="Saturn",
+            last_name="Mars",
+        )
+
+        # Attach a user object to a contact (should not be deleted)
+        contact_user, _ = Contact.objects.get_or_create(user=self.user)
+
+        site = DraftDomain.objects.create(name="igorville.gov")
+        application = DomainApplication.objects.create(
+            creator=self.user,
+            requested_domain=site,
+            status=DomainApplication.ApplicationStatus.WITHDRAWN,
+            authorizing_official=contact,
+            submitter=contact_user,
+        )
+        application.other_contacts.set([contact_2])
+
+        # Make a request to the home page
+        home_page = self.app.get("/")
+        # django-webtest does not handle cookie-based sessions well because it keeps
+        # resetting the session key on each new request, thus destroying the concept
+        # of a "session". We are going to do it manually, saving the session ID here
+        # and then setting the cookie on each request.
+        session_id = self.app.cookies[settings.SESSION_COOKIE_NAME]
+        self.app.set_cookie(settings.SESSION_COOKIE_NAME, session_id)
+
+        # Assert that the response contains "city.gov"
+        self.assertContains(home_page, "igorville.gov")
+
+        # Click the "Edit" link
+        response = home_page.click("Edit", index=0)
+        self.app.set_cookie(settings.SESSION_COOKIE_NAME, session_id)
+
+        # Check if the response is a redirect
+        if response.status_code == 302:
+            # Follow the redirect manually
+            try:
+                detail_page = response.follow()
+
+                self.wizard.get_context_data()
+            except Exception as err:
+                # Handle any potential errors while following the redirect
+                self.fail(f"Error following the redirect {err}")
+
+            # Now 'detail_page' contains the response after following the redirect
+            self.assertEqual(detail_page.status_code, 200)
+
+            # 5 unlocked steps (ao, domain, submitter, other contacts, and current sites
+            # which unlocks if domain exists), one active step, the review step is locked
+            self.assertContains(detail_page, "#check_circle", count=5)
+            # Type of organization
+            self.assertContains(detail_page, "usa-current", count=1)
+            self.assertContains(detail_page, "link_usa-checked", count=5)
+
+        else:
+            self.fail(f"Expected a redirect, but got a different response: {response}")
+
+
 class HomeTests(TestWithUser):
     """A series of tests that target the two tables on home.html"""
 
@@ -2422,84 +2549,17 @@
 
     def test_home_deletes_domain_application_and_orphans(self):
         """Tests if delete for DomainApplication deletes orphaned Contact objects"""
-=======
-class TestWizardUnlockingSteps(TestWithUser, WebTest):
-    def setUp(self):
-        super().setUp()
-        self.app.set_user(self.user.username)
-        self.wizard = ApplicationWizard()
-        # Mock the request object, its user, and session attributes appropriately
-        self.wizard.request = Mock(user=self.user, session={})
-
-    def tearDown(self):
-        super().tearDown()
-
-    def test_unlocked_steps_empty_application(self):
-        """Test when all fields in the application are empty."""
-        unlocked_steps = self.wizard.db_check_for_unlocking_steps()
-        expected_dict = []
-        self.assertEqual(unlocked_steps, expected_dict)
-
-    def test_unlocked_steps_full_application(self):
-        """Test when all fields in the application are filled."""
-
-        completed_application(status=DomainApplication.ApplicationStatus.STARTED, user=self.user)
-        # Make a request to the home page
-        home_page = self.app.get("/")
-        # django-webtest does not handle cookie-based sessions well because it keeps
-        # resetting the session key on each new request, thus destroying the concept
-        # of a "session". We are going to do it manually, saving the session ID here
-        # and then setting the cookie on each request.
-        session_id = self.app.cookies[settings.SESSION_COOKIE_NAME]
-        self.app.set_cookie(settings.SESSION_COOKIE_NAME, session_id)
-
-        # Assert that the response contains "city.gov"
-        self.assertContains(home_page, "city.gov")
-
-        # Click the "Edit" link
-        response = home_page.click("Edit", index=0)
-        self.app.set_cookie(settings.SESSION_COOKIE_NAME, session_id)
-
-        # Check if the response is a redirect
-        if response.status_code == 302:
-            # Follow the redirect manually
-            try:
-                detail_page = response.follow()
-
-                self.wizard.get_context_data()
-            except Exception as err:
-                # Handle any potential errors while following the redirect
-                self.fail(f"Error following the redirect {err}")
-
-            # Now 'detail_page' contains the response after following the redirect
-            self.assertEqual(detail_page.status_code, 200)
-
-            # 10 unlocked steps, one active step, the review step will have link_usa but not check_circle
-            self.assertContains(detail_page, "#check_circle", count=10)
-            # Type of organization
-            self.assertContains(detail_page, "usa-current", count=1)
-            self.assertContains(detail_page, "link_usa-checked", count=11)
-
-        else:
-            self.fail(f"Expected a redirect, but got a different response: {response}")
-
-    def test_unlocked_steps_partial_application(self):
-        """Test when some fields in the application are filled."""
->>>>>>> 75220c5e
 
         # Create the site and contacts to delete (orphaned)
         contact = Contact.objects.create(
             first_name="Henry",
             last_name="Mcfakerson",
         )
-<<<<<<< HEAD
         contact_shared = Contact.objects.create(
             first_name="Relative",
             last_name="Aether",
         )
 
-=======
->>>>>>> 75220c5e
         # Create two non-orphaned contacts
         contact_2 = Contact.objects.create(
             first_name="Saturn",
@@ -2519,7 +2579,6 @@
         )
         application.other_contacts.set([contact_2])
 
-<<<<<<< HEAD
         # Create a second application to attach contacts to
         site_2 = DraftDomain.objects.create(name="teaville.gov")
         application_2 = DomainApplication.objects.create(
@@ -2631,45 +2690,4 @@
 
         with less_console_noise():
             response = self.client.get("/request/", follow=True)
-            self.assertEqual(response.status_code, 403)
-=======
-        # Make a request to the home page
-        home_page = self.app.get("/")
-        # django-webtest does not handle cookie-based sessions well because it keeps
-        # resetting the session key on each new request, thus destroying the concept
-        # of a "session". We are going to do it manually, saving the session ID here
-        # and then setting the cookie on each request.
-        session_id = self.app.cookies[settings.SESSION_COOKIE_NAME]
-        self.app.set_cookie(settings.SESSION_COOKIE_NAME, session_id)
-
-        # Assert that the response contains "city.gov"
-        self.assertContains(home_page, "igorville.gov")
-
-        # Click the "Edit" link
-        response = home_page.click("Edit", index=0)
-        self.app.set_cookie(settings.SESSION_COOKIE_NAME, session_id)
-
-        # Check if the response is a redirect
-        if response.status_code == 302:
-            # Follow the redirect manually
-            try:
-                detail_page = response.follow()
-
-                self.wizard.get_context_data()
-            except Exception as err:
-                # Handle any potential errors while following the redirect
-                self.fail(f"Error following the redirect {err}")
-
-            # Now 'detail_page' contains the response after following the redirect
-            self.assertEqual(detail_page.status_code, 200)
-
-            # 5 unlocked steps (ao, domain, submitter, other contacts, and current sites
-            # which unlocks if domain exists), one active step, the review step is locked
-            self.assertContains(detail_page, "#check_circle", count=5)
-            # Type of organization
-            self.assertContains(detail_page, "usa-current", count=1)
-            self.assertContains(detail_page, "link_usa-checked", count=5)
-
-        else:
-            self.fail(f"Expected a redirect, but got a different response: {response}")
->>>>>>> 75220c5e
+            self.assertEqual(response.status_code, 403)