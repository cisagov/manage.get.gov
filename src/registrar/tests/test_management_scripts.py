import copy
from datetime import date, datetime, time
from django.utils import timezone

from django.test import TestCase

from registrar.models import (
    User,
    Domain,
    DomainRequest,
    Contact,
    Website,
    DomainInvitation,
    TransitionDomain,
    DomainInformation,
    UserDomainRole,
    VerifiedByStaff,
    PublicContact,
)

from django.core.management import call_command
from unittest.mock import patch, call
from epplibwrapper import commands, common

from .common import MockEppLib, less_console_noise, completed_domain_request
from api.tests.common import less_console_noise_decorator


<<<<<<< HEAD
=======
class TestPopulateVerificationType(MockEppLib):
    """Tests for the populate_organization_type script"""

    def setUp(self):
        """Creates a fake domain object"""
        super().setUp()

        # Get the domain requests
        self.domain_request_1 = completed_domain_request(
            name="lasers.gov",
            generic_org_type=DomainRequest.OrganizationChoices.FEDERAL,
            is_election_board=True,
            status=DomainRequest.DomainRequestStatus.IN_REVIEW,
        )

        # Approve the request
        self.domain_request_1.approve()

        # Get the domains
        self.domain_1 = Domain.objects.get(name="lasers.gov")

        # Get users
        self.regular_user, _ = User.objects.get_or_create(username="testuser@igormail.gov")

        vip, _ = VerifiedByStaff.objects.get_or_create(email="vipuser@igormail.gov")
        self.verified_by_staff_user, _ = User.objects.get_or_create(username="vipuser@igormail.gov")

        grandfathered, _ = TransitionDomain.objects.get_or_create(
            username="grandpa@igormail.gov", domain_name=self.domain_1.name
        )
        self.grandfathered_user, _ = User.objects.get_or_create(username="grandpa@igormail.gov")

        invited, _ = DomainInvitation.objects.get_or_create(
            email="invited@igormail.gov", domain=self.domain_1, status=DomainInvitation.DomainInvitationStatus.RETRIEVED
        )
        self.invited_user, _ = User.objects.get_or_create(username="invited@igormail.gov")

        self.untouched_user, _ = User.objects.get_or_create(
            username="iaminvincible@igormail.gov", verification_type=User.VerificationTypeChoices.GRANDFATHERED
        )

        # Fixture users should be untouched by the script. These will auto update once the
        # user logs in / creates an account.
        self.fixture_user, _ = User.objects.get_or_create(
            username="fixture@igormail.gov", verification_type=User.VerificationTypeChoices.FIXTURE_USER
        )

    def tearDown(self):
        """Deletes all DB objects related to migrations"""
        super().tearDown()

        # Delete domains and related information
        Domain.objects.all().delete()
        DomainInformation.objects.all().delete()
        DomainRequest.objects.all().delete()
        User.objects.all().delete()
        Contact.objects.all().delete()
        Website.objects.all().delete()

    @less_console_noise_decorator
    def run_populate_verification_type(self):
        """
        This method executes the populate_organization_type command.

        The 'call_command' function from Django's management framework is then used to
        execute the populate_organization_type command with the specified arguments.
        """
        with patch(
            "registrar.management.commands.utility.terminal_helper.TerminalHelper.query_yes_no_exit",  # noqa
            return_value=True,
        ):
            call_command("populate_verification_type")

    @less_console_noise_decorator
    def test_verification_type_script_populates_data(self):
        """Ensures that the verification type script actually populates data"""

        # Run the script
        self.run_populate_verification_type()

        # Scripts don't work as we'd expect in our test environment, we need to manually
        # trigger the refresh event
        self.regular_user.refresh_from_db()
        self.grandfathered_user.refresh_from_db()
        self.invited_user.refresh_from_db()
        self.verified_by_staff_user.refresh_from_db()
        self.untouched_user.refresh_from_db()

        # Test all users
        self.assertEqual(self.regular_user.verification_type, User.VerificationTypeChoices.REGULAR)
        self.assertEqual(self.grandfathered_user.verification_type, User.VerificationTypeChoices.GRANDFATHERED)
        self.assertEqual(self.invited_user.verification_type, User.VerificationTypeChoices.INVITED)
        self.assertEqual(self.verified_by_staff_user.verification_type, User.VerificationTypeChoices.VERIFIED_BY_STAFF)
        self.assertEqual(self.untouched_user.verification_type, User.VerificationTypeChoices.GRANDFATHERED)
        self.assertEqual(self.fixture_user.verification_type, User.VerificationTypeChoices.FIXTURE_USER)


>>>>>>> 2467e09b
class TestPopulateOrganizationType(MockEppLib):
    """Tests for the populate_organization_type script"""

    def setUp(self):
        """Creates a fake domain object"""
        super().setUp()

        # Get the domain requests
        self.domain_request_1 = completed_domain_request(
            name="lasers.gov",
            generic_org_type=DomainRequest.OrganizationChoices.FEDERAL,
            is_election_board=True,
            status=DomainRequest.DomainRequestStatus.IN_REVIEW,
        )
        self.domain_request_2 = completed_domain_request(
            name="readysetgo.gov",
            generic_org_type=DomainRequest.OrganizationChoices.CITY,
            status=DomainRequest.DomainRequestStatus.IN_REVIEW,
        )
        self.domain_request_3 = completed_domain_request(
            name="manualtransmission.gov",
            generic_org_type=DomainRequest.OrganizationChoices.TRIBAL,
            status=DomainRequest.DomainRequestStatus.IN_REVIEW,
        )
        self.domain_request_4 = completed_domain_request(
            name="saladandfries.gov",
            generic_org_type=DomainRequest.OrganizationChoices.TRIBAL,
            is_election_board=True,
            status=DomainRequest.DomainRequestStatus.IN_REVIEW,
        )

        # Approve all three requests
        self.domain_request_1.approve()
        self.domain_request_2.approve()
        self.domain_request_3.approve()
        self.domain_request_4.approve()

        # Get the domains
        self.domain_1 = Domain.objects.get(name="lasers.gov")
        self.domain_2 = Domain.objects.get(name="readysetgo.gov")
        self.domain_3 = Domain.objects.get(name="manualtransmission.gov")
        self.domain_4 = Domain.objects.get(name="saladandfries.gov")

        # Get the domain infos
        self.domain_info_1 = DomainInformation.objects.get(domain=self.domain_1)
        self.domain_info_2 = DomainInformation.objects.get(domain=self.domain_2)
        self.domain_info_3 = DomainInformation.objects.get(domain=self.domain_3)
        self.domain_info_4 = DomainInformation.objects.get(domain=self.domain_4)

    def tearDown(self):
        """Deletes all DB objects related to migrations"""
        super().tearDown()

        # Delete domains and related information
        Domain.objects.all().delete()
        DomainInformation.objects.all().delete()
        DomainRequest.objects.all().delete()
        User.objects.all().delete()
        Contact.objects.all().delete()
        Website.objects.all().delete()

    @less_console_noise_decorator
    def run_populate_organization_type(self):
        """
        This method executes the populate_organization_type command.

        The 'call_command' function from Django's management framework is then used to
        execute the populate_organization_type command with the specified arguments.
        """
        with patch(
            "registrar.management.commands.utility.terminal_helper.TerminalHelper.query_yes_no_exit",  # noqa
            return_value=True,
        ):
            call_command("populate_organization_type", "registrar/tests/data/fake_election_domains.csv")

    def assert_expected_org_values_on_request_and_info(
        self,
        domain_request: DomainRequest,
        domain_info: DomainInformation,
        expected_values: dict,
    ):
        """
        This is a helper function that tests the following conditions:
        1. DomainRequest and DomainInformation (on given objects) are equivalent
        2. That generic_org_type, is_election_board, and organization_type are equal to passed in values

        Args:
            domain_request (DomainRequest): The DomainRequest object to test

            domain_info (DomainInformation): The DomainInformation object to test

            expected_values (dict): Container for what we expect is_electionboard, generic_org_type,
            and organization_type to be on DomainRequest and DomainInformation.
                Example:
                expected_values = {
                    "is_election_board": False,
                    "generic_org_type": DomainRequest.OrganizationChoices.CITY,
                    "organization_type": DomainRequest.OrgChoicesElectionOffice.CITY,
                }
        """

        # Test domain request
        with self.subTest(field="DomainRequest"):
            self.assertEqual(domain_request.generic_org_type, expected_values["generic_org_type"])
            self.assertEqual(domain_request.is_election_board, expected_values["is_election_board"])
            self.assertEqual(domain_request.organization_type, expected_values["organization_type"])

        # Test domain info
        with self.subTest(field="DomainInformation"):
            self.assertEqual(domain_info.generic_org_type, expected_values["generic_org_type"])
            self.assertEqual(domain_info.is_election_board, expected_values["is_election_board"])
            self.assertEqual(domain_info.organization_type, expected_values["organization_type"])

    def do_nothing(self):
        """Does nothing for mocking purposes"""
        pass

    def test_request_and_info_city_not_in_csv(self):
        """
        Tests what happens to a city domain that is not defined in the CSV.

        Scenario: A domain request (of type city) is made that is not defined in the CSV file.
            When a domain request is made for a city that is not listed in the CSV,
            Then the `is_election_board` value should remain False,
                and the `generic_org_type` and `organization_type` should both be `city`.

        Expected Result: The `is_election_board` and `generic_org_type` attributes should be unchanged.
        The `organization_type` field should now be `city`.
        """

        city_request = self.domain_request_2
        city_info = self.domain_request_2

        # Make sure that all data is correct before proceeding.
        # Since the presave fixture is in effect, we should expect that
        # is_election_board is equal to none, even though we tried to define it as "True"
        expected_values = {
            "is_election_board": False,
            "generic_org_type": DomainRequest.OrganizationChoices.CITY,
            "organization_type": DomainRequest.OrgChoicesElectionOffice.CITY,
        }
        self.assert_expected_org_values_on_request_and_info(city_request, city_info, expected_values)

        # Run the populate script
        try:
            self.run_populate_organization_type()
        except Exception as e:
            self.fail(f"Could not run populate_organization_type script. Failed with exception: {e}")

        # All values should be the same
        self.assert_expected_org_values_on_request_and_info(city_request, city_info, expected_values)

    def test_request_and_info_federal(self):
        """
        Tests what happens to a federal domain after the script is run (should be unchanged).

        Scenario: A domain request (of type federal) is processed after running the populate_organization_type script.
            When a federal domain request is made,
            Then the `is_election_board` value should remain None,
                and the `generic_org_type` and `organization_type` fields should both be `federal`.

        Expected Result: The `is_election_board` and `generic_org_type` attributes should be unchanged.
        The `organization_type` field should now be `federal`.
        """
        federal_request = self.domain_request_1
        federal_info = self.domain_info_1

        # Make sure that all data is correct before proceeding.
        # Since the presave fixture is in effect, we should expect that
        # is_election_board is equal to none, even though we tried to define it as "True"
        expected_values = {
            "is_election_board": None,
            "generic_org_type": DomainRequest.OrganizationChoices.FEDERAL,
            "organization_type": DomainRequest.OrgChoicesElectionOffice.FEDERAL,
        }
        self.assert_expected_org_values_on_request_and_info(federal_request, federal_info, expected_values)

        # Run the populate script
        try:
            self.run_populate_organization_type()
        except Exception as e:
            self.fail(f"Could not run populate_organization_type script. Failed with exception: {e}")

        # All values should be the same
        self.assert_expected_org_values_on_request_and_info(federal_request, federal_info, expected_values)

    def test_request_and_info_tribal_add_election_office(self):
        """
        Tests if a tribal domain in the election csv changes organization_type to TRIBAL - ELECTION
        for the domain request and the domain info
        """

        # Set org type fields to none to mimic an environment without this data
        tribal_request = self.domain_request_3
        tribal_request.organization_type = None
        tribal_info = self.domain_info_3
        tribal_info.organization_type = None
        with patch.object(DomainRequest, "sync_organization_type", self.do_nothing):
            with patch.object(DomainInformation, "sync_organization_type", self.do_nothing):
                tribal_request.save()
                tribal_info.save()

        # Make sure that all data is correct before proceeding.
        expected_values = {
            "is_election_board": False,
            "generic_org_type": DomainRequest.OrganizationChoices.TRIBAL,
            "organization_type": None,
        }
        self.assert_expected_org_values_on_request_and_info(tribal_request, tribal_info, expected_values)

        # Run the populate script
        try:
            self.run_populate_organization_type()
        except Exception as e:
            self.fail(f"Could not run populate_organization_type script. Failed with exception: {e}")

        tribal_request.refresh_from_db()
        tribal_info.refresh_from_db()

        # Because we define this in the "csv", we expect that is election board will switch to True,
        # and organization_type will now be tribal_election
        expected_values["is_election_board"] = True
        expected_values["organization_type"] = DomainRequest.OrgChoicesElectionOffice.TRIBAL_ELECTION

        self.assert_expected_org_values_on_request_and_info(tribal_request, tribal_info, expected_values)

    def test_request_and_info_tribal_doesnt_remove_election_office(self):
        """
        Tests if a tribal domain in the election csv changes organization_type to TRIBAL_ELECTION
        when the is_election_board is True, and generic_org_type is Tribal when it is not
        present in the CSV.

        To avoid overwriting data, the script should not set any domain specified as
        an election_office (that doesn't exist in the CSV) to false.
        """

        # Set org type fields to none to mimic an environment without this data
        tribal_election_request = self.domain_request_4
        tribal_election_info = self.domain_info_4
        tribal_election_request.organization_type = None
        tribal_election_info.organization_type = None
        with patch.object(DomainRequest, "sync_organization_type", self.do_nothing):
            with patch.object(DomainInformation, "sync_organization_type", self.do_nothing):
                tribal_election_request.save()
                tribal_election_info.save()

        # Make sure that all data is correct before proceeding.
        # Because the presave fixture is in place when creating this, we should expect that the
        # organization_type variable is already pre-populated. We will test what happens when
        # it is not in another test.
        expected_values = {
            "is_election_board": True,
            "generic_org_type": DomainRequest.OrganizationChoices.TRIBAL,
            "organization_type": None,
        }
        self.assert_expected_org_values_on_request_and_info(
            tribal_election_request, tribal_election_info, expected_values
        )

        # Run the populate script
        try:
            self.run_populate_organization_type()
        except Exception as e:
            self.fail(f"Could not run populate_organization_type script. Failed with exception: {e}")

        # If we don't define this in the "csv", but the value was already true,
        # we expect that is election board will stay True, and the org type will be tribal,
        # and organization_type will now be tribal_election
        expected_values["organization_type"] = DomainRequest.OrgChoicesElectionOffice.TRIBAL_ELECTION
        tribal_election_request.refresh_from_db()
        tribal_election_info.refresh_from_db()
        self.assert_expected_org_values_on_request_and_info(
            tribal_election_request, tribal_election_info, expected_values
        )


class TestPopulateFirstReady(TestCase):
    """Tests for the populate_first_ready script"""

    def setUp(self):
        """Creates a fake domain object"""
        super().setUp()
        self.ready_domain, _ = Domain.objects.get_or_create(name="fakeready.gov", state=Domain.State.READY)
        self.dns_needed_domain, _ = Domain.objects.get_or_create(name="fakedns.gov", state=Domain.State.DNS_NEEDED)
        self.deleted_domain, _ = Domain.objects.get_or_create(name="fakedeleted.gov", state=Domain.State.DELETED)
        self.hold_domain, _ = Domain.objects.get_or_create(name="fakehold.gov", state=Domain.State.ON_HOLD)
        self.unknown_domain, _ = Domain.objects.get_or_create(name="fakeunknown.gov", state=Domain.State.UNKNOWN)

        # Set a ready_at date for testing purposes
        self.ready_at_date = date(2022, 12, 31)
        _ready_at_datetime = datetime.combine(self.ready_at_date, time.min)
        self.ready_at_date_tz_aware = timezone.make_aware(_ready_at_datetime, timezone=timezone.utc)

    def tearDown(self):
        """Deletes all DB objects related to migrations"""
        super().tearDown()

        # Delete domains
        Domain.objects.all().delete()

    def run_populate_first_ready(self):
        """
        This method executes the populate_first_ready command.

        The 'call_command' function from Django's management framework is then used to
        execute the populate_first_ready command with the specified arguments.
        """
        with less_console_noise():
            with patch(
                "registrar.management.commands.utility.terminal_helper.TerminalHelper.query_yes_no_exit",  # noqa
                return_value=True,
            ):
                call_command("populate_first_ready")

    def test_populate_first_ready_state_ready(self):
        """
        Tests that the populate_first_ready works as expected for the state 'ready'
        """
        with less_console_noise():
            # Set the created at date
            self.ready_domain.created_at = self.ready_at_date_tz_aware
            self.ready_domain.save()
            desired_domain = copy.deepcopy(self.ready_domain)
            desired_domain.first_ready = self.ready_at_date
            # Run the expiration date script
            self.run_populate_first_ready()
            self.assertEqual(desired_domain, self.ready_domain)
            # Explicitly test the first_ready date
            first_ready = Domain.objects.filter(name="fakeready.gov").get().first_ready
            self.assertEqual(first_ready, self.ready_at_date)

    def test_populate_first_ready_state_deleted(self):
        """
        Tests that the populate_first_ready works as expected for the state 'deleted'
        """
        with less_console_noise():
            # Set the created at date
            self.deleted_domain.created_at = self.ready_at_date_tz_aware
            self.deleted_domain.save()
            desired_domain = copy.deepcopy(self.deleted_domain)
            desired_domain.first_ready = self.ready_at_date
            # Run the expiration date script
            self.run_populate_first_ready()
            self.assertEqual(desired_domain, self.deleted_domain)
            # Explicitly test the first_ready date
            first_ready = Domain.objects.filter(name="fakedeleted.gov").get().first_ready
            self.assertEqual(first_ready, self.ready_at_date)

    def test_populate_first_ready_state_dns_needed(self):
        """
        Tests that the populate_first_ready doesn't make changes when a domain's state  is 'dns_needed'
        """
        with less_console_noise():
            # Set the created at date
            self.dns_needed_domain.created_at = self.ready_at_date_tz_aware
            self.dns_needed_domain.save()
            desired_domain = copy.deepcopy(self.dns_needed_domain)
            desired_domain.first_ready = None
            # Run the expiration date script
            self.run_populate_first_ready()
            current_domain = self.dns_needed_domain
            # The object should largely be unaltered (does not test first_ready)
            self.assertEqual(desired_domain, current_domain)
            first_ready = Domain.objects.filter(name="fakedns.gov").get().first_ready
            # Explicitly test the first_ready date
            self.assertNotEqual(first_ready, self.ready_at_date)
            self.assertEqual(first_ready, None)

    def test_populate_first_ready_state_on_hold(self):
        """
        Tests that the populate_first_ready works as expected for the state 'on_hold'
        """
        with less_console_noise():
            self.hold_domain.created_at = self.ready_at_date_tz_aware
            self.hold_domain.save()
            desired_domain = copy.deepcopy(self.hold_domain)
            desired_domain.first_ready = self.ready_at_date
            # Run the update first ready_at script
            self.run_populate_first_ready()
            current_domain = self.hold_domain
            self.assertEqual(desired_domain, current_domain)
            # Explicitly test the first_ready date
            first_ready = Domain.objects.filter(name="fakehold.gov").get().first_ready
            self.assertEqual(first_ready, self.ready_at_date)

    def test_populate_first_ready_state_unknown(self):
        """
        Tests that the populate_first_ready works as expected for the state 'unknown'
        """
        with less_console_noise():
            # Set the created at date
            self.unknown_domain.created_at = self.ready_at_date_tz_aware
            self.unknown_domain.save()
            desired_domain = copy.deepcopy(self.unknown_domain)
            desired_domain.first_ready = None
            # Run the expiration date script
            self.run_populate_first_ready()
            current_domain = self.unknown_domain
            # The object should largely be unaltered (does not test first_ready)
            self.assertEqual(desired_domain, current_domain)
            # Explicitly test the first_ready date
            first_ready = Domain.objects.filter(name="fakeunknown.gov").get().first_ready
            self.assertNotEqual(first_ready, self.ready_at_date)
            self.assertEqual(first_ready, None)


class TestPatchAgencyInfo(TestCase):
    def setUp(self):
        self.user, _ = User.objects.get_or_create(username="testuser")
        self.domain, _ = Domain.objects.get_or_create(name="testdomain.gov")
        self.domain_info, _ = DomainInformation.objects.get_or_create(domain=self.domain, creator=self.user)
        self.transition_domain, _ = TransitionDomain.objects.get_or_create(
            domain_name="testdomain.gov", federal_agency="test agency"
        )

    def tearDown(self):
        Domain.objects.all().delete()
        DomainInformation.objects.all().delete()
        User.objects.all().delete()
        TransitionDomain.objects.all().delete()

    @patch("registrar.management.commands.utility.terminal_helper.TerminalHelper.query_yes_no_exit", return_value=True)
    def call_patch_federal_agency_info(self, mock_prompt):
        """Calls the patch_federal_agency_info command and mimics a keypress"""
        with less_console_noise():
            call_command("patch_federal_agency_info", "registrar/tests/data/fake_current_full.csv", debug=True)

    def test_patch_agency_info(self):
        """
        Tests that the `patch_federal_agency_info` command successfully
        updates the `federal_agency` field
        of a `DomainInformation` object when the corresponding
        `TransitionDomain` object has a valid `federal_agency`.
        """
        with less_console_noise():
            # Ensure that the federal_agency is None
            self.assertEqual(self.domain_info.federal_agency, None)
            self.call_patch_federal_agency_info()
            # Reload the domain_info object from the database
            self.domain_info.refresh_from_db()
            # Check that the federal_agency field was updated
            self.assertEqual(self.domain_info.federal_agency, "test agency")

    def test_patch_agency_info_skip(self):
        """
        Tests that the `patch_federal_agency_info` command logs a warning and
        does not update the `federal_agency` field
        of a `DomainInformation` object when the corresponding
        `TransitionDomain` object does not exist.
        """
        with less_console_noise():
            # Set federal_agency to None to simulate a skip
            self.transition_domain.federal_agency = None
            self.transition_domain.save()
            with self.assertLogs("registrar.management.commands.patch_federal_agency_info", level="WARNING") as context:
                self.call_patch_federal_agency_info()
            # Check that the correct log message was output
            self.assertIn("SOME AGENCY DATA WAS NONE", context.output[0])
            # Reload the domain_info object from the database
            self.domain_info.refresh_from_db()
            # Check that the federal_agency field was not updated
            self.assertIsNone(self.domain_info.federal_agency)

    def test_patch_agency_info_skip_updates_data(self):
        """
        Tests that the `patch_federal_agency_info` command logs a warning but
        updates the DomainInformation object, because a record exists in the
        provided current-full.csv file.
        """
        with less_console_noise():
            # Set federal_agency to None to simulate a skip
            self.transition_domain.federal_agency = None
            self.transition_domain.save()
            # Change the domain name to something parsable in the .csv
            self.domain.name = "cdomain1.gov"
            self.domain.save()
            with self.assertLogs("registrar.management.commands.patch_federal_agency_info", level="WARNING") as context:
                self.call_patch_federal_agency_info()
            # Check that the correct log message was output
            self.assertIn("SOME AGENCY DATA WAS NONE", context.output[0])
            # Reload the domain_info object from the database
            self.domain_info.refresh_from_db()
            # Check that the federal_agency field was not updated
            self.assertEqual(self.domain_info.federal_agency, "World War I Centennial Commission")

    def test_patch_agency_info_skips_valid_domains(self):
        """
        Tests that the `patch_federal_agency_info` command logs INFO and
        does not update the `federal_agency` field
        of a `DomainInformation` object
        """
        with less_console_noise():
            self.domain_info.federal_agency = "unchanged"
            self.domain_info.save()
            with self.assertLogs("registrar.management.commands.patch_federal_agency_info", level="INFO") as context:
                self.call_patch_federal_agency_info()
            # Check that the correct log message was output
            self.assertIn("FINISHED", context.output[1])
            # Reload the domain_info object from the database
            self.domain_info.refresh_from_db()
            # Check that the federal_agency field was not updated
            self.assertEqual(self.domain_info.federal_agency, "unchanged")


class TestExtendExpirationDates(MockEppLib):
    def setUp(self):
        """Defines the file name of migration_json and the folder its contained in"""
        super().setUp()
        # Create a valid domain that is updatable
        Domain.objects.get_or_create(
            name="waterbutpurple.gov", state=Domain.State.READY, expiration_date=date(2023, 11, 15)
        )
        TransitionDomain.objects.get_or_create(
            username="testytester@mail.com",
            domain_name="waterbutpurple.gov",
            epp_expiration_date=date(2023, 11, 15),
        )
        # Create a domain with an invalid expiration date
        Domain.objects.get_or_create(name="fake.gov", state=Domain.State.READY, expiration_date=date(2022, 5, 25))
        TransitionDomain.objects.get_or_create(
            username="themoonisactuallycheese@mail.com",
            domain_name="fake.gov",
            epp_expiration_date=date(2022, 5, 25),
        )
        # Create a domain with an invalid state
        Domain.objects.get_or_create(
            name="fakeneeded.gov", state=Domain.State.DNS_NEEDED, expiration_date=date(2023, 11, 15)
        )
        TransitionDomain.objects.get_or_create(
            username="fakeneeded@mail.com",
            domain_name="fakeneeded.gov",
            epp_expiration_date=date(2023, 11, 15),
        )
        # Create a domain with a date greater than the maximum
        Domain.objects.get_or_create(
            name="fakemaximum.gov", state=Domain.State.READY, expiration_date=date(2024, 12, 31)
        )
        TransitionDomain.objects.get_or_create(
            username="fakemaximum@mail.com",
            domain_name="fakemaximum.gov",
            epp_expiration_date=date(2024, 12, 31),
        )

    def tearDown(self):
        """Deletes all DB objects related to migrations"""
        super().tearDown()
        # Delete domain information
        Domain.objects.all().delete()
        DomainInformation.objects.all().delete()
        DomainInvitation.objects.all().delete()
        TransitionDomain.objects.all().delete()

        # Delete users
        User.objects.all().delete()
        UserDomainRole.objects.all().delete()

    def run_extend_expiration_dates(self):
        """
        This method executes the extend_expiration_dates command.

        The 'call_command' function from Django's management framework is then used to
        execute the extend_expiration_dates command with the specified arguments.
        """
        with less_console_noise():
            with patch(
                "registrar.management.commands.utility.terminal_helper.TerminalHelper.query_yes_no_exit",  # noqa
                return_value=True,
            ):
                call_command("extend_expiration_dates")

    def test_extends_expiration_date_correctly(self):
        """
        Tests that the extend_expiration_dates method extends dates as expected
        """
        with less_console_noise():
            desired_domain = Domain.objects.filter(name="waterbutpurple.gov").get()
            desired_domain.expiration_date = date(2024, 11, 15)
            # Run the expiration date script
            self.run_extend_expiration_dates()
            current_domain = Domain.objects.filter(name="waterbutpurple.gov").get()
            self.assertEqual(desired_domain, current_domain)
            # Explicitly test the expiration date
            self.assertEqual(current_domain.expiration_date, date(2024, 11, 15))

    def test_extends_expiration_date_skips_non_current(self):
        """
        Tests that the extend_expiration_dates method correctly skips domains
        with an expiration date less than a certain threshold.
        """
        with less_console_noise():
            desired_domain = Domain.objects.filter(name="fake.gov").get()
            desired_domain.expiration_date = date(2022, 5, 25)
            # Run the expiration date script
            self.run_extend_expiration_dates()
            current_domain = Domain.objects.filter(name="fake.gov").get()
            self.assertEqual(desired_domain, current_domain)
            # Explicitly test the expiration date. The extend_expiration_dates script
            # will skip all dates less than date(2023, 11, 15), meaning that this domain
            # should not be affected by the change.
            self.assertEqual(current_domain.expiration_date, date(2022, 5, 25))

    def test_extends_expiration_date_skips_maximum_date(self):
        """
        Tests that the extend_expiration_dates method correctly skips domains
        with an expiration date more than a certain threshold.
        """
        with less_console_noise():
            desired_domain = Domain.objects.filter(name="fakemaximum.gov").get()
            desired_domain.expiration_date = date(2024, 12, 31)

            # Run the expiration date script
            self.run_extend_expiration_dates()

            current_domain = Domain.objects.filter(name="fakemaximum.gov").get()
            self.assertEqual(desired_domain, current_domain)

            # Explicitly test the expiration date. The extend_expiration_dates script
            # will skip all dates less than date(2023, 11, 15), meaning that this domain
            # should not be affected by the change.
            self.assertEqual(current_domain.expiration_date, date(2024, 12, 31))

    def test_extends_expiration_date_skips_non_ready(self):
        """
        Tests that the extend_expiration_dates method correctly skips domains not in the state "ready"
        """
        with less_console_noise():
            desired_domain = Domain.objects.filter(name="fakeneeded.gov").get()
            desired_domain.expiration_date = date(2023, 11, 15)

            # Run the expiration date script
            self.run_extend_expiration_dates()

            current_domain = Domain.objects.filter(name="fakeneeded.gov").get()
            self.assertEqual(desired_domain, current_domain)

            # Explicitly test the expiration date. The extend_expiration_dates script
            # will skip all dates less than date(2023, 11, 15), meaning that this domain
            # should not be affected by the change.
            self.assertEqual(current_domain.expiration_date, date(2023, 11, 15))

    def test_extends_expiration_date_idempotent(self):
        """
        Tests the idempotency of the extend_expiration_dates command.

        Verifies that running the method multiple times does not change the expiration date
        of a domain beyond the initial extension.
        """
        with less_console_noise():
            desired_domain = Domain.objects.filter(name="waterbutpurple.gov").get()
            desired_domain.expiration_date = date(2024, 11, 15)
            # Run the expiration date script
            self.run_extend_expiration_dates()
            current_domain = Domain.objects.filter(name="waterbutpurple.gov").get()
            self.assertEqual(desired_domain, current_domain)
            # Explicitly test the expiration date
            self.assertEqual(desired_domain.expiration_date, date(2024, 11, 15))
            # Run the expiration date script again
            self.run_extend_expiration_dates()
            # The old domain shouldn't have changed
            self.assertEqual(desired_domain, current_domain)
            # Explicitly test the expiration date - should be the same
            self.assertEqual(desired_domain.expiration_date, date(2024, 11, 15))


class TestDiscloseEmails(MockEppLib):
    def setUp(self):
        super().setUp()

    def tearDown(self):
        super().tearDown()
        PublicContact.objects.all().delete()
        Domain.objects.all().delete()

    def run_disclose_security_emails(self):
        """
        This method executes the disclose_security_emails command.

        The 'call_command' function from Django's management framework is then used to
        execute the disclose_security_emails command.
        """
        with less_console_noise():
            with patch(
                "registrar.management.commands.utility.terminal_helper.TerminalHelper.query_yes_no_exit",  # noqa
                return_value=True,
            ):
                call_command("disclose_security_emails")

    def test_disclose_security_emails(self):
        """
        Tests that command disclose_security_emails runs successfully with
        appropriate EPP calll to UpdateContact.
        """
        with less_console_noise():
            domain, _ = Domain.objects.get_or_create(name="testdisclose.gov", state=Domain.State.READY)
            expectedSecContact = PublicContact.get_default_security()
            expectedSecContact.domain = domain
            expectedSecContact.email = "123@mail.gov"
            # set domain security email to 123@mail.gov instead of default email
            domain.security_contact = expectedSecContact
            self.run_disclose_security_emails()

            # running disclose_security_emails sends EPP call UpdateContact with disclose
            self.mockedSendFunction.assert_has_calls(
                [
                    call(
                        commands.UpdateContact(
                            id=domain.security_contact.registry_id,
                            postal_info=domain._make_epp_contact_postal_info(contact=domain.security_contact),
                            email=domain.security_contact.email,
                            voice=domain.security_contact.voice,
                            fax=domain.security_contact.fax,
                            auth_info=common.ContactAuthInfo(pw="2fooBAR123fooBaz"),
                            disclose=domain._disclose_fields(contact=domain.security_contact),
                        ),
                        cleaned=True,
                    )
                ]
            )


# TODO in #1793: Remove this whole test class
class TestPopulateDomainUpdatedFederalAgency(TestCase):
    def setUp(self):
        super().setUp()

        # Get the domain requests
        self.domain_request_1 = completed_domain_request(
            name="stitches.gov",
            generic_org_type=DomainRequest.OrganizationChoices.FEDERAL,
            is_election_board=True,
            status=DomainRequest.DomainRequestStatus.IN_REVIEW,
            federal_agency="U.S. Peace Corps",
        )
        self.domain_request_2 = completed_domain_request(
            name="fadoesntexist.gov",
            generic_org_type=DomainRequest.OrganizationChoices.FEDERAL,
            is_election_board=True,
            status=DomainRequest.DomainRequestStatus.IN_REVIEW,
            federal_agency="MEOWARDRULES",
        )
        self.domain_request_3 = completed_domain_request(
            name="nullfederalagency.gov",
            generic_org_type=DomainRequest.OrganizationChoices.FEDERAL,
            is_election_board=True,
            status=DomainRequest.DomainRequestStatus.IN_REVIEW,
            federal_agency=None,
        )

        # Approve all three requests
        self.domain_request_1.approve()
        self.domain_request_2.approve()
        self.domain_request_3.approve()

        # Get the domains
        self.domain_1 = Domain.objects.get(name="stitches.gov")
        self.domain_2 = Domain.objects.get(name="fadoesntexist.gov")
        self.domain_3 = Domain.objects.get(name="nullfederalagency.gov")

        # Get the domain infos
        self.domain_info_1 = DomainInformation.objects.get(domain=self.domain_1)
        self.domain_info_2 = DomainInformation.objects.get(domain=self.domain_2)
        self.domain_info_3 = DomainInformation.objects.get(domain=self.domain_3)

    def tearDown(self):
        super().tearDown()
        DomainInformation.objects.all().delete()
        DomainRequest.objects.all().delete()
        Domain.objects.all().delete()

    def run_populate_domain_updated_federal_agency(self):
        """
        This method executes the populate_domain_updated_federal_agency command.

        The 'call_command' function from Django's management framework is then used to
        execute the populate_domain_updated_federal_agency command.
        """
        with less_console_noise():
            call_command("populate_domain_updated_federal_agency")

    def test_domain_information_renaming_federal_agency_success(self):
        """
        Domain Information updates successfully for an "outdated" Federal Agency
        """

        self.run_populate_domain_updated_federal_agency()

        self.domain_info_1.refresh_from_db()

        previous_federal_agency_name = self.domain_info_1.federal_agency

        updated_federal_agency_name = self.domain_info_1.updated_federal_agency.agency

        self.assertEqual(previous_federal_agency_name, "U.S. Peace Corps")
        self.assertEqual(updated_federal_agency_name, "Peace Corps")

    def test_domain_information_does_not_exist(self):
        """
        Update a Federal Agency that doesn't exist
        (should return None bc the Federal Agency didn't exist before)
        """

        self.run_populate_domain_updated_federal_agency()

        self.domain_info_2.refresh_from_db()

        self.assertEqual(self.domain_info_2.updated_federal_agency, None)

    def test_domain_request_is_skipped(self):
        """
        Update a Domain Request that doesn't exist
        (should return None bc the Federal Agency didn't exist before)
        """

        # Test case #2
        self.run_populate_domain_updated_federal_agency()

        self.domain_request_2.refresh_from_db()

        self.assertEqual(self.domain_request_2.updated_federal_agency, None)

    def test_domain_information_updating_null_federal_agency_to_non_federal_agency(self):
        """
        Updating a Domain Information that was previously None
        to Non-Federal Agency
        """

        self.run_populate_domain_updated_federal_agency()

        self.domain_info_3.refresh_from_db()

        previous_federal_agency_name = self.domain_info_3.federal_agency
        updated_federal_agency_name = self.domain_info_3.updated_federal_agency.agency

        self.assertEqual(previous_federal_agency_name, None)
        self.assertEqual(updated_federal_agency_name, "Non-Federal Agency")<|MERGE_RESOLUTION|>--- conflicted
+++ resolved
@@ -26,8 +26,6 @@
 from api.tests.common import less_console_noise_decorator
 
 
-<<<<<<< HEAD
-=======
 class TestPopulateVerificationType(MockEppLib):
     """Tests for the populate_organization_type script"""
 
@@ -125,7 +123,6 @@
         self.assertEqual(self.fixture_user.verification_type, User.VerificationTypeChoices.FIXTURE_USER)
 
 
->>>>>>> 2467e09b
 class TestPopulateOrganizationType(MockEppLib):
     """Tests for the populate_organization_type script"""
 
