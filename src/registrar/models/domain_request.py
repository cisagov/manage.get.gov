from __future__ import annotations
from typing import Union
import logging
from django.apps import apps
from django.conf import settings
from django.db import models
from django_fsm import FSMField, transition  # type: ignore
from django.utils import timezone
from registrar.models.domain import Domain
from registrar.models.federal_agency import FederalAgency
from registrar.models.utility.generic_helper import CreateOrUpdateOrganizationTypeHelper
from registrar.models.utility.portfolio_helper import UserPortfolioPermissionChoices
from registrar.utility.errors import FSMDomainRequestError, FSMErrorCodes
from registrar.utility.constants import BranchChoices
from auditlog.models import LogEntry
from django.core.exceptions import ValidationError

from registrar.utility.waffle import flag_is_active_for_user, flag_is_active_anywhere
from .utility.time_stamped_model import TimeStampedModel
from ..utility.email import send_templated_email, EmailSendingError
from itertools import chain

logger = logging.getLogger(__name__)


class DomainRequest(TimeStampedModel):
    """A registrant's domain request for a new domain."""

    class Meta:
        """Contains meta information about this class"""

        indexes = [
            models.Index(fields=["requested_domain"]),
            models.Index(fields=["approved_domain"]),
            models.Index(fields=["status"]),
        ]

    # https://django-auditlog.readthedocs.io/en/latest/usage.html#object-history
    # history = AuditlogHistoryField()

    # Constants for choice fields
    class DomainRequestStatus(models.TextChoices):
        IN_REVIEW = "in review", "In review"
        ACTION_NEEDED = "action needed", "Action needed"
        APPROVED = "approved", "Approved"
        REJECTED = "rejected", "Rejected"
        INELIGIBLE = "ineligible", "Ineligible"
        SUBMITTED = "submitted", "Submitted"
        WITHDRAWN = "withdrawn", "Withdrawn"
        STARTED = "started", "Started"

        @classmethod
        def get_status_label(cls, status_name: str):
            """Returns the associated label for a given status name"""
            return cls(status_name).label if status_name else None

    class FEBPurposeChoices(models.TextChoices):
        WEBSITE = "new", "Used for a new website"
        REDIRECT = "redirect", "Used as a redirect for an existing website"
        OTHER = "other", "Not for a website"

        @classmethod
        def get_purpose_label(cls, purpose_name: str | None):
            """Returns the associated label for a given purpose name"""
            return cls(purpose_name).label if purpose_name else None

        @classmethod
        def get_purpose_label(cls, purpose_name: str):
            """Returns the associated label for a given purpose name"""
            if purpose_name == cls.WEBSITE:
                return "Used for a new website"
            elif purpose_name == cls.REDIRECT:
                return "Used as a redirect for an existing website"
            else:
                return "Not for a website"

    class StateTerritoryChoices(models.TextChoices):
        ALABAMA = "AL", "Alabama (AL)"
        ALASKA = "AK", "Alaska (AK)"
        AMERICAN_SAMOA = "AS", "American Samoa (AS)"
        ARIZONA = "AZ", "Arizona (AZ)"
        ARKANSAS = "AR", "Arkansas (AR)"
        CALIFORNIA = "CA", "California (CA)"
        COLORADO = "CO", "Colorado (CO)"
        CONNECTICUT = "CT", "Connecticut (CT)"
        DELAWARE = "DE", "Delaware (DE)"
        DISTRICT_OF_COLUMBIA = "DC", "District of Columbia (DC)"
        FLORIDA = "FL", "Florida (FL)"
        GEORGIA = "GA", "Georgia (GA)"
        GUAM = "GU", "Guam (GU)"
        HAWAII = "HI", "Hawaii (HI)"
        IDAHO = "ID", "Idaho (ID)"
        ILLINOIS = "IL", "Illinois (IL)"
        INDIANA = "IN", "Indiana (IN)"
        IOWA = "IA", "Iowa (IA)"
        KANSAS = "KS", "Kansas (KS)"
        KENTUCKY = "KY", "Kentucky (KY)"
        LOUISIANA = "LA", "Louisiana (LA)"
        MAINE = "ME", "Maine (ME)"
        MARYLAND = "MD", "Maryland (MD)"
        MASSACHUSETTS = "MA", "Massachusetts (MA)"
        MICHIGAN = "MI", "Michigan (MI)"
        MINNESOTA = "MN", "Minnesota (MN)"
        MISSISSIPPI = "MS", "Mississippi (MS)"
        MISSOURI = "MO", "Missouri (MO)"
        MONTANA = "MT", "Montana (MT)"
        NEBRASKA = "NE", "Nebraska (NE)"
        NEVADA = "NV", "Nevada (NV)"
        NEW_HAMPSHIRE = "NH", "New Hampshire (NH)"
        NEW_JERSEY = "NJ", "New Jersey (NJ)"
        NEW_MEXICO = "NM", "New Mexico (NM)"
        NEW_YORK = "NY", "New York (NY)"
        NORTH_CAROLINA = "NC", "North Carolina (NC)"
        NORTH_DAKOTA = "ND", "North Dakota (ND)"
        NORTHERN_MARIANA_ISLANDS = "MP", "Northern Mariana Islands (MP)"
        OHIO = "OH", "Ohio (OH)"
        OKLAHOMA = "OK", "Oklahoma (OK)"
        OREGON = "OR", "Oregon (OR)"
        PENNSYLVANIA = "PA", "Pennsylvania (PA)"
        PUERTO_RICO = "PR", "Puerto Rico (PR)"
        RHODE_ISLAND = "RI", "Rhode Island (RI)"
        SOUTH_CAROLINA = "SC", "South Carolina (SC)"
        SOUTH_DAKOTA = "SD", "South Dakota (SD)"
        TENNESSEE = "TN", "Tennessee (TN)"
        TEXAS = "TX", "Texas (TX)"
        UNITED_STATES_MINOR_OUTLYING_ISLANDS = (
            "UM",
            "United States Minor Outlying Islands (UM)",
        )
        UTAH = "UT", "Utah (UT)"
        VERMONT = "VT", "Vermont (VT)"
        VIRGIN_ISLANDS = "VI", "Virgin Islands (VI)"
        VIRGINIA = "VA", "Virginia (VA)"
        WASHINGTON = "WA", "Washington (WA)"
        WEST_VIRGINIA = "WV", "West Virginia (WV)"
        WISCONSIN = "WI", "Wisconsin (WI)"
        WYOMING = "WY", "Wyoming (WY)"
        ARMED_FORCES_AA = "AA", "Armed Forces Americas (AA)"
        ARMED_FORCES_AE = "AE", "Armed Forces Africa, Canada, Europe, Middle East (AE)"
        ARMED_FORCES_AP = "AP", "Armed Forces Pacific (AP)"

    class OrganizationChoices(models.TextChoices):
        """
        Primary organization choices:
        For use in the domain request experience
        Keys need to match OrgChoicesElectionOffice and OrganizationChoicesVerbose
        """

        FEDERAL = "federal", "Federal"
        INTERSTATE = "interstate", "Interstate"
        STATE_OR_TERRITORY = "state_or_territory", "State or territory"
        TRIBAL = "tribal", "Tribal"
        COUNTY = "county", "County"
        CITY = "city", "City"
        SPECIAL_DISTRICT = "special_district", "Special district"
        SCHOOL_DISTRICT = "school_district", "School district"

        @classmethod
        def get_org_label(cls, org_name: str):
            """Returns the associated label for a given org name"""
            # This is an edgecase on domains with no org.
            # This unlikely to happen but
            # a break will occur in certain edge cases without this.
            # (more specifically, csv exports).
            if not org_name:
                return None

            org_names = org_name.split("_election")
            if len(org_names) > 0:
                org_name = org_names[0]
            return cls(org_name).label if org_name else None

    class OrgChoicesElectionOffice(models.TextChoices):
        """
        Primary organization choices for Django admin:
        Keys need to match OrganizationChoices and OrganizationChoicesVerbose.

        The enums here come in two variants:
        Regular (matches the choices from OrganizationChoices)
        Election (Appends " - Election" to the string)

        When adding the election variant, you must append "_election" to the end of the string.
        """

        # We can't inherit OrganizationChoices due to models.TextChoices being an enum.
        # We can redefine these values instead.
        FEDERAL = "federal", "Federal"
        INTERSTATE = "interstate", "Interstate"
        STATE_OR_TERRITORY = "state_or_territory", "State or territory"
        TRIBAL = "tribal", "Tribal"
        COUNTY = "county", "County"
        CITY = "city", "City"
        SPECIAL_DISTRICT = "special_district", "Special district"
        SCHOOL_DISTRICT = "school_district", "School district"

        # Election variants
        STATE_OR_TERRITORY_ELECTION = "state_or_territory_election", "State or territory - Election"
        TRIBAL_ELECTION = "tribal_election", "Tribal - Election"
        COUNTY_ELECTION = "county_election", "County - Election"
        CITY_ELECTION = "city_election", "City - Election"
        SPECIAL_DISTRICT_ELECTION = "special_district_election", "Special district - Election"

        @classmethod
        def get_org_election_to_org_generic(cls):
            """
            Creates and returns a dictionary mapping from election-specific organization
            choice enums to their corresponding general organization choice enums.

            If no such mapping exists, it is simple excluded from the map.
            """
            # This can be mapped automatically but its harder to read.
            # For clarity reasons, we manually define this.
            org_election_map = {
                cls.STATE_OR_TERRITORY_ELECTION: cls.STATE_OR_TERRITORY,
                cls.TRIBAL_ELECTION: cls.TRIBAL,
                cls.COUNTY_ELECTION: cls.COUNTY,
                cls.CITY_ELECTION: cls.CITY,
                cls.SPECIAL_DISTRICT_ELECTION: cls.SPECIAL_DISTRICT,
            }
            return org_election_map

        @classmethod
        def get_org_generic_to_org_election(cls):
            """
            Creates and returns a dictionary mapping from general organization
            choice enums to their corresponding election-specific organization enums.

            If no such mapping exists, it is simple excluded from the map.
            """
            # This can be mapped automatically but its harder to read.
            # For clarity reasons, we manually define this.
            org_election_map = {
                cls.STATE_OR_TERRITORY: cls.STATE_OR_TERRITORY_ELECTION,
                cls.TRIBAL: cls.TRIBAL_ELECTION,
                cls.COUNTY: cls.COUNTY_ELECTION,
                cls.CITY: cls.CITY_ELECTION,
                cls.SPECIAL_DISTRICT: cls.SPECIAL_DISTRICT_ELECTION,
            }
            return org_election_map

        @classmethod
        def get_org_label(cls, org_name: str):
            # Translating the key that is given to the direct readable value
            return cls(org_name).label if org_name else None

    class OrganizationChoicesVerbose(models.TextChoices):
        """
        Tertiary organization choices
        For use in the domain request form and on the templates
        Keys need to match OrganizationChoices
        """

        FEDERAL = (
            "federal",
            "Federal: an agency of the U.S. government’s legislative, executive, or judicial branches",
        )
        INTERSTATE = "interstate", "Interstate: an organization of two or more states"
        STATE_OR_TERRITORY = (
            "state_or_territory",
            "State or territory: one of the 50 U.S. states, the District of Columbia, "
            "American Samoa, Guam, Northern Mariana Islands, Puerto Rico, or the U.S. "
            "Virgin Islands",
        )
        TRIBAL = (
            "tribal",
            "Tribal: a tribal government recognized by the federal or a state government",
        )
        COUNTY = "county", "County: a county, parish, or borough"
        CITY = "city", "City: a city, town, township, village, etc."
        SPECIAL_DISTRICT = (
            "special_district",
            "Special district: an independent government that delivers specialized, essential services",
        )
        SCHOOL_DISTRICT = (
            "school_district",
            "School district: a school district that is not part of a local government",
        )

    class RejectionReasons(models.TextChoices):
        DOMAIN_PURPOSE = "domain_purpose", "Purpose requirements not met"
        REQUESTOR_NOT_ELIGIBLE = "requestor_not_eligible", "Requestor not eligible to make request"
        ORG_HAS_DOMAIN = (
            "org_has_domain",
            "Org already has a .gov domain",
        )
        CONTACTS_NOT_VERIFIED = (
            "contacts_not_verified",
            "Org contacts couldn't be verified",
        )
        ORG_NOT_ELIGIBLE = "org_not_eligible", "Org not eligible for a .gov domain"
        NAMING_REQUIREMENTS = "naming_requirements", "Naming requirements not met"
        OTHER = "other", "Other/Unspecified"

        @classmethod
        def get_rejection_reason_label(cls, rejection_reason: str):
            """Returns the associated label for a given rejection reason"""
            return cls(rejection_reason).label if rejection_reason else None

    class ActionNeededReasons(models.TextChoices):
        """Defines common action needed reasons for domain requests"""

        ELIGIBILITY_UNCLEAR = ("eligibility_unclear", "Unclear organization eligibility")
        QUESTIONABLE_SENIOR_OFFICIAL = ("questionable_senior_official", "Questionable senior official")
        ALREADY_HAS_A_DOMAIN = ("already_has_a_domain", "Already has a domain")
        BAD_NAME = ("bad_name", "Doesn’t meet naming requirements")
        OTHER = ("other", "Other (no auto-email sent)")

        @classmethod
        def get_action_needed_reason_label(cls, action_needed_reason: str):
            """Returns the associated label for a given action needed reason"""
            return cls(action_needed_reason).label if action_needed_reason else None

    # #### Internal fields about the domain request #####
    status = FSMField(
        choices=DomainRequestStatus.choices,  # possible states as an array of constants
        default=DomainRequestStatus.STARTED,  # sensible default
        protected=False,  # can change state directly, particularly in Django admin
    )

    rejection_reason = models.TextField(
        choices=RejectionReasons.choices,
        null=True,
        blank=True,
    )

    rejection_reason_email = models.TextField(
        null=True,
        blank=True,
    )

    action_needed_reason = models.TextField(
        choices=ActionNeededReasons.choices,
        null=True,
        blank=True,
    )

    action_needed_reason_email = models.TextField(
        null=True,
        blank=True,
    )

    federal_agency = models.ForeignKey(
        "registrar.FederalAgency",
        on_delete=models.PROTECT,
        help_text="Associated federal agency",
        unique=False,
        blank=True,
        null=True,
    )

    # portfolio
    portfolio = models.ForeignKey(
        "registrar.Portfolio",
        on_delete=models.PROTECT,
        null=True,
        blank=True,
        related_name="DomainRequest_portfolio",
    )

    sub_organization = models.ForeignKey(
        "registrar.Suborganization",
        on_delete=models.PROTECT,
        null=True,
        blank=True,
        related_name="request_sub_organization",
        help_text="If blank, request is associated with the overarching organization for this portfolio.",
        verbose_name="Suborganization",
    )

    requested_suborganization = models.CharField(
        null=True,
        blank=True,
    )

    suborganization_city = models.CharField(
        null=True,
        blank=True,
    )

    suborganization_state_territory = models.CharField(
        max_length=2,
        choices=StateTerritoryChoices.choices,
        null=True,
        blank=True,
        verbose_name="state, territory, or military post",
    )

    # This is the domain request user who created this domain request.
    creator = models.ForeignKey(
        "registrar.User",
        on_delete=models.PROTECT,
        related_name="domain_requests_created",
        help_text="Person who submitted the domain request. Will receive email updates.",
    )

    investigator = models.ForeignKey(
        "registrar.User",
        null=True,
        blank=True,
        on_delete=models.SET_NULL,
        related_name="domain_requests_investigating",
    )

    # ##### data fields from the initial form #####
    generic_org_type = models.CharField(
        max_length=255,
        # use the short names in Django admin
        choices=OrganizationChoices.choices,
        null=True,
        blank=True,
    )

    is_election_board = models.BooleanField(
        null=True,
        blank=True,
        verbose_name="election office",
    )

    # TODO - Ticket #1911: stub this data from DomainRequest
    organization_type = models.CharField(
        max_length=255,
        choices=OrgChoicesElectionOffice.choices,
        null=True,
        blank=True,
        help_text='"Election" appears after the org type if it\'s an election office.',
    )

    federally_recognized_tribe = models.BooleanField(
        null=True,
    )

    state_recognized_tribe = models.BooleanField(
        null=True,
    )

    tribe_name = models.CharField(
        null=True,
        blank=True,
    )

    federal_type = models.CharField(
        max_length=50,
        choices=BranchChoices.choices,
        null=True,
        blank=True,
    )

    organization_name = models.CharField(
        null=True,
        blank=True,
    )

    address_line1 = models.CharField(
        null=True,
        blank=True,
        verbose_name="Address line 1",
    )
    address_line2 = models.CharField(
        null=True,
        blank=True,
        verbose_name="Address line 2",
    )
    city = models.CharField(
        null=True,
        blank=True,
    )
    state_territory = models.CharField(
        max_length=2,
        choices=StateTerritoryChoices.choices,
        null=True,
        blank=True,
        verbose_name="state, territory, or military post",
    )
    zipcode = models.CharField(
        max_length=10,
        null=True,
        blank=True,
        verbose_name="zip code",
    )
    urbanization = models.CharField(
        null=True,
        blank=True,
        help_text="Required for Puerto Rico only",
    )

    about_your_organization = models.TextField(
        null=True,
        blank=True,
    )

    senior_official = models.ForeignKey(
        "registrar.Contact",
        null=True,
        blank=True,
        related_name="senior_official",
        on_delete=models.PROTECT,
    )

    # "+" means no reverse relation to lookup domain requests from Website
    current_websites = models.ManyToManyField(
        "registrar.Website",
        blank=True,
        related_name="current+",
        verbose_name="Current websites",
    )

    approved_domain = models.OneToOneField(
        "Domain",
        null=True,
        blank=True,
        help_text="Domain associated with this request; will be blank until request is approved",
        related_name="domain_request_approved_domain",
        on_delete=models.SET_NULL,
    )

    requested_domain = models.OneToOneField(
        "DraftDomain",
        null=True,
        blank=True,
        related_name="domain_request_requested_domain",
        on_delete=models.PROTECT,
    )

    # Fields specific to Federal Executive Branch agencies, used by OMB for reviewing requests
    feb_naming_requirements = models.BooleanField(
        null=True,
        blank=True,
        verbose_name="Meets naming requirements",
    )

    feb_naming_requirements_details = models.TextField(
        null=True,
        blank=True,
        help_text="Required if requested domain that doesn't meet naming requirements",
        verbose_name="Domain name rationale",
    )

    feb_purpose_choice = models.CharField(
        null=True,
        blank=True,
        choices=FEBPurposeChoices.choices,
        verbose_name="Purpose type",
    )

    working_with_eop = models.BooleanField(
        null=True,
        blank=True,
    )

    eop_stakeholder_first_name = models.CharField(
        null=True,
        blank=True,
        verbose_name="EOP contact first name",
    )

    eop_stakeholder_last_name = models.CharField(
        null=True,
        blank=True,
        verbose_name="EOP contact last name",
    )

    # This field is alternately used for generic domain purpose explanations
    # and for explanations of the specific purpose chosen with feb_purpose_choice
    purpose = models.TextField(
        null=True,
        blank=True,
    )

    has_timeframe = models.BooleanField(
        null=True,
        blank=True,
    )

    time_frame_details = models.TextField(
        null=True,
        blank=True,
        verbose_name="Target time frame",
    )

    is_interagency_initiative = models.BooleanField(
        null=True,
        blank=True,
    )

    interagency_initiative_details = models.TextField(
        null=True,
        blank=True,
        verbose_name="Interagency initiative",
    )

    alternative_domains = models.ManyToManyField(
        "registrar.Website",
        blank=True,
        related_name="alternatives+",
        help_text="Other domain names the creator provided for consideration",
    )

    other_contacts = models.ManyToManyField(
        "registrar.Contact",
        blank=True,
        related_name="contact_domain_requests",
        verbose_name="Other employees",
    )

    no_other_contacts_rationale = models.TextField(
        null=True,
        blank=True,
        help_text="Required if creator does not list other employees",
    )

    anything_else = models.TextField(
        null=True,
        blank=True,
        verbose_name="Additional details",
    )

    # This is a drop-in replacement for a has_anything_else_text() function.
    # In order to track if the user has clicked the yes/no field (while keeping a none default), we need
    # a tertiary state. We should not display this in /admin.
    has_anything_else_text = models.BooleanField(
        null=True,
        blank=True,
        help_text="Determines if the user has a anything_else or not",
    )

    cisa_representative_email = models.EmailField(
        null=True,
        blank=True,
        verbose_name="CISA regional representative email",
        max_length=320,
    )

    cisa_representative_first_name = models.CharField(
        null=True,
        blank=True,
        verbose_name="CISA regional representative first name",
        db_index=True,
    )

    cisa_representative_last_name = models.CharField(
        null=True,
        blank=True,
        verbose_name="CISA regional representative last name",
        db_index=True,
    )

    # This is a drop-in replacement for an has_cisa_representative() function.
    # In order to track if the user has clicked the yes/no field (while keeping a none default), we need
    # a tertiary state. We should not display this in /admin.
    has_cisa_representative = models.BooleanField(
        null=True,
        blank=True,
        help_text="Determines if the user has a representative email or not",
    )

    is_policy_acknowledged = models.BooleanField(
        null=True,
        blank=True,
        help_text="Acknowledged .gov acceptable use policy",
    )

    # Records when the domain request was first submitted
    first_submitted_date = models.DateField(
        null=True,
        blank=True,
        default=None,
        verbose_name="first submitted on",
        help_text="Date initially submitted",
    )

    # Records when domain request was last submitted
    last_submitted_date = models.DateField(
        null=True,
        blank=True,
        default=None,
        verbose_name="last submitted on",
        help_text="Date last submitted",
    )

    # Records when domain request status was last updated by an admin or analyst
    last_status_update = models.DateField(
        null=True,
        blank=True,
        default=None,
        verbose_name="last updated on",
        help_text="Date of the last status update",
    )

    notes = models.TextField(
        null=True,
        blank=True,
    )

    def is_awaiting_review(self) -> bool:
        """Checks if the current status is in submitted or in_review"""
        return self.status in [self.DomainRequestStatus.SUBMITTED, self.DomainRequestStatus.IN_REVIEW]

    def get_first_status_set_date(self, status):
        """Returns the date when the domain request was first set to the given status."""
        log_entry = (
            LogEntry.objects.filter(content_type__model="domainrequest", object_pk=self.pk, changes__status__1=status)
            .order_by("-timestamp")
            .first()
        )
        return log_entry.timestamp.date() if log_entry else None

    def get_first_status_started_date(self):
        """Returns the date when the domain request was put into the status "started" for the first time"""
        return self.get_first_status_set_date(DomainRequest.DomainRequestStatus.STARTED)

    @classmethod
    def get_statuses_that_send_emails(cls):
        """Returns a list of statuses that send an email to the user"""
        excluded_statuses = [cls.DomainRequestStatus.INELIGIBLE, cls.DomainRequestStatus.IN_REVIEW]
        return [status for status in cls.DomainRequestStatus if status not in excluded_statuses]

    def sync_organization_type(self):
        """
        Updates the organization_type (without saving) to match
        the is_election_board and generic_organization_type fields.
        """
        # Define mappings between generic org and election org.
        # These have to be defined here, as you'd get a cyclical import error
        # otherwise.

        # For any given organization type, return the "_ELECTION" enum equivalent.
        # For example: STATE_OR_TERRITORY => STATE_OR_TERRITORY_ELECTION
        generic_org_map = self.OrgChoicesElectionOffice.get_org_generic_to_org_election()

        # For any given "_election" variant, return the base org type.
        # For example: STATE_OR_TERRITORY_ELECTION => STATE_OR_TERRITORY
        election_org_map = self.OrgChoicesElectionOffice.get_org_election_to_org_generic()

        # Manages the "organization_type" variable and keeps in sync with
        # "is_election_office" and "generic_organization_type"
        org_type_helper = CreateOrUpdateOrganizationTypeHelper(
            sender=self.__class__,
            instance=self,
            generic_org_to_org_map=generic_org_map,
            election_org_to_generic_org_map=election_org_map,
        )

        # Actually updates the organization_type field
        org_type_helper.create_or_update_organization_type()

    def _cache_status_and_status_reasons(self):
        """Maintains a cache of properties so we can avoid a DB call"""
        self._cached_action_needed_reason = self.action_needed_reason
        self._cached_rejection_reason = self.rejection_reason
        self._cached_status = self.status

    def __init__(self, *args, **kwargs):
        super().__init__(*args, **kwargs)
        # Store original values for caching purposes. Used to compare them on save.
        self._cache_status_and_status_reasons()

    def clean(self):
        """
        Validates suborganization-related fields in two scenarios:
        1. New suborganization request: Prevents duplicate names within same portfolio
        2. Partial suborganization data: Enforces a all-or-nothing rule for city/state/name fields
        when portfolio exists without selected suborganization

        Add new domain request validation rules here to ensure they're
        enforced during both model save and form submission.
        Not presently used on the domain request wizard, though.
        """
        super().clean()
        # Validation logic for a suborganization request
        if self.is_requesting_new_suborganization():
            # Raise an error if this suborganization already exists
            Suborganization = apps.get_model("registrar.Suborganization")
            if (
                self.requested_suborganization
                and Suborganization.objects.filter(
                    name__iexact=self.requested_suborganization,
                    portfolio=self.portfolio,
                    name__isnull=False,
                    portfolio__isnull=False,
                ).exists()
            ):
                # Add a field-level error to requested_suborganization.
                # To pass in field-specific errors, we need to embed a dict of
                # field: validationerror then pass that into a validation error itself.
                # This is slightly confusing, but it just adds it at that level.
                msg = (
                    "This suborganization already exists. "
                    "Choose a new name, or select it directly if you would like to use it."
                )
                errors = {"requested_suborganization": ValidationError(msg)}
                raise ValidationError(errors)
        elif self.portfolio and not self.sub_organization:
            # You cannot create a new suborganization without these fields
            required_suborg_fields = {
                "requested_suborganization": self.requested_suborganization,
                "suborganization_city": self.suborganization_city,
                "suborganization_state_territory": self.suborganization_state_territory,
            }
            # If at least one value is populated, enforce a all-or-nothing rule
            if any(bool(value) for value in required_suborg_fields.values()):
                # Find which fields are empty and throw an error on the field
                errors = {}
                for field_name, value in required_suborg_fields.items():
                    if not value:
                        errors[field_name] = ValidationError(
                            "This field is required when creating a new suborganization.",
                        )
                raise ValidationError(errors)

    def save(self, *args, **kwargs):
        """Save override for custom properties"""
        self.sync_organization_type()
        self.sync_yes_no_form_fields()

        if self._cached_status != self.status:
            self.last_status_update = timezone.now().date()

        super().save(*args, **kwargs)

        # Handle custom status emails.
        # An email is sent out when a, for example, action_needed_reason is changed or added.
        statuses_that_send_custom_emails = [self.DomainRequestStatus.ACTION_NEEDED, self.DomainRequestStatus.REJECTED]
        if self.status in statuses_that_send_custom_emails:
            self.send_custom_status_update_email(self.status)

        # Update the cached values after saving
        self._cache_status_and_status_reasons()

    def create_requested_suborganization(self):
        """Creates the requested suborganization.
        Adds the name, portfolio, city, and state_territory fields.
        Returns the created suborganization."""
        Suborganization = apps.get_model("registrar.Suborganization")
        return Suborganization.objects.create(
            name=self.requested_suborganization,
            portfolio=self.portfolio,
            city=self.suborganization_city,
            state_territory=self.suborganization_state_territory,
        )

    def send_custom_status_update_email(self, status):
        """Helper function to send out a second status email when the status remains the same,
        but the reason has changed."""

        # Currently, we store all this information in three variables.
        # When adding new reasons, this can be a lot to manage so we store it here
        # in a centralized location. However, this may need to change if this scales.
        status_information = {
            self.DomainRequestStatus.ACTION_NEEDED: {
                "cached_reason": self._cached_action_needed_reason,
                "reason": self.action_needed_reason,
                "email": self.action_needed_reason_email,
                "excluded_reasons": [DomainRequest.ActionNeededReasons.OTHER],
                "wrap_email": True,
            },
            self.DomainRequestStatus.REJECTED: {
                "cached_reason": self._cached_rejection_reason,
                "reason": self.rejection_reason,
                "email": self.rejection_reason_email,
                "excluded_reasons": [],
                # "excluded_reasons": [DomainRequest.RejectionReasons.OTHER],
                "wrap_email": False,
            },
        }
        status_info = status_information.get(status)

        # Don't send an email if there is nothing to send.
        if status_info.get("email") is None:
            logger.warning("send_custom_status_update_email() => Tried sending an empty email.")
            return

        # We should never send an email if no reason was specified.
        # Additionally, Don't send out emails for reasons that shouldn't send them.
        if status_info.get("reason") is None or status_info.get("reason") in status_info.get("excluded_reasons"):
            logger.warning("send_custom_status_update_email() => Tried sending a status email without a reason.")
            return

        # Only send out an email if the underlying reason itself changed or if no email was sent previously.
        if status_info.get("cached_reason") != status_info.get("reason") or status_info.get("cached_reason") is None:
            bcc_address = settings.DEFAULT_FROM_EMAIL if settings.IS_PRODUCTION else ""
            self._send_status_update_email(
                new_status=status,
                email_template="emails/includes/custom_email.txt",
                email_template_subject="emails/status_change_subject.txt",
                bcc_address=bcc_address,
                custom_email_content=status_info.get("email"),
                wrap_email=status_information.get("wrap_email"),
            )

    def sync_yes_no_form_fields(self):
        """Some yes/no forms use a db field to track whether it was checked or not.
        We handle that here for def save().
        """
        # Check if the firstname or lastname of cisa representative has any data.
        # Then set the has_cisa_representative flag accordingly (so that it isn't
        # "none", which indicates an incomplete form).
        # This ensures that if we have prefilled data, the form is prepopulated
        if self.cisa_representative_first_name is not None or self.cisa_representative_last_name is not None:
            self.has_cisa_representative = (
                self.cisa_representative_first_name != "" and self.cisa_representative_last_name != ""
            )

        # Check for blank data and update has_cisa_representative accordingly (if it isn't None)
        if self.has_cisa_representative is not None:
            self.has_cisa_representative = (
                self.cisa_representative_first_name != "" and self.cisa_representative_first_name is not None
            ) and (self.cisa_representative_last_name != "" and self.cisa_representative_last_name is not None)

        # Check if anything_else has any data.
        # Then set the has_anything_else_text flag accordingly (so that it isn't
        # "none", which indicates an incomplete form).
        # This ensures that if we have prefilled data, the form is prepopulated
        if self.anything_else is not None:
            self.has_anything_else_text = self.anything_else != ""

        # Check for blank data and update has_anything_else_text accordingly (if it isn't None)
        if self.has_anything_else_text is not None:
            self.has_anything_else_text = self.anything_else != "" and self.anything_else is not None

    def __str__(self):
        try:
            if self.requested_domain and self.requested_domain.name:
                return self.requested_domain.name
            else:
                return f"{self.status} domain request created by {self.creator}"
        except Exception:
            return ""

    def domain_is_not_active(self):
        if self.approved_domain:
            return not self.approved_domain.is_active()
        return True

    def delete_and_clean_up_domain(self, called_from):
        # Delete the approved domain
        try:
            # Clean up the approved domain
            domain_state = self.approved_domain.state
            # Only reject if it exists on EPP
            if domain_state != Domain.State.UNKNOWN:
                self.approved_domain.deletedInEpp()
                self.approved_domain.save()
            self.approved_domain.delete()
            self.approved_domain = None
        except Exception as err:
            logger.error(err)
            logger.error(f"Can't query an approved domain while attempting {called_from}")

        # Delete the suborg as long as this is the only place it is used
        self._cleanup_dangling_suborg()

    def _cleanup_dangling_suborg(self):
        """Deletes the existing suborg if its only being used by the deleted record"""
        # Nothing to delete, so we just smile and walk away
        if self.sub_organization is None:
            return

        Suborganization = apps.get_model("registrar.Suborganization")

        # Stored as so because we need to set the reference to none first,
        # so we can't just use the self.sub_organization property
        suborg = Suborganization.objects.get(id=self.sub_organization.id)
        requests = suborg.request_sub_organization
        domain_infos = suborg.information_sub_organization

        # Check if this is the only reference to the suborganization
        if requests.count() != 1 or domain_infos.count() > 1:
            return

        # Remove the suborganization reference from request.
        self.sub_organization = None
        self.save()

        # Remove the suborganization reference from domain if it exists.
        if domain_infos.count() == 1:
            domain_infos.update(sub_organization=None)

        # Delete the now-orphaned suborganization
        logger.info(f"_cleanup_dangling_suborg() -> Deleting orphan suborganization: {suborg}")
        suborg.delete()

    def _send_status_update_email(
        self,
        new_status,
        email_template,
        email_template_subject,
        bcc_address="",
        cc_addresses: list[str] = [],
        context=None,
        send_email=True,
        wrap_email=False,
        custom_email_content=None,
    ):
        """Send a status update email to the creator.

        The email goes to the email address that the creator gave as their
        contact information. If there is not creator information, then do
        nothing.

        Optional args:
        bcc_address: str -> the address to bcc to

        context: dict -> The context sent to the template

        send_email: bool -> Used to bypass the send_templated_email function, in the event
        we just want to log that an email would have been sent, rather than actually sending one.

        wrap_email: bool -> Wraps emails using `wrap_text_and_preserve_paragraphs` if any given
        paragraph exceeds our desired max length (for prettier display).

        custom_email_content: str -> Renders an email with the content of this string as its body text.
        """

        recipient = self.creator
        if recipient is None or recipient.email is None:
            logger.warning(
                f"Cannot send {new_status} email, no creator email address for domain request with pk: {self.pk}."
                f" Name: {self.requested_domain.name}"
                if self.requested_domain
                else ""
            )
            return None

        if not send_email:
            logger.info(f"Email was not sent. Would send {new_status} email to: {recipient.email}")
            return None

        try:
            if not context:
                has_organization_feature_flag = flag_is_active_for_user(recipient, "organization_feature")
                is_org_user = has_organization_feature_flag and recipient.has_view_portfolio_permission(self.portfolio)
                requires_feb_questions = self.is_feb() and is_org_user
<<<<<<< HEAD
=======
                purpose_label = DomainRequest.FEBPurposeChoices.get_purpose_label(self.feb_purpose_choice)
>>>>>>> 5ea1b851
                context = {
                    "domain_request": self,
                    # This is the user that we refer to in the email
                    "recipient": recipient,
                    "is_org_user": is_org_user,
                    "requires_feb_questions": requires_feb_questions,
<<<<<<< HEAD
=======
                    "purpose_label": purpose_label,
>>>>>>> 5ea1b851
                }

            if custom_email_content:
                context["custom_email_content"] = custom_email_content

            if self.requesting_entity_is_portfolio() or self.requesting_entity_is_suborganization():
                portfolio_view_requests_users = self.portfolio.portfolio_users_with_permissions(  # type: ignore
                    permissions=[UserPortfolioPermissionChoices.VIEW_ALL_REQUESTS], include_admin=True
                )
                cc_addresses = list(portfolio_view_requests_users.values_list("email", flat=True))

            send_templated_email(
                email_template,
                email_template_subject,
                recipient.email,
                context=context,
                bcc_address=bcc_address,
                cc_addresses=cc_addresses,
                wrap_email=wrap_email,
            )
            logger.info(f"The {new_status} email sent to: {recipient.email}")
        except EmailSendingError:
            logger.warning("Failed to send confirmation email", exc_info=True)

    def investigator_exists_and_is_staff(self):
        """Checks if the current investigator is in a valid state for a state transition"""
        is_valid = True
        # Check if an investigator is assigned. No approval is possible without one.
        if self.investigator is None or not self.investigator.is_staff:
            is_valid = False
        return is_valid

    @transition(
        field="status",
        source=[
            DomainRequestStatus.STARTED,
            DomainRequestStatus.IN_REVIEW,
            DomainRequestStatus.ACTION_NEEDED,
            DomainRequestStatus.WITHDRAWN,
        ],
        target=DomainRequestStatus.SUBMITTED,
    )
    def submit(self):
        """Submit an domain request that is started.

        As a side effect, an email notification is sent."""

        # check our conditions here inside the `submit` method so that we
        # can raise more informative exceptions

        # requested_domain could be None here
        if not hasattr(self, "requested_domain") or self.requested_domain is None:
            raise ValueError("Requested domain is missing.")

        DraftDomain = apps.get_model("registrar.DraftDomain")
        if not DraftDomain.string_could_be_domain(self.requested_domain.name):
            raise ValueError("Requested domain is not a valid domain name.")
        # if the domain has not been submitted before this  must be the first time
        if not self.first_submitted_date:
            self.first_submitted_date = timezone.now().date()

        # Update last_submitted_date to today
        self.last_submitted_date = timezone.now().date()
        self.save()

        # Limit email notifications to transitions from Started and Withdrawn
        limited_statuses = [self.DomainRequestStatus.STARTED, self.DomainRequestStatus.WITHDRAWN]

        bcc_address = ""
        if settings.IS_PRODUCTION:
            bcc_address = settings.DEFAULT_FROM_EMAIL

        if self.status in limited_statuses:
            self._send_status_update_email(
                "submission confirmation",
                "emails/submission_confirmation.txt",
                "emails/submission_confirmation_subject.txt",
                send_email=True,
                bcc_address=bcc_address,
            )

    @transition(
        field="status",
        source=[
            DomainRequestStatus.SUBMITTED,
            DomainRequestStatus.ACTION_NEEDED,
            DomainRequestStatus.APPROVED,
            DomainRequestStatus.REJECTED,
            DomainRequestStatus.INELIGIBLE,
        ],
        target=DomainRequestStatus.IN_REVIEW,
        conditions=[domain_is_not_active, investigator_exists_and_is_staff],
    )
    def in_review(self):
        """Investigate an domain request that has been submitted.

        This action is logged.

        This action cleans up the rejection status if moving away from rejected.

        As side effects this will delete the domain and domain_information
        (will cascade) when they exist."""

        if self.status == self.DomainRequestStatus.APPROVED:
            self.delete_and_clean_up_domain("in_review")
        elif self.status == self.DomainRequestStatus.REJECTED:
            self.rejection_reason = None
        elif self.status == self.DomainRequestStatus.ACTION_NEEDED:
            self.action_needed_reason = None

        literal = DomainRequest.DomainRequestStatus.IN_REVIEW
        # Check if the tuple exists, then grab its value
        in_review = literal if literal is not None else "In Review"
        logger.info(f"A status change occurred. {self} was changed to '{in_review}'")

    @transition(
        field="status",
        source=[
            DomainRequestStatus.IN_REVIEW,
            DomainRequestStatus.APPROVED,
            DomainRequestStatus.REJECTED,
            DomainRequestStatus.INELIGIBLE,
        ],
        target=DomainRequestStatus.ACTION_NEEDED,
        conditions=[domain_is_not_active, investigator_exists_and_is_staff],
    )
    def action_needed(self):
        """Send back an domain request that is under investigation or rejected.

        This action is logged.

        This action cleans up the rejection status if moving away from rejected.

        As side effects this will delete the domain and domain_information
        (will cascade) when they exist.

        Afterwards, we send out an email for action_needed in def save().
        See the function send_custom_status_update_email.
        """

        if self.status == self.DomainRequestStatus.APPROVED:
            self.delete_and_clean_up_domain("action_needed")

        elif self.status == self.DomainRequestStatus.REJECTED:
            self.rejection_reason = None

        # Check if the tuple is setup correctly, then grab its value.

        literal = DomainRequest.DomainRequestStatus.ACTION_NEEDED
        action_needed = literal if literal is not None else "Action Needed"
        logger.info(f"A status change occurred. {self} was changed to '{action_needed}'")

    @transition(
        field="status",
        source=[
            DomainRequestStatus.SUBMITTED,
            DomainRequestStatus.IN_REVIEW,
            DomainRequestStatus.ACTION_NEEDED,
            DomainRequestStatus.REJECTED,
        ],
        target=DomainRequestStatus.APPROVED,
        conditions=[investigator_exists_and_is_staff],
    )
    def approve(self, send_email=True):
        """Approve an domain request that has been submitted.

        This action cleans up the rejection status if moving away from rejected.

        This has substantial side-effects because it creates another database
        object for the approved Domain and makes the user who created the
        domain request into an admin on that domain. It also triggers an email
        notification."""

        should_save = False
        if self.federal_agency is None:
            self.federal_agency = FederalAgency.objects.filter(agency="Non-Federal Agency").first()
            should_save = True

        if self.is_requesting_new_suborganization():
            self.sub_organization = self.create_requested_suborganization()
            should_save = True

        if should_save:
            self.save()

        # create the domain
        Domain = apps.get_model("registrar.Domain")

        # == Check that the domain_request is valid == #
        if Domain.objects.filter(name=self.requested_domain.name).exists():
            raise FSMDomainRequestError(code=FSMErrorCodes.APPROVE_DOMAIN_IN_USE)

        # == Create the domain and related components == #
        created_domain = Domain.objects.create(name=self.requested_domain.name)
        self.approved_domain = created_domain

        # copy the information from DomainRequest into domaininformation
        DomainInformation = apps.get_model("registrar.DomainInformation")
        DomainInformation.create_from_da(domain_request=self, domain=created_domain)

        # create the permission for the user
        UserDomainRole = apps.get_model("registrar.UserDomainRole")
        UserDomainRole.objects.get_or_create(
            user=self.creator, domain=created_domain, role=UserDomainRole.Roles.MANAGER
        )

        if self.status == self.DomainRequestStatus.REJECTED:
            self.rejection_reason = None
        elif self.status == self.DomainRequestStatus.ACTION_NEEDED:
            self.action_needed_reason = None

        # == Send out an email == #
        self._send_status_update_email(
            "domain request approved",
            "emails/status_change_approved.txt",
            "emails/status_change_approved_subject.txt",
            send_email=send_email,
        )

    def is_withdrawable(self):
        """Helper function that determines if the request can be withdrawn in its current status"""
        # This list is equivalent to the source field on withdraw. We need a better way to
        # consolidate these two lists - i.e. some sort of method that keeps these two lists in sync.
        # django fsm is very picky with what we can define in that field.
        return self.status in [
            self.DomainRequestStatus.SUBMITTED,
            self.DomainRequestStatus.IN_REVIEW,
            self.DomainRequestStatus.ACTION_NEEDED,
        ]

    @transition(
        field="status",
        source=[DomainRequestStatus.SUBMITTED, DomainRequestStatus.IN_REVIEW, DomainRequestStatus.ACTION_NEEDED],
        target=DomainRequestStatus.WITHDRAWN,
    )
    def withdraw(self):
        """Withdraw an domain request that has been submitted."""

        self._send_status_update_email(
            "withdraw",
            "emails/domain_request_withdrawn.txt",
            "emails/domain_request_withdrawn_subject.txt",
        )

    @transition(
        field="status",
        source=[DomainRequestStatus.IN_REVIEW, DomainRequestStatus.ACTION_NEEDED, DomainRequestStatus.APPROVED],
        target=DomainRequestStatus.REJECTED,
        conditions=[domain_is_not_active, investigator_exists_and_is_staff],
    )
    def reject(self):
        """Reject an domain request that has been submitted.

        This action is logged.

        This action cleans up the action needed status if moving away from action needed.

        As side effects this will delete the domain and domain_information
        (will cascade) when they exist.

        Afterwards, we send out an email for reject in def save().
        See the function send_custom_status_update_email.
        """

        if self.status == self.DomainRequestStatus.APPROVED:
            self.delete_and_clean_up_domain("reject")

    @transition(
        field="status",
        source=[
            DomainRequestStatus.IN_REVIEW,
            DomainRequestStatus.ACTION_NEEDED,
            DomainRequestStatus.APPROVED,
            DomainRequestStatus.REJECTED,
        ],
        target=DomainRequestStatus.INELIGIBLE,
        conditions=[domain_is_not_active, investigator_exists_and_is_staff],
    )
    def reject_with_prejudice(self):
        """The applicant is a bad actor, reject with prejudice.

        No email As a side effect, but we block the applicant from editing
        any existing domains/domain requests and from submitting new aplications.
        We do this by setting an ineligible status on the user, which the
        permissions classes test against. This will also delete the domain
        and domain_information (will cascade) when they exist."""

        if self.status == self.DomainRequestStatus.APPROVED:
            self.delete_and_clean_up_domain("reject_with_prejudice")

        self.creator.restrict_user()

    def requesting_entity_is_portfolio(self) -> bool:
        """Determines if this record is requesting that a portfolio be their organization.
        Used for the RequestingEntity page.
        Returns True if the portfolio exists and if organization_name matches portfolio.organization_name.
        """
        if self.portfolio and self.organization_name == self.portfolio.organization_name:
            return True
        return False

    def requesting_entity_is_suborganization(self) -> bool:
        """Determines if this record is also requesting that it be tied to a suborganization.
        Used for the RequestingEntity page.
        Returns True if portfolio exists and either sub_organization exists,
        or if is_requesting_new_suborganization() is true.
        Returns False otherwise.
        """
        if self.portfolio and (self.sub_organization or self.is_requesting_new_suborganization()):
            return True
        return False

    def is_requesting_new_suborganization(self) -> bool:
        """Determines if a user is trying to request
        a new suborganization using the domain request form, rather than one that already exists.
        Used for the RequestingEntity page and on DomainInformation.create_from_da().

        Returns True if a sub_organization does not exist and if requested_suborganization,
        suborganization_city, and suborganization_state_territory all exist.
        Returns False otherwise.
        """

        # If a suborganization already exists, it can't possibly be a new one.
        # As well, we need all required fields to exist.
        required_fields = [
            self.requested_suborganization,
            self.suborganization_city,
            self.suborganization_state_territory,
        ]
        if not self.sub_organization and all(required_fields):
            return True
        return False

    # ## Form unlocking steps ## #
    #
    # These methods control the conditions in which we should unlock certain domain wizard steps.

    def unlock_requesting_entity(self) -> bool:
        """Unlocks the requesting entity step. Used for the RequestingEntity page.
        Returns true if requesting_entity_is_suborganization() and requesting_entity_is_portfolio().
        Returns False otherwise.
        """
        if self.requesting_entity_is_suborganization() or self.requesting_entity_is_portfolio():
            return True
        return False

    def unlock_organization_contact(self) -> bool:
        """Unlocks the organization_contact step."""
        if flag_is_active_anywhere("organization_feature") and flag_is_active_anywhere("organization_requests"):
            # Check if the current federal agency is an outlawed one
            if self.organization_type == self.OrganizationChoices.FEDERAL and self.federal_agency:
                Portfolio = apps.get_model("registrar.Portfolio")
                return (
                    FederalAgency.objects.exclude(
                        id__in=Portfolio.objects.values_list("federal_agency__id", flat=True),
                    )
                    .filter(id=self.federal_agency.id)
                    .exists()
                )
        return bool(
            self.federal_agency is not None
            or self.organization_name is not None
            or self.address_line1 is not None
            or self.city is not None
            or self.state_territory is not None
            or self.zipcode is not None
            or self.urbanization is not None
        )

    def unlock_other_contacts(self) -> bool:
        """Unlocks the other contacts step"""
        other_contacts_filled_out = self.other_contacts.filter(
            first_name__isnull=False,
            last_name__isnull=False,
            title__isnull=False,
            email__isnull=False,
            phone__isnull=False,
        ).exists()
        return (self.has_other_contacts() and other_contacts_filled_out) or self.no_other_contacts_rationale is not None

    # ## Form policies ## #
    #
    # These methods control what questions need to be answered by applicants
    # during the domain request flow. They are policies about the domain request so
    # they appear here.

    def show_organization_federal(self) -> bool:
        """Show this step if the answer to the first question was "federal"."""
        user_choice = self.generic_org_type
        return user_choice == DomainRequest.OrganizationChoices.FEDERAL

    def show_tribal_government(self) -> bool:
        """Show this step if the answer to the first question was "tribal"."""
        user_choice = self.generic_org_type
        return user_choice == DomainRequest.OrganizationChoices.TRIBAL

    def show_organization_election(self) -> bool:
        """Show this step if the answer to the first question implies it.

        This shows for answers that aren't "Federal" or "Interstate".
        This also doesnt show if user selected "School District" as well (#524)
        """
        user_choice = self.generic_org_type
        excluded = [
            DomainRequest.OrganizationChoices.FEDERAL,
            DomainRequest.OrganizationChoices.INTERSTATE,
            DomainRequest.OrganizationChoices.SCHOOL_DISTRICT,
        ]
        return bool(user_choice and user_choice not in excluded)

    def show_about_your_organization(self) -> bool:
        """Show this step if this is a special district or interstate."""
        user_choice = self.generic_org_type
        return user_choice in [
            DomainRequest.OrganizationChoices.SPECIAL_DISTRICT,
            DomainRequest.OrganizationChoices.INTERSTATE,
        ]

    def has_rationale(self) -> bool:
        """Does this domain request have no_other_contacts_rationale?"""
        return bool(self.no_other_contacts_rationale)

    def has_other_contacts(self) -> bool:
        """Does this domain request have other contacts listed?"""
        return self.other_contacts.exists()

    def has_additional_details(self) -> bool:
        """Combines the has_anything_else_text and has_cisa_representative fields,
        then returns if this domain request has either of them."""

        # Split out for linter
        has_details = True

        if self.has_anything_else_text is None or self.has_cisa_representative is None:
            has_details = False
        return has_details

    def is_feb(self) -> bool:
        """Is this domain request for a Federal Executive Branch agency?"""
        if self.portfolio:
            return self.portfolio.federal_type == BranchChoices.EXECUTIVE
        return False

    def is_federal(self) -> Union[bool, None]:
        """Is this domain request for a federal agency?

        generic_org_type can be both null and blank,
        """
        if not self.generic_org_type:
            # generic_org_type is either blank or None, can't answer
            return None
        if self.generic_org_type == DomainRequest.OrganizationChoices.FEDERAL:
            return True
        return False

    def to_dict(self):
        """This is to process to_dict for Domain Information, making it friendly
        to "copy" it

        More information can be found at this- (This used #5)
        https://stackoverflow.com/questions/21925671/convert-django-model-object-to-dict-with-all-of-the-fields-intact/29088221#29088221
        """  # noqa 590
        opts = self._meta
        data = {}
        for field in chain(opts.concrete_fields, opts.private_fields):
            if field.get_internal_type() in ("ForeignKey", "OneToOneField"):
                # get the related instance of the FK value
                fk_id = field.value_from_object(self)
                if fk_id:
                    data[field.name] = field.related_model.objects.get(id=fk_id)
                else:
                    data[field.name] = None
            else:
                data[field.name] = field.value_from_object(self)
        for field in opts.many_to_many:
            data[field.name] = field.value_from_object(self)
        return data

    def get_formatted_cisa_rep_name(self):
        """Returns the cisa representatives name in Western order."""
        names = [n for n in [self.cisa_representative_first_name, self.cisa_representative_last_name] if n]
        return " ".join(names) if names else "Unknown"

    """The following converted_ property methods get field data from this domain request's portfolio,
    if there is an associated portfolio. If not, they return data from the domain request model."""

    @property
    def converted_organization_name(self):
        if self.portfolio:
            return self.portfolio.organization_name
        return self.organization_name

    @property
    def converted_generic_org_type(self):
        if self.portfolio:
            return self.portfolio.organization_type
        return self.generic_org_type

    @property
    def converted_federal_agency(self):
        if self.portfolio:
            return self.portfolio.federal_agency
        return self.federal_agency

    @property
    def converted_federal_type(self):
        if self.portfolio:
            return self.portfolio.federal_type
        elif self.federal_agency:
            return self.federal_agency.federal_type
        return None

    @property
    def converted_address_line1(self):
        if self.portfolio:
            return self.portfolio.address_line1
        return self.address_line1

    @property
    def converted_address_line2(self):
        if self.portfolio:
            return self.portfolio.address_line2
        return self.address_line2

    @property
    def converted_city(self):
        if self.portfolio:
            return self.portfolio.city
        return self.city

    @property
    def converted_state_territory(self):
        if self.portfolio:
            return self.portfolio.state_territory
        return self.state_territory

    @property
    def converted_urbanization(self):
        if self.portfolio:
            return self.portfolio.urbanization
        return self.urbanization

    @property
    def converted_zipcode(self):
        if self.portfolio:
            return self.portfolio.zipcode
        return self.zipcode

    @property
    def converted_senior_official(self):
        if self.portfolio:
            return self.portfolio.senior_official
        return self.senior_official

    # ----- Portfolio Properties (display values)-----
    @property
    def converted_generic_org_type_display(self):
        if self.portfolio:
            return self.portfolio.get_organization_type_display()
        return self.get_generic_org_type_display()

    @property
    def converted_federal_type_display(self):
        if self.portfolio:
            return self.portfolio.federal_agency.get_federal_type_display()
        return self.get_federal_type_display()<|MERGE_RESOLUTION|>--- conflicted
+++ resolved
@@ -63,16 +63,6 @@
         def get_purpose_label(cls, purpose_name: str | None):
             """Returns the associated label for a given purpose name"""
             return cls(purpose_name).label if purpose_name else None
-
-        @classmethod
-        def get_purpose_label(cls, purpose_name: str):
-            """Returns the associated label for a given purpose name"""
-            if purpose_name == cls.WEBSITE:
-                return "Used for a new website"
-            elif purpose_name == cls.REDIRECT:
-                return "Used as a redirect for an existing website"
-            else:
-                return "Not for a website"
 
     class StateTerritoryChoices(models.TextChoices):
         ALABAMA = "AL", "Alabama (AL)"
@@ -1030,20 +1020,14 @@
                 has_organization_feature_flag = flag_is_active_for_user(recipient, "organization_feature")
                 is_org_user = has_organization_feature_flag and recipient.has_view_portfolio_permission(self.portfolio)
                 requires_feb_questions = self.is_feb() and is_org_user
-<<<<<<< HEAD
-=======
                 purpose_label = DomainRequest.FEBPurposeChoices.get_purpose_label(self.feb_purpose_choice)
->>>>>>> 5ea1b851
                 context = {
                     "domain_request": self,
                     # This is the user that we refer to in the email
                     "recipient": recipient,
                     "is_org_user": is_org_user,
                     "requires_feb_questions": requires_feb_questions,
-<<<<<<< HEAD
-=======
                     "purpose_label": purpose_label,
->>>>>>> 5ea1b851
                 }
 
             if custom_email_content:
