from __future__ import annotations
from django.db import transaction

from registrar.models.utility.domain_helper import DomainHelper
from .domain_application import DomainApplication
from .utility.time_stamped_model import TimeStampedModel

import logging

from django.db import models


logger = logging.getLogger(__name__)


class DomainInformation(TimeStampedModel):
    """A registrant's domain information for that domain, exported from
    DomainApplication. We use these field from DomainApplication with few exceptions
    which are 'removed' via pop at the bottom of this file. Most of design for domain
    management's user information are based on application, but we cannot change
    the application once approved, so copying them that way we can make changes
    after its approved. Most fields here are copied from Application."""

    StateTerritoryChoices = DomainApplication.StateTerritoryChoices

    # use the short names in Django admin
    OrganizationChoices = DomainApplication.OrganizationChoices

    BranchChoices = DomainApplication.BranchChoices

    AGENCY_CHOICES = DomainApplication.AGENCY_CHOICES

    # This is the application user who created this application. The contact
    # information that they gave is in the `submitter` field
    creator = models.ForeignKey(
        "registrar.User",
        on_delete=models.PROTECT,
        related_name="information_created",
    )

    domain_application = models.OneToOneField(
        "registrar.DomainApplication",
        on_delete=models.PROTECT,
        blank=True,
        null=True,
        related_name="domainapplication_info",
        help_text="Associated domain application",
        unique=True,
    )

    # ##### data fields from the initial form #####
    organization_type = models.CharField(
        max_length=255,
        choices=OrganizationChoices.choices,
        null=True,
        blank=True,
        help_text="Type of Organization",
    )

    federally_recognized_tribe = models.BooleanField(
        null=True,
        help_text="Is the tribe federally recognized",
    )

    state_recognized_tribe = models.BooleanField(
        null=True,
        help_text="Is the tribe recognized by a state",
    )

    tribe_name = models.TextField(
        null=True,
        blank=True,
        help_text="Name of tribe",
    )

    federal_agency = models.TextField(
        choices=AGENCY_CHOICES,
        null=True,
        blank=True,
        help_text="Federal agency",
    )

    federal_type = models.CharField(
        max_length=50,
        choices=BranchChoices.choices,
        null=True,
        blank=True,
        help_text="Federal government branch",
    )

    is_election_board = models.BooleanField(
        null=True,
        blank=True,
        help_text="Is your organization an election office?",
    )

    organization_name = models.TextField(
        null=True,
        blank=True,
        help_text="Organization name",
        db_index=True,
    )
    address_line1 = models.TextField(
        null=True,
        blank=True,
        help_text="Street address",
        verbose_name="Street address",
    )
    address_line2 = models.TextField(
        null=True,
        blank=True,
        help_text="Street address line 2 (optional)",
        verbose_name="Street address line 2 (optional)",
    )
    city = models.TextField(
        null=True,
        blank=True,
        help_text="City",
    )
    state_territory = models.CharField(
        max_length=2,
        choices=StateTerritoryChoices.choices,
        null=True,
        blank=True,
        help_text="State, territory, or military post",
        verbose_name="State, territory, or military post",
    )
    zipcode = models.CharField(
        max_length=10,
        null=True,
        blank=True,
        help_text="Zip code",
        db_index=True,
    )
    urbanization = models.TextField(
        null=True,
        blank=True,
        help_text="Urbanization (required for Puerto Rico only)",
        verbose_name="Urbanization (required for Puerto Rico only)",
    )

    about_your_organization = models.TextField(
        null=True,
        blank=True,
        help_text="Information about your organization",
    )

    authorizing_official = models.ForeignKey(
        "registrar.Contact",
        null=True,
        blank=True,
        related_name="information_authorizing_official",
        on_delete=models.PROTECT,
    )

    domain = models.OneToOneField(
        "registrar.Domain",
        on_delete=models.CASCADE,
        blank=True,
        null=True,
        # Access this information via Domain as "domain.domain_info"
        related_name="domain_info",
        help_text="Domain to which this information belongs",
    )

    # This is the contact information provided by the applicant. The
    # application user who created it is in the `creator` field.
    submitter = models.ForeignKey(
        "registrar.Contact",
        null=True,
        blank=True,
        related_name="submitted_applications_information",
        on_delete=models.PROTECT,
    )

    purpose = models.TextField(
        null=True,
        blank=True,
        help_text="Purpose of your domain",
    )

    other_contacts = models.ManyToManyField(
        "registrar.Contact",
        blank=True,
        related_name="contact_applications_information",
        verbose_name="contacts",
    )

    no_other_contacts_rationale = models.TextField(
        null=True,
        blank=True,
        help_text="Reason for listing no additional contacts",
    )

    anything_else = models.TextField(
        null=True,
        blank=True,
        help_text="Anything else?",
    )

    is_policy_acknowledged = models.BooleanField(
        null=True,
        blank=True,
        help_text="Acknowledged .gov acceptable use policy",
    )

    notes = models.TextField(
        null=True,
        blank=True,
        help_text="Notes about the request",
    )

    def __str__(self):
        try:
            if self.domain and self.domain.name:
                return self.domain.name
            else:
                return f"domain info set up and created by {self.creator}"
        except Exception:
            return ""

    @classmethod
    def create_from_da(cls, domain_application: DomainApplication, domain=None):
        """Takes in a DomainApplication and converts it into DomainInformation"""

        # Throw an error if we get None - we can't create something from nothing
        if domain_application is None:
            raise ValueError("The provided DomainApplication is None")

        # Throw an error if the da doesn't have an id
        if not hasattr(domain_application, "id"):
            raise ValueError("The provided DomainApplication has no id")

        # check if we have a record that corresponds with the domain
        # application, if so short circuit the create.
        existing_domain_info = cls.objects.filter(domain_application__id=domain_application.id).first()
        if existing_domain_info:
            return existing_domain_info

        # Get the fields that exist on both DomainApplication and DomainInformation
        common_fields = DomainHelper.get_common_fields(DomainApplication, DomainInformation)

        # Get a list of all many_to_many relations on DomainInformation (needs to be saved differently)
        info_many_to_many_fields = DomainInformation._get_many_to_many_fields()

        # Create a dictionary with only the common fields, and create a DomainInformation from it
        da_dict = {}
        da_many_to_many_dict = {}
        for field in common_fields:
            # If the field isn't many_to_many, populate the da_dict.
            # If it is, populate da_many_to_many_dict as we need to save this later.
            if hasattr(domain_application, field):
                if field not in info_many_to_many_fields:
                    da_dict[field] = getattr(domain_application, field)
                else:
                    da_many_to_many_dict[field] = getattr(domain_application, field).all()

        # This will not happen in normal code flow, but having some redundancy doesn't hurt.
        # da_dict should not have "id" under any circumstances.
<<<<<<< HEAD
=======
        # If it does have it, then this indicates that common_fields is overzealous in the data
        # that it is returning. Try looking in DomainHelper.get_common_fields.
>>>>>>> f72e81af
        if "id" in da_dict:
            logger.warning("create_from_da() -> Found attribute 'id' when trying to create")
            da_dict.pop("id", None)

        # Create a placeholder DomainInformation object
        domain_info = DomainInformation(**da_dict)

        # Add the domain_application and domain fields
        domain_info.domain_application = domain_application
        if domain:
            domain_info.domain = domain

        # Save the instance and set the many-to-many fields.
        # Lumped under .atomic to ensure we don't make redundant DB calls.
        # This bundles them all together, and then saves it in a single call.
        with transaction.atomic():
            domain_info.save()
            for field, value in da_many_to_many_dict.items():
                getattr(domain_info, field).set(value)

        return domain_info

    @staticmethod
    def _get_many_to_many_fields():
        """Returns a set of each field.name that has the many to many relation"""
        return {field.name for field in DomainInformation._meta.many_to_many}  # type: ignore

    class Meta:
        verbose_name_plural = "Domain information"<|MERGE_RESOLUTION|>--- conflicted
+++ resolved
@@ -232,7 +232,7 @@
             raise ValueError("The provided DomainApplication has no id")
 
         # check if we have a record that corresponds with the domain
-        # application, if so short circuit the create.
+        # application, if so short circuit the create
         existing_domain_info = cls.objects.filter(domain_application__id=domain_application.id).first()
         if existing_domain_info:
             return existing_domain_info
@@ -257,11 +257,8 @@
 
         # This will not happen in normal code flow, but having some redundancy doesn't hurt.
         # da_dict should not have "id" under any circumstances.
-<<<<<<< HEAD
-=======
         # If it does have it, then this indicates that common_fields is overzealous in the data
         # that it is returning. Try looking in DomainHelper.get_common_fields.
->>>>>>> f72e81af
         if "id" in da_dict:
             logger.warning("create_from_da() -> Found attribute 'id' when trying to create")
             da_dict.pop("id", None)
