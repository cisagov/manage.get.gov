--- conflicted
+++ resolved
@@ -12,11 +12,8 @@
 from .verified_by_staff import VerifiedByStaff
 from .domain import Domain
 from .domain_request import DomainRequest
-<<<<<<< HEAD
 from django.contrib.postgres.fields import ArrayField
-=======
 from waffle.decorators import flag_is_active
->>>>>>> 673aad74
 
 from phonenumber_field.modelfields import PhoneNumberField  # type: ignore
 
