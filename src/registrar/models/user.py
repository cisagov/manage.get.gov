from django.contrib.auth.models import AbstractUser
from django.db import models

from phonenumber_field.modelfields import PhoneNumberField  # type: ignore


class User(AbstractUser):
    """
    A custom user model that performs identically to the default user model
    but can be customized later.
    """

<<<<<<< HEAD
    domains = models.ManyToManyField(
        "registrar.Domain",
        through="registrar.UserDomainRole",
        related_name="users",
=======
    phone = PhoneNumberField(
        null=True,
        blank=True,
        help_text="Phone",
        db_index=True,
>>>>>>> 3cd3869c
    )

    def __str__(self):
        # this info is pulled from Login.gov
        if self.first_name or self.last_name:
            return f"{self.first_name or ''} {self.last_name or ''}"
        elif self.email:
            return self.email
        else:
            return self.username<|MERGE_RESOLUTION|>--- conflicted
+++ resolved
@@ -10,18 +10,17 @@
     but can be customized later.
     """
 
-<<<<<<< HEAD
     domains = models.ManyToManyField(
         "registrar.Domain",
         through="registrar.UserDomainRole",
         related_name="users",
-=======
+    )
+
     phone = PhoneNumberField(
         null=True,
         blank=True,
         help_text="Phone",
         db_index=True,
->>>>>>> 3cd3869c
     )
 
     def __str__(self):
