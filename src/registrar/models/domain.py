import logging
import ipaddress

from datetime import date
from string import digits
from django_fsm import FSMField, transition, TransitionNotAllowed  # type: ignore

from django.db import models
from typing import Any
from epplibwrapper import (
    CLIENT as registry,
    commands,
    common as epp,
    RegistryError,
    ErrorCode,
)

from .utility.domain_field import DomainField
from .utility.domain_helper import DomainHelper
from .utility.time_stamped_model import TimeStampedModel

from .public_contact import PublicContact

logger = logging.getLogger(__name__)


class Domain(TimeStampedModel, DomainHelper):
    """
    Manage the lifecycle of domain names.

    The registry is the source of truth for this data and this model exists:
        1. To tie ownership information in the registrar to
           DNS entries in the registry

    ~~~ HOW TO USE THIS CLASS ~~~

    A) You can create a Domain object with just a name. `Domain(name="something.gov")`.
    B) Saving the Domain object will not contact the registry, as it may be useful
       to have Domain objects in an `UNKNOWN` pre-created state.
    C) Domain properties are lazily loaded. Accessing `my_domain.expiration_date` will
       contact the registry, if a cached copy does not exist.
    D) Domain creation is lazy. If `my_domain.expiration_date` finds that `my_domain`
       does not exist in the registry, it will ask the registry to create it.
    F) Created is _not_ the same as active aka live on the internet.
    G) Activation is controlled by the registry. It will happen automatically when the
       domain meets the required checks.
    """

    def __init__(self, *args, **kwargs):
        self._cache = {}
        super(Domain, self).__init__(*args, **kwargs)

    class Status(models.TextChoices):
        """
        The status codes we can receive from the registry.

        These are detailed in RFC 5731 in section 2.3.
        https://www.rfc-editor.org/std/std69.txt
        """

        # Requests to delete the object MUST be rejected.
        CLIENT_DELETE_PROHIBITED = "clientDeleteProhibited"
        SERVER_DELETE_PROHIBITED = "serverDeleteProhibited"

        # DNS delegation information MUST NOT be published for the object.
        CLIENT_HOLD = "clientHold"
        SERVER_HOLD = "serverHold"

        # Requests to renew the object MUST be rejected.
        CLIENT_RENEW_PROHIBITED = "clientRenewProhibited"
        SERVER_RENEW_PROHIBITED = "serverRenewProhibited"

        # Requests to transfer the object MUST be rejected.
        CLIENT_TRANSFER_PROHIBITED = "clientTransferProhibited"
        SERVER_TRANSFER_PROHIBITED = "serverTransferProhibited"

        # Requests to update the object (other than to remove this status)
        # MUST be rejected.
        CLIENT_UPDATE_PROHIBITED = "clientUpdateProhibited"
        SERVER_UPDATE_PROHIBITED = "serverUpdateProhibited"

        # Delegation information has not been associated with the object.
        # This is the default status when a domain object is first created
        # and there are no associated host objects for the DNS delegation.
        # This status can also be set by the server when all host-object
        # associations are removed.
        INACTIVE = "inactive"

        # This is the normal status value for an object that has no pending
        # operations or prohibitions.  This value is set and removed by the
        # server as other status values are added or removed.
        OK = "ok"

        # A transform command has been processed for the object, but the
        # action has not been completed by the server.  Server operators can
        # delay action completion for a variety of reasons, such as to allow
        # for human review or third-party action.  A transform command that
        # is processed, but whose requested action is pending, is noted with
        # response code 1001.
        PENDING_CREATE = "pendingCreate"
        PENDING_DELETE = "pendingDelete"
        PENDING_RENEW = "pendingRenew"
        PENDING_TRANSFER = "pendingTransfer"
        PENDING_UPDATE = "pendingUpdate"

    class State(models.TextChoices):
        """These capture (some of) the states a domain object can be in."""

        # the state is indeterminate
        UNKNOWN = "unknown"

        # The domain object exists in the registry
        # but nameservers don't exist for it yet
        DNS_NEEDED = "dns needed"

        # Domain has had nameservers set, may or may not be active
        READY = "ready"

        # Registrar manually changed state to client hold
        ON_HOLD = "on hold"

        # previously existed but has been deleted from the registry
        DELETED = "deleted"

    class Cache(property):
        """
        Python descriptor to turn class methods into properties.

        The purpose of subclassing `property` rather than using it directly
        as a decorator (`@Cache`) is to insert generic code to run
        before or after _all_ properties are accessed, modified, or deleted.

        As an example:

                domain = Domain(name="example.gov")
                domain.save()
                                      <--- insert code here
                date = domain.creation_date
                                      <--- or here
                (...other stuff...)
        """

        def __get__(self, obj, objtype=None):
            """Called during get. Example: `r = domain.registrant`."""
            return super().__get__(obj, objtype)

        def __set__(self, obj, value):
            """Called during set. Example: `domain.registrant = 'abc123'`."""
            super().__set__(obj, value)
            # always invalidate cache after sending updates to the registry
            obj._invalidate_cache()

        def __delete__(self, obj):
            """Called during delete. Example: `del domain.registrant`."""
            super().__delete__(obj)

    @classmethod
    def available(cls, domain: str) -> bool:
        """Check if a domain is available."""
        if not cls.string_could_be_domain(domain):
            raise ValueError("Not a valid domain: %s" % str(domain))
        req = commands.CheckDomain([domain])
        return registry.send(req, cleaned=True).res_data[0].avail

    @classmethod
    def registered(cls, domain: str) -> bool:
        """Check if a domain is _not_ available."""
        return not cls.available(domain)

    @Cache
    def contacts(self) -> dict[str, str]:
        """
        Get a dictionary of registry IDs for the contacts for this domain.

        IDs are provided as strings, e.g.

            { PublicContact.ContactTypeChoices.REGISTRANT: "jd1234",
              PublicContact.ContactTypeChoices.ADMINISTRATIVE: "sh8013",...}
        """
        raise NotImplementedError()

    @Cache
    def creation_date(self) -> date:
        """Get the `cr_date` element from the registry."""
        return self._get_property("cr_date")

    @Cache
    def last_transferred_date(self) -> date:
        """Get the `tr_date` element from the registry."""
        raise NotImplementedError()

    @Cache
    def last_updated_date(self) -> date:
        """Get the `up_date` element from the registry."""
        return self._get_property("up_date")

    @Cache
    def expiration_date(self) -> date:
        """Get or set the `ex_date` element from the registry."""
        return self._get_property("ex_date")

    @expiration_date.setter  # type: ignore
    def expiration_date(self, ex_date: date):
        pass

    @Cache
    def password(self) -> str:
        """
        Get the `auth_info.pw` element from the registry. Not a real password.

        This `auth_info` element is required by the EPP protocol, but the registry is
        using a different mechanism to ensure unauthorized clients cannot perform
        actions on domains they do not own. This field provides no security features.
        It is not a secret.
        """
        raise NotImplementedError()

    @Cache
    def nameservers(self) -> list[tuple[str, list]]:
        """
        Get or set a complete list of nameservers for this domain.

        Hosts are provided as a list of tuples, e.g.

            [("ns1.example.com",), ("ns1.example.gov", ["0.0.0.0"])]

        Subordinate hosts (something.your-domain.gov) MUST have IP addresses,
        while non-subordinate hosts MUST NOT.
        """
        try:
            hosts = self._get_property("hosts")
        except Exception as err:
            # TODO-848: Check/add to error handling ticket if it's not addressed
            # (Don't throw error as this is normal for a new domain?)
            logger.info("Domain is missing nameservers %s" % err)
            return []

        # TODO-687 fix this return value
        hostList = []
        for host in hosts:
            hostList.append((host["name"], host["addrs"]))

        return hostList

    def _create_host(self, host, addrs):
        """Call _check_host first before using this function,
        This creates the host object in the registry
        doesn't add the created host to the domain
        returns ErrorCode (int)"""
        logger.info("Creating host")
        if addrs is not None:
            addresses = [epp.Ip(addr=addr) for addr in addrs]
            request = commands.CreateHost(name=host, addrs=addresses)
        else:
            request = commands.CreateHost(name=host)

        try:
            logger.info("_create_host()-> sending req as %s" % request)
            response = registry.send(request, cleaned=True)
            return response.code
        except RegistryError as e:
            logger.error("Error _create_host, code was %s error was %s" % (e.code, e))
            return e.code

    def _convert_list_to_dict(self, listToConvert: list[tuple[str, list]]):
        newDict: dict[str, Any] = {}

        # TODO-848: If duplicated nameserver names, throw error
        for tup in listToConvert:
            if len(tup) == 1:
                newDict[tup[0]] = None
            elif len(tup) == 2:
                newDict[tup[0]] = tup[1]
        return newDict

    def isSubdomain(self, nameserver):
        return self.name in nameserver

    def checkHostIPCombo(self, nameserver: str, ip: list):
        if self.isSubdomain(nameserver) and (ip is None or ip == []):
            raise ValueError(
                "Nameserver %s needs to have an "
                "IP address because it is a subdomain" % nameserver
            )
        elif not self.isSubdomain(nameserver) and (ip is not None and ip != []):
            raise ValueError(
                "Nameserver %s cannot be linked "
                "because %s is not a subdomain" % (nameserver, ip)
            )
        elif ip is not None and ip != []:
            for addr in ip:
                if not self._valid_ip_addr(addr):
                    raise ValueError(
                        "Nameserver %s has an invalid IP address: %s" % (nameserver, ip)
                    )
        return None

    def _valid_ip_addr(self, ip):
        try:
            ip = ipaddress.ip_address(ip)
            return ip.version == 6 or ip.version == 4

        except ValueError:
            return False

    def getNameserverChanges(
        self, hosts: list[tuple[str, list]]
    ) -> tuple[list, list, dict, dict]:
        """
        calls self.nameserver, it should pull from cache but may result
        in an epp call
        returns tuple of four values as follows:
        deleted_values: list
        updated_values: list
        new_values: dict
        prevHostDict: dict"""

        oldNameservers = self.nameservers

        previousHostDict = self._convert_list_to_dict(oldNameservers)

        newHostDict = self._convert_list_to_dict(hosts)
        deleted_values = []
        # TODO-currently a list of tuples, why not dict? for consistency
        updated_values = []
        new_values = {}

        for prevHost in previousHostDict:
            addrs = previousHostDict[prevHost]
            # get deleted values-which are values in previous nameserver list
            # but are not in the list of new host values
            if prevHost not in newHostDict:
                deleted_values.append((prevHost, addrs))
            # if the host exists in both, check if the addresses changed
            else:
                # TODO - host is being updated when previous was None+new is empty list
                # add check here
                if newHostDict[prevHost] is not None and set(
                    newHostDict[prevHost]
                ) != set(addrs):
                    self.checkHostIPCombo(nameserver=prevHost, ip=newHostDict[prevHost])
                    updated_values.append((prevHost, newHostDict[prevHost]))

        new_values = {
            key: newHostDict.get(key)
            for key in newHostDict
            if key not in previousHostDict
        }

        for nameserver, ip in new_values.items():
            self.checkHostIPCombo(nameserver=nameserver, ip=ip)

        return (deleted_values, updated_values, new_values, previousHostDict)

    def _deleted_host_values(self, deleted_values) -> int:
        successDeletedCount = 0

        for hostTuple in deleted_values:
            deleted_response_code = self._delete_host(hostTuple[0])
            if deleted_response_code == ErrorCode.COMMAND_COMPLETED_SUCCESSFULLY:
                successDeletedCount += 1

        return successDeletedCount

    def _update_host_values(self, updated_values, oldNameservers):
        for hostTuple in updated_values:
            updated_response_code = self._update_host(
                hostTuple[0], hostTuple[1], oldNameservers.get(hostTuple[0])
            )
            if updated_response_code not in [
                ErrorCode.COMMAND_COMPLETED_SUCCESSFULLY,
                ErrorCode.OBJECT_EXISTS,
            ]:
                logger.warning(
                    "Could not update host %s. Error code was: %s "
                    % (hostTuple[0], updated_response_code)
                )

    def _new_host_values(self, new_values) -> int:
        successCreatedCount = 0
        for key, value in new_values.items():
            createdCode = self._create_host(
                host=key, addrs=value
            )  # creates in registry
            if (
                createdCode == ErrorCode.COMMAND_COMPLETED_SUCCESSFULLY
                or createdCode == ErrorCode.OBJECT_EXISTS
            ):
                request = commands.UpdateDomain(
                    name=self.name, add=[epp.HostObjSet([key])]
                )
                try:
                    registry.send(request, cleaned=True)
                    successCreatedCount += 1
                except RegistryError as e:
                    logger.error(
                        "Error adding nameserver, code was %s error was %s"
                        % (e.code, e)
                    )
        return successCreatedCount

    @nameservers.setter  # type: ignore
    def nameservers(self, hosts: list[tuple[str, list]]):
        """host should be a tuple of type str, str,... where the elements are
        Fully qualified host name, addresses associated with the host
        example: [(ns1.okay.gov, [127.0.0.1, others ips])]"""

        if len(hosts) > 13:
            raise ValueError(
                "Too many hosts provided, you may not have more than 13 nameservers."
            )
        logger.info("Setting nameservers")
        logger.info(hosts)

        # get the changes made by user and old nameserver values
        (
            deleted_values,
            updated_values,
            new_values,
            oldNameservers,
        ) = self.getNameserverChanges(hosts=hosts)

        successDeletedCount = self._deleted_host_values(deleted_values)  # returns value
        _ = self._update_host_values(
            updated_values, oldNameservers
        )  # returns nothing, just need to be run and errors
        successCreatedCount = self._new_host_values(new_values)

        successTotalNameservers = (
            len(oldNameservers) - successDeletedCount + successCreatedCount
        )

        # successTotalNameservers = self._update_delete_create_hosts(
        #     deleted_values, updated_values, new_values, oldNameservers
        # )

        if successTotalNameservers < 2:
            try:
                print("DNS_NEEDED: We have less than 2 nameservers")
                self.dns_needed()
                self.save()
            except Exception as err:
                logger.info(
                    "nameserver setter checked for dns_needed state "
                    "and it did not succeed. Warning: %s" % err
                )
        elif successTotalNameservers >= 2 and successTotalNameservers <= 13:
            try:
                print(
                    "READY/SAVE: We are in happy path where btwen 2 and 13 inclusive ns"
                )
                self.ready()
                self.save()
            except Exception as err:
                logger.info(
                    "nameserver setter checked for create state "
                    "and it did not succeed. Warning: %s" % err
                )
        # TODO-848: Handle removed nameservers here,
        # will need to change the state then go back to DNS_NEEDED

    @Cache
    def statuses(self) -> list[str]:
        """
        Get the domain `status` elements from the registry.

        A domain's status indicates various properties. See Domain.Status.
        """
        try:
            return self._get_property("statuses")
        except KeyError:
            logger.error("Can't retrieve status from domain info")
            return []

    @statuses.setter  # type: ignore
    def statuses(self, statuses: list[str]):
        """
        We will not implement this. Statuses are set by the registry
        when we run delete and client hold, and these are the only statuses
        we will be triggering.
        """
        raise NotImplementedError()

    @Cache
    def registrant_contact(self) -> PublicContact:
        """Get or set the registrant for this domain."""
        raise NotImplementedError()

    @registrant_contact.setter  # type: ignore
    def registrant_contact(self, contact: PublicContact):
        """Registrant is set when a domain is created,
        so follow on additions will update the current registrant"""

        logger.info("making registrant contact")
        self._set_singleton_contact(
            contact=contact, expectedType=contact.ContactTypeChoices.REGISTRANT
        )

    @Cache
    def administrative_contact(self) -> PublicContact:
        """Get or set the admin contact for this domain."""
        raise NotImplementedError()

    @administrative_contact.setter  # type: ignore
    def administrative_contact(self, contact: PublicContact):
        logger.info("making admin contact")
        if contact.contact_type != contact.ContactTypeChoices.ADMINISTRATIVE:
            raise ValueError(
                "Cannot set a registrant contact with a different contact type"
            )
        self._make_contact_in_registry(contact=contact)
        self._update_domain_with_contact(contact, rem=False)

    def get_default_security_contact(self):
        logger.info("getting default sec contact")
        contact = PublicContact.get_default_security()
        contact.domain = self
        return contact

    def _update_epp_contact(self, contact: PublicContact):
        """Sends UpdateContact to update the actual contact object,
        domain object remains unaffected
        should be used when changing email address
        or other contact info on an existing domain
        """
        updateContact = commands.UpdateContact(
            id=contact.registry_id,
            # type: ignore
            postal_info=self._make_epp_contact_postal_info(contact=contact),
            email=contact.email,
            voice=contact.voice,
            fax=contact.fax,
        )  # type: ignore

        try:
            registry.send(updateContact, cleaned=True)
        except RegistryError as e:
            logger.error(
                "Error updating contact, code was %s error was %s" % (e.code, e)
            )
            # TODO - ticket 433 human readable error handling here

    def _update_domain_with_contact(self, contact: PublicContact, rem=False):
        """adds or removes a contact from a domain
        rem being true indicates the contact will be removed from registry"""
        logger.info(
            "_update_domain_with_contact() received type %s " % contact.contact_type
        )
        domainContact = epp.DomainContact(
            contact=contact.registry_id, type=contact.contact_type
        )

        updateDomain = commands.UpdateDomain(name=self.name, add=[domainContact])
        if rem:
            updateDomain = commands.UpdateDomain(name=self.name, rem=[domainContact])

        try:
            registry.send(updateDomain, cleaned=True)
        except RegistryError as e:
            logger.error(
                "Error changing contact on a domain. Error code is %s error was %s"
                % (e.code, e)
            )
            action = "add"
            if rem:
                action = "remove"

            raise Exception(
                "Can't %s the contact of type %s" % (action, contact.contact_type)
            )

    @Cache
    def security_contact(self) -> PublicContact:
        """Get or set the security contact for this domain."""
        try:
            contacts = self._get_property("contacts")
            for contact in contacts:
                if (
                    "type" in contact.keys()
                    and contact["type"] == PublicContact.ContactTypeChoices.SECURITY
                ):
                    tempContact = self.get_default_security_contact()
                    tempContact.email = contact["email"]
                    return tempContact

        except Exception as err:  # use better error handling
            logger.info("Couldn't get contact %s" % err)

            # TODO - remove this ideally it should return None,
            # but error handling needs to be
            # added on the security email page so that it can handle it being none
        return self.get_default_security_contact()

    def _add_registrant_to_existing_domain(self, contact: PublicContact):
        """Used to change the registrant contact on an existing domain"""
        updateDomain = commands.UpdateDomain(
            name=self.name, registrant=contact.registry_id
        )
        try:
            registry.send(updateDomain, cleaned=True)
        except RegistryError as e:
            logger.error(
                "Error changing to new registrant error code is %s, error is %s"
                % (e.code, e)
            )
            # TODO-error handling better here?

    def _set_singleton_contact(self, contact: PublicContact, expectedType: str):  # noqa
        """Sets the contacts by adding them to the registry as new contacts,
        updates the contact if it is already in epp,
        deletes any additional contacts of the matching type for this domain
        does not create the PublicContact object, this should be made beforehand
        (call save() on a public contact to trigger the contact setters
        which inturn call this function)
        Will throw error if contact type is not the same as expectType
        Raises ValueError if expected type doesn't match the contact type"""
        if expectedType != contact.contact_type:
            raise ValueError(
                "Cannot set a contact with a different contact type,"
                " expected type was %s" % expectedType
            )

        isRegistrant = contact.contact_type == contact.ContactTypeChoices.REGISTRANT
        isEmptySecurity = (
            contact.contact_type == contact.ContactTypeChoices.SECURITY
            and contact.email == ""
        )

        # get publicContact objects that have the matching
        # domain and type but a different id
        # like in highlander we there can only be one
        hasOtherContact = (
            PublicContact.objects.exclude(registry_id=contact.registry_id)
            .filter(domain=self, contact_type=contact.contact_type)
            .exists()
        )

        # if no record exists with this contact type
        # make contact in registry, duplicate and errors handled there
        errorCode = self._make_contact_in_registry(contact)

        # contact is already added to the domain, but something may have changed on it
        alreadyExistsInRegistry = errorCode == ErrorCode.OBJECT_EXISTS
        # if an error occured besides duplication, stop
        if (
            not alreadyExistsInRegistry
            and errorCode != ErrorCode.COMMAND_COMPLETED_SUCCESSFULLY
        ):
            # TODO- ticket #433 look here for error handling
            raise Exception("Unable to add contact to registry")

        # contact doesn't exist on the domain yet
        logger.info("_set_singleton_contact()-> contact has been added to the registry")

        # if has conflicting contacts in our db remove them
        if hasOtherContact:
            logger.info(
                "_set_singleton_contact()-> updating domain, removing old contact"
            )

            existing_contact = (
                PublicContact.objects.exclude(registry_id=contact.registry_id)
                .filter(domain=self, contact_type=contact.contact_type)
                .get()
            )
            if isRegistrant:
                # send update domain only for registant contacts
                existing_contact.delete()
                self._add_registrant_to_existing_domain(contact)
            else:
                # remove the old contact and add a new one
                try:
                    self._update_domain_with_contact(contact=existing_contact, rem=True)
                    existing_contact.delete()
                except Exception as err:
                    logger.error(
                        "Raising error after removing and adding a new contact"
                    )
                    raise (err)

        # update domain with contact or update the contact itself
        if not isEmptySecurity:
            if not alreadyExistsInRegistry and not isRegistrant:
                self._update_domain_with_contact(contact=contact, rem=False)
            # if already exists just update
            elif alreadyExistsInRegistry:
                current_contact = PublicContact.objects.filter(
                    registry_id=contact.registry_id
                ).get()

                if current_contact.email != contact.email:
                    self._update_epp_contact(contact=contact)
        else:
            logger.info("removing security contact and setting default again")

            # get the current contact registry id for security
            current_contact = PublicContact.objects.filter(
                registry_id=contact.registry_id
            ).get()

            # don't let user delete the default without adding a new email
            if current_contact.email != PublicContact.get_default_security().email:
                # remove the contact
                self._update_domain_with_contact(contact=current_contact, rem=True)
                current_contact.delete()
                # add new contact
                security_contact = self.get_default_security_contact()
                security_contact.save()

    @security_contact.setter  # type: ignore
    def security_contact(self, contact: PublicContact):
        """makes the contact in the registry,
        for security the public contact should have the org or registrant information
        from domain information (not domain application)
        and should have the security email from DomainApplication"""
        logger.info("making security contact in registry")
        self._set_singleton_contact(
            contact, expectedType=contact.ContactTypeChoices.SECURITY
        )

    @Cache
    def technical_contact(self) -> PublicContact:
        """Get or set the tech contact for this domain."""
        raise NotImplementedError()

    @technical_contact.setter  # type: ignore
    def technical_contact(self, contact: PublicContact):
        logger.info("making technical contact")
        self._set_singleton_contact(
            contact, expectedType=contact.ContactTypeChoices.TECHNICAL
        )

    def is_active(self) -> bool:
        """Currently just returns if the state is created,
        because then it should be live, theoretically.
        Post mvp this should indicate
        Is the domain live on the inter webs?
        could be replaced with request to see if ok status is set
        """
        return self.state == self.State.READY

    def transfer(self):
        """Going somewhere. Not implemented."""
        raise NotImplementedError()

    def renew(self):
        """Time to renew. Not implemented."""
        raise NotImplementedError()

    def get_security_email(self):
        logger.info("get_security_email-> getting the contact ")
        secContact = self.security_contact
        return secContact.email

    def clientHoldStatus(self):
        return epp.Status(state=self.Status.CLIENT_HOLD, description="", lang="en")

    def _place_client_hold(self):
        """This domain should not be active.
        may raises RegistryError, should be caught or handled correctly by caller"""
        request = commands.UpdateDomain(name=self.name, add=[self.clientHoldStatus()])
        try:
            registry.send(request, cleaned=True)
            self._invalidate_cache()
        except RegistryError as err:
            # if registry error occurs, log the error, and raise it as well
            logger.error(f"registry error placing client hold: {err}")
            raise (err)

    def _remove_client_hold(self):
        """This domain is okay to be active.
        may raises RegistryError, should be caught or handled correctly by caller"""
        request = commands.UpdateDomain(name=self.name, rem=[self.clientHoldStatus()])
        try:
            registry.send(request, cleaned=True)
            self._invalidate_cache()
        except RegistryError as err:
            # if registry error occurs, log the error, and raise it as well
            logger.error(f"registry error removing client hold: {err}")
            raise (err)

    def _delete_domain(self):
        """This domain should be deleted from the registry
        may raises RegistryError, should be caught or handled correctly by caller"""
        request = commands.DeleteDomain(name=self.name)
        registry.send(request, cleaned=True)

    def __str__(self) -> str:
        return self.name

    name = DomainField(
        max_length=253,
        blank=False,
        default=None,  # prevent saving without a value
        unique=True,
        help_text="Fully qualified domain name",
    )

    state = FSMField(
        max_length=21,
        choices=State.choices,
        default=State.UNKNOWN,
        protected=True,  # cannot change state directly, particularly in Django admin
        help_text="Very basic info about the lifecycle of this domain object",
    )

    # ForeignKey on UserDomainRole creates a "permissions" member for
    # all of the user-roles that are in place for this domain

    # ManyToManyField on User creates a "users" member for all of the
    # users who have some role on this domain

    # ForeignKey on DomainInvitation creates an "invitations" member for
    # all of the invitations that have been sent for this domain

    def _validate_host_tuples(self, hosts: list[tuple[str]]):
        """
        Helper function. Validate hostnames and IP addresses.

        Raises:
            ValueError if hostname or IP address appears invalid or mismatched.
        """
        for host in hosts:
            hostname = host[0].lower()
            addresses: tuple[str] = host[1:]  # type: ignore
            if not bool(Domain.HOST_REGEX.match(hostname)):
                raise ValueError("Invalid hostname: %s." % hostname)
            if len(hostname) > Domain.MAX_LENGTH:
                raise ValueError("Too long hostname: %s" % hostname)

            is_subordinate = hostname.split(".", 1)[-1] == self.name
            if is_subordinate and len(addresses) == 0:
                raise ValueError(
                    "Must supply IP addresses for subordinate host %s" % hostname
                )
            if not is_subordinate and len(addresses) > 0:
                raise ValueError("Must not supply IP addresses for %s" % hostname)

            for address in addresses:
                allow = set(":." + digits)
                if any(c not in allow for c in address):
                    raise ValueError("Invalid IP address: %s." % address)

    def _get_or_create_domain(self):
        """Try to fetch info about this domain. Create it if it does not exist."""
        already_tried_to_create = False
        exitEarly = False
        count = 0
        while not exitEarly and count < 3:
            try:
                logger.info("Getting domain info from epp")
                req = commands.InfoDomain(name=self.name)
                domainInfo = registry.send(req, cleaned=True).res_data[0]
                exitEarly = True
                return domainInfo
            except RegistryError as e:
                count += 1

                if already_tried_to_create:
                    logger.error("Already tried to create")
                    logger.error(e)
                    logger.error(e.code)
                    raise e
                if e.code == ErrorCode.OBJECT_DOES_NOT_EXIST:
                    # avoid infinite loop
                    already_tried_to_create = True
                    self.dns_needed_from_unknown()
                    self.save()
                else:
                    logger.error(e)
                    logger.error(e.code)
                    raise e

    def addRegistrant(self):
        registrant = PublicContact.get_default_registrant()
        registrant.domain = self
        registrant.save()  # calls the registrant_contact.setter
        return registrant.registry_id

    @transition(field="state", source=State.UNKNOWN, target=State.DNS_NEEDED)
    def dns_needed_from_unknown(self):
        logger.info("Changing to dns_needed")

        registrantID = self.addRegistrant()

        req = commands.CreateDomain(
            name=self.name,
            registrant=registrantID,
            auth_info=epp.DomainAuthInfo(pw="2fooBAR123fooBaz"),  # not a password
        )

        try:
            registry.send(req, cleaned=True)

        except RegistryError as err:
            if err.code != ErrorCode.OBJECT_EXISTS:
                raise err

        self.addAllDefaults()

    def addAllDefaults(self):
        security_contact = self.get_default_security_contact()
        security_contact.save()

        technical_contact = PublicContact.get_default_technical()
        technical_contact.domain = self
        technical_contact.save()

        administrative_contact = PublicContact.get_default_administrative()
        administrative_contact.domain = self
        administrative_contact.save()

    @transition(
        field="state", source=[State.READY, State.ON_HOLD], target=State.ON_HOLD
    )
    def place_client_hold(self):
        """place a clienthold on a domain (no longer should resolve)"""
        # TODO - ensure all requirements for client hold are made here
        # (check prohibited statuses)
        logger.info("clientHold()-> inside clientHold")
        self._place_client_hold()
        # TODO -on the client hold ticket any additional error handling here

    @transition(field="state", source=[State.READY, State.ON_HOLD], target=State.READY)
    def revert_client_hold(self):
        """undo a clienthold placed on a domain"""

        logger.info("clientHold()-> inside clientHold")
        self._remove_client_hold()
        # TODO -on the client hold ticket any additional error handling here

<<<<<<< HEAD
    @transition(field="state", source=State.ON_HOLD, target=State.DELETED)
    def deleted(self):
        """domain is deleted in epp but is saved in our database"""
        # TODO Domains may not be deleted if:
        #  a child host is being used by
        # another .gov domains.  The host must be first removed
        # and/or renamed before the parent domain may be deleted.
        logger.info("dns_needed_from_unknown()-> inside pending create")
        self._delete_domain()
        # TODO - delete ticket any additional error handling here
=======
    @transition(
        field="state", source=[State.ON_HOLD, State.DNS_NEEDED], target=State.DELETED
    )
    def deletedInEpp(self):
        """Domain is deleted in epp but is saved in our database.
        Error handling should be provided by the caller."""
        # While we want to log errors, we want to preserve
        # that information when this function is called.
        # Human-readable errors are introduced at the admin.py level,
        # as doing everything here would reduce reliablity.
        try:
            logger.info("deletedInEpp()-> inside _delete_domain")
            self._delete_domain()
        except RegistryError as err:
            logger.error(f"Could not delete domain. Registry returned error: {err}")
            raise err
        except TransitionNotAllowed as err:
            logger.error("Could not delete domain. FSM failure: {err}")
            raise err
        except Exception as err:
            logger.error(
                f"Could not delete domain. An unspecified error occured: {err}"
            )
            raise err
        else:
            self._invalidate_cache()
>>>>>>> 4fa5f6d0

    # def is_dns_needed(self):
    #     """Commented out and kept in the codebase
    #     as this call should be made, but adds
    #     a lot of processing time
    #     when EPP calling is made more efficient
    #     this should be added back in

    #     The goal is to double check that
    #     the nameservers we set are in fact
    #     on the registry
    #     """
    #     self._invalidate_cache()
    #     nameserverList = self.nameservers
    #     return len(nameserverList) < 2

    # def dns_not_needed(self):
    #     return not self.is_dns_needed()

    @transition(
        field="state",
        source=[State.DNS_NEEDED],
        target=State.READY,
        # conditions=[dns_not_needed]
    )
    def ready(self):
        """Transition to the ready state
        domain should have nameservers and all contacts
        and now should be considered live on a domain
        """
        logger.info("Changing to ready state")
        logger.info("able to transition to ready state")

    @transition(
        field="state",
        source=[State.READY],
        target=State.DNS_NEEDED,
        # conditions=[is_dns_needed]
    )
    def dns_needed(self):
        """Transition to the DNS_NEEDED state
        domain should NOT have nameservers but
        SHOULD have all contacts
        Going to check nameservers and will
        result in an EPP call
        """
        logger.info("Changing to DNS_NEEDED state")
        logger.info("able to transition to DNS_NEEDED state")

    def _disclose_fields(self, contact: PublicContact):
        """creates a disclose object that can be added to a contact Create using
        .disclose= <this function> on the command before sending.
        if item is security email then make sure email is visable"""
        isSecurity = contact.contact_type == contact.ContactTypeChoices.SECURITY
        DF = epp.DiscloseField
        fields = {DF.FAX, DF.VOICE, DF.ADDR}

        if not isSecurity or (
            isSecurity and contact.email == PublicContact.get_default_security().email
        ):
            fields.add(DF.EMAIL)
        return epp.Disclose(
            flag=False,
            fields=fields,
            types={DF.ADDR: "loc"},
        )

    def _make_epp_contact_postal_info(self, contact: PublicContact):  # type: ignore
        return epp.PostalInfo(  # type: ignore
            name=contact.name,
            addr=epp.ContactAddr(
                street=[
                    getattr(contact, street)
                    for street in ["street1", "street2", "street3"]
                    if hasattr(contact, street)
                ],  # type: ignore
                city=contact.city,
                pc=contact.pc,
                cc=contact.cc,
                sp=contact.sp,
            ),
            org=contact.org,
            type="loc",
        )

    def _make_contact_in_registry(self, contact: PublicContact):
        """Create the contact in the registry, ignore duplicate contact errors
        returns int corresponding to ErrorCode values"""

        create = commands.CreateContact(
            id=contact.registry_id,
            postal_info=self._make_epp_contact_postal_info(contact=contact),
            email=contact.email,
            voice=contact.voice,
            fax=contact.fax,
            auth_info=epp.ContactAuthInfo(pw="2fooBAR123fooBaz"),
        )  # type: ignore
        # security contacts should only show email addresses, for now
        create.disclose = self._disclose_fields(contact=contact)
        try:
            registry.send(create, cleaned=True)
            return ErrorCode.COMMAND_COMPLETED_SUCCESSFULLY
        except RegistryError as err:
            # don't throw an error if it is just saying this is a duplicate contact
            if err.code != ErrorCode.OBJECT_EXISTS:
                logger.error(
                    "Registry threw error for contact id %s"
                    " contact type is %s,"
                    " error code is\n %s"
                    " full error is %s",
                    contact.registry_id,
                    contact.contact_type,
                    err.code,
                    err,
                )
                # TODO - 433 Error handling here

            else:
                logger.warning(
                    "Registrar tried to create duplicate contact for id %s",
                    contact.registry_id,
                )
            return err.code

    def _request_contact_info(self, contact: PublicContact):
        req = commands.InfoContact(id=contact.registry_id)
        return registry.send(req, cleaned=True).res_data[0]

    def _get_or_create_contact(self, contact: PublicContact):
        """Try to fetch info about a contact. Create it if it does not exist."""

        try:
            return self._request_contact_info(contact)

        except RegistryError as e:
            if e.code == ErrorCode.OBJECT_DOES_NOT_EXIST:
                logger.info(
                    "_get_or_create_contact()-> contact doesn't exist so making it"
                )
                contact.domain = self
                contact.save()  # this will call the function based on type of contact
                return self._request_contact_info(contact=contact)
            else:
                logger.error(
                    "Registry threw error for contact id %s"
                    " contact type is %s,"
                    " error code is\n %s"
                    " full error is %s",
                    contact.registry_id,
                    contact.contact_type,
                    e.code,
                    e,
                )

                raise e

    def is_ipv6(self, ip: str):
        ip_addr = ipaddress.ip_address(ip)
        return ip_addr.version == 6

    def _convert_ips(self, ip_list: list[str]):
        edited_ip_list = []
        if ip_list is None:
            return []

        for ip_addr in ip_list:
            if self.is_ipv6(ip_addr):
                edited_ip_list.append(epp.Ip(addr=ip_addr, ip="v6"))
            else:  # default ip addr is v4
                edited_ip_list.append(epp.Ip(addr=ip_addr))

        return edited_ip_list

    def _update_host(self, nameserver: str, ip_list: list[str], old_ip_list: list[str]):
        try:
            if (
                ip_list is None
                or len(ip_list) == 0
                and isinstance(old_ip_list, list)
                and len(old_ip_list) != 0
            ):
                return ErrorCode.COMMAND_COMPLETED_SUCCESSFULLY

            added_ip_list = set(ip_list).difference(old_ip_list)
            removed_ip_list = set(old_ip_list).difference(ip_list)

            request = commands.UpdateHost(
                name=nameserver,
                add=self._convert_ips(list(added_ip_list)),
                rem=self._convert_ips(list(removed_ip_list)),
            )
            response = registry.send(request, cleaned=True)
            logger.info("_update_host()-> sending req as %s" % request)
            return response.code
        except RegistryError as e:
            logger.error("Error _delete_host, code was %s error was %s" % (e.code, e))
            return e.code

    def _delete_host(self, nameserver: str):
        try:
            updateReq = commands.UpdateDomain(
                name=self.name, rem=[epp.HostObjSet([nameserver])]
            )
            response = registry.send(updateReq, cleaned=True)

            logger.info("_delete_host()-> sending update domain req as %s" % updateReq)

            deleteHostReq = commands.DeleteHost(name=nameserver)
            response = registry.send(deleteHostReq, cleaned=True)
            logger.info(
                "_delete_host()-> sending delete host req as %s" % deleteHostReq
            )
            return response.code
        except RegistryError as e:
            if e.code == ErrorCode.OBJECT_ASSOCIATION_PROHIBITS_OPERATION:
                logger.info(
                    "Did not remove host %s because it is in use on another domain."
                    % nameserver
                )
            else:
                logger.error(
                    "Error _delete_host, code was %s error was %s" % (e.code, e)
                )
                return e.code

    def _fetch_cache(self, fetch_hosts=False, fetch_contacts=False):
        """Contact registry for info about a domain."""
        try:
            # get info from registry
            data = self._get_or_create_domain()
            # extract properties from response
            # (Ellipsis is used to mean "null")
            cache = {
                "auth_info": getattr(data, "auth_info", ...),
                "_contacts": getattr(data, "contacts", ...),
                "cr_date": getattr(data, "cr_date", ...),
                "ex_date": getattr(data, "ex_date", ...),
                "_hosts": getattr(data, "hosts", ...),
                "name": getattr(data, "name", ...),
                "registrant": getattr(data, "registrant", ...),
                "statuses": getattr(data, "statuses", ...),
                "tr_date": getattr(data, "tr_date", ...),
                "up_date": getattr(data, "up_date", ...),
            }

            # remove null properties (to distinguish between "a value of None" and null)
            cleaned = {k: v for k, v in cache.items() if v is not ...}

            # statuses can just be a list no need to keep the epp object
            if "statuses" in cleaned.keys():
                cleaned["statuses"] = [status.state for status in cleaned["statuses"]]

            # Capture and store old hosts and contacts from cache if they exist
            old_cache_hosts = self._cache.get("hosts")
            old_cache_contacts = self._cache.get("contacts")

            # get contact info, if there are any
            if (
                fetch_contacts
                and "_contacts" in cleaned
                and isinstance(cleaned["_contacts"], list)
                and len(cleaned["_contacts"])
            ):
                cleaned["contacts"] = self._fetch_contacts(cleaned["_contacts"])
                # We're only getting contacts, so retain the old
                # hosts that existed in cache (if they existed)
                # and pass them along.
                if old_cache_hosts is not None:
                    cleaned["hosts"] = old_cache_hosts

            # get nameserver info, if there are any
            if (
                fetch_hosts
                and "_hosts" in cleaned
                and isinstance(cleaned["_hosts"], list)
                and len(cleaned["_hosts"])
            ):
                cleaned["hosts"] = self._fetch_hosts(cleaned["_hosts"])
                # We're only getting hosts, so retain the old
                # contacts that existed in cache (if they existed)
                # and pass them along.
                if old_cache_contacts is not None:
                    cleaned["contacts"] = old_cache_contacts

            # replace the prior cache with new data
            self._cache = cleaned

        except RegistryError as e:
            logger.error(e)

    def _fetch_contacts(self, contact_data):
        """Fetch contact info."""
        contacts = []
        for domainContact in contact_data:
            req = commands.InfoContact(id=domainContact.contact)
            data = registry.send(req, cleaned=True).res_data[0]
            contact = {
                "id": domainContact.contact,
                "type": domainContact.type,
                "auth_info": getattr(data, "auth_info", ...),
                "cr_date": getattr(data, "cr_date", ...),
                "disclose": getattr(data, "disclose", ...),
                "email": getattr(data, "email", ...),
                "fax": getattr(data, "fax", ...),
                "postal_info": getattr(data, "postal_info", ...),
                "statuses": getattr(data, "statuses", ...),
                "tr_date": getattr(data, "tr_date", ...),
                "up_date": getattr(data, "up_date", ...),
                "voice": getattr(data, "voice", ...),
            }
            contacts.append({k: v for k, v in contact.items() if v is not ...})
        return contacts

    def _fetch_hosts(self, host_data):
        """Fetch host info."""
        hosts = []
        for name in host_data:
            req = commands.InfoHost(name=name)
            data = registry.send(req, cleaned=True).res_data[0]
            host = {
                "name": name,
                "addrs": getattr(data, "addrs", ...),
                "cr_date": getattr(data, "cr_date", ...),
                "statuses": getattr(data, "statuses", ...),
                "tr_date": getattr(data, "tr_date", ...),
                "up_date": getattr(data, "up_date", ...),
            }
            hosts.append({k: v for k, v in host.items() if v is not ...})
        return hosts

    def _invalidate_cache(self):
        """Remove cache data when updates are made."""
        self._cache = {}

    def _get_property(self, property):
        """Get some piece of info about a domain."""
        if property not in self._cache:
            self._fetch_cache(
                fetch_hosts=(property == "hosts"),
                fetch_contacts=(property == "contacts"),
            )

        if property in self._cache:
            return self._cache[property]
        else:
            raise KeyError(
                "Requested key %s was not found in registry cache." % str(property)
            )<|MERGE_RESOLUTION|>--- conflicted
+++ resolved
@@ -929,7 +929,6 @@
         self._remove_client_hold()
         # TODO -on the client hold ticket any additional error handling here
 
-<<<<<<< HEAD
     @transition(field="state", source=State.ON_HOLD, target=State.DELETED)
     def deleted(self):
         """domain is deleted in epp but is saved in our database"""
@@ -940,7 +939,7 @@
         logger.info("dns_needed_from_unknown()-> inside pending create")
         self._delete_domain()
         # TODO - delete ticket any additional error handling here
-=======
+
     @transition(
         field="state", source=[State.ON_HOLD, State.DNS_NEEDED], target=State.DELETED
     )
@@ -967,7 +966,6 @@
             raise err
         else:
             self._invalidate_cache()
->>>>>>> 4fa5f6d0
 
     # def is_dns_needed(self):
     #     """Commented out and kept in the codebase
