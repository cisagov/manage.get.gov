--- conflicted
+++ resolved
@@ -2052,7 +2052,6 @@
 
         data = data_response.res_data[0]
 
-<<<<<<< HEAD
         """
         For #3596: Uncomment this return statement, and comment out the other return statement.
         This is for force setting the pendingDelete statue (see statuses).I will remove this 
@@ -2071,8 +2070,6 @@
             "up_date": getattr(data, "up_date", ...),
         }
 
-=======
->>>>>>> bb668d5e
         return {
             "auth_info": getattr(data, "auth_info", ...),
             "_contacts": getattr(data, "contacts", ...),
