--- conflicted
+++ resolved
@@ -263,7 +263,6 @@
             logger.error("Error _create_host, code was %s error was %s" % (e.code, e))
             return e.code
 
-<<<<<<< HEAD
     def _convert_list_to_dict(self, listToConvert: list[tuple[str, list]]):
         newDict: dict[str, Any] = {}
 
@@ -400,7 +399,7 @@
                         % (e.code, e)
                     )
         return successCreatedCount
-=======
+
     @Cache
     def dnssecdata(self) -> extensions.DNSSECExtension:
         return self._get_property("dnssecdata")
@@ -421,7 +420,6 @@
         except RegistryError as e:
             logger.error("Error adding DNSSEC, code was %s error was %s" % (e.code, e))
             raise e
->>>>>>> 8f1077ac
 
     @nameservers.setter  # type: ignore
     def nameservers(self, hosts: list[tuple[str, list]]):
