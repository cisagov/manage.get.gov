"""URL Configuration

For more information see:
    https://docs.djangoproject.com/en/4.0/topics/http/urls/
"""

from django.contrib import admin
from django.urls import include, path
from django.views.generic import RedirectView

from registrar import views

from registrar.views.admin_views import ExportData


from registrar.views.application import Step
from registrar.views.utility import always_404
from api.views import available, get_current_federal, get_current_full


APPLICATION_NAMESPACE = views.ApplicationWizard.URL_NAMESPACE
application_urls = [
    path("", views.ApplicationWizard.as_view(), name=""),
    path("finished/", views.Finished.as_view(), name="finished"),
]

# dynamically generate the other application_urls
for step, view in [
    # add/remove steps here
    (Step.ORGANIZATION_TYPE, views.OrganizationType),
    (Step.TRIBAL_GOVERNMENT, views.TribalGovernment),
    (Step.ORGANIZATION_FEDERAL, views.OrganizationFederal),
    (Step.ORGANIZATION_ELECTION, views.OrganizationElection),
    (Step.ORGANIZATION_CONTACT, views.OrganizationContact),
    (Step.ABOUT_YOUR_ORGANIZATION, views.AboutYourOrganization),
    (Step.AUTHORIZING_OFFICIAL, views.AuthorizingOfficial),
    (Step.CURRENT_SITES, views.CurrentSites),
    (Step.DOTGOV_DOMAIN, views.DotgovDomain),
    (Step.PURPOSE, views.Purpose),
    (Step.YOUR_CONTACT, views.YourContact),
    (Step.OTHER_CONTACTS, views.OtherContacts),
    (Step.ANYTHING_ELSE, views.AnythingElse),
    (Step.REQUIREMENTS, views.Requirements),
    (Step.REVIEW, views.Review),
]:
    application_urls.append(path(f"{step}/", view.as_view(), name=step))


urlpatterns = [
    path("", views.index, name="home"),
    path(
        "admin/logout/",
        RedirectView.as_view(pattern_name="logout", permanent=False),
    ),
    path("export_data/", ExportData.as_view(), name="admin_export_data"),
    path("admin/", admin.site.urls),
    path(
        "application/<id>/edit/",
        views.ApplicationWizard.as_view(),
        name=views.ApplicationWizard.EDIT_URL_NAME,
    ),
    path(
        "application/<int:pk>",
        views.ApplicationStatus.as_view(),
        name="application-status",
    ),
    path(
        "application/<int:pk>/withdraw",
        views.ApplicationWithdrawConfirmation.as_view(),
        name="application-withdraw-confirmation",
    ),
    path(
        "application/<int:pk>/withdrawconfirmed",
        views.ApplicationWithdrawn.as_view(),
        name="application-withdrawn",
    ),
    path("health/", views.health),
    path("openid/", include("djangooidc.urls")),
    path("request/", include((application_urls, APPLICATION_NAMESPACE))),
    path("api/v1/available/", available, name="available"),
    path("api/v1/get-report/current-federal", get_current_federal, name="get-current-federal"),
    path("api/v1/get-report/current-full", get_current_full, name="get-current-full"),
    path(
        "todo",
        lambda r: always_404(r, "We forgot to include this link, sorry."),
        name="todo",
    ),
    path("domain/<int:pk>", views.DomainView.as_view(), name="domain"),
    path("domain/<int:pk>/users", views.DomainUsersView.as_view(), name="domain-users"),
    path(
        "domain/<int:pk>/dns",
        views.DomainDNSView.as_view(),
        name="domain-dns",
    ),
    path(
        "domain/<int:pk>/dns/nameservers",
        views.DomainNameserversView.as_view(),
        name="domain-dns-nameservers",
    ),
    path(
        "domain/<int:pk>/dns/dnssec",
        views.DomainDNSSECView.as_view(),
        name="domain-dns-dnssec",
    ),
    path(
        "domain/<int:pk>/dns/dnssec/dsdata",
        views.DomainDsDataView.as_view(),
        name="domain-dns-dnssec-dsdata",
    ),
    path(
        "domain/<int:pk>/your-contact-information",
        views.DomainYourContactInformationView.as_view(),
        name="domain-your-contact-information",
    ),
    path(
        "domain/<int:pk>/org-name-address",
        views.DomainOrgNameAddressView.as_view(),
        name="domain-org-name-address",
    ),
    path(
        "domain/<int:pk>/authorizing-official",
        views.DomainAuthorizingOfficialView.as_view(),
        name="domain-authorizing-official",
    ),
    path(
        "domain/<int:pk>/security-email",
        views.DomainSecurityEmailView.as_view(),
        name="domain-security-email",
    ),
    path(
        "domain/<int:pk>/users/add",
        views.DomainAddUserView.as_view(),
        name="domain-users-add",
    ),
    path(
        "invitation/<int:pk>/delete",
        views.DomainInvitationDeleteView.as_view(http_method_names=["post"]),
        name="invitation-delete",
    ),
    path(
<<<<<<< HEAD
        "domain/<int:pk>/users/<int:user_pk>/delete",
        views.DomainDeleteUserView.as_view(http_method_names=["post"]),
        name="domain-user-delete",
=======
        "application/<int:pk>/delete",
        views.DomainApplicationDeleteView.as_view(http_method_names=["post"]),
        name="application-delete",
>>>>>>> d41d8710
    ),
]

# we normally would guard these with `if settings.DEBUG` but tests run with
# DEBUG = False even when these apps have been loaded because settings.DEBUG
# was actually True. Instead, let's add these URLs any time we are able to
# import the debug toolbar package.
try:
    import debug_toolbar  # type: ignore

    urlpatterns += [path("__debug__/", include(debug_toolbar.urls))]
except ImportError:
    pass<|MERGE_RESOLUTION|>--- conflicted
+++ resolved
@@ -138,15 +138,14 @@
         name="invitation-delete",
     ),
     path(
-<<<<<<< HEAD
+        "application/<int:pk>/delete",
+        views.DomainApplicationDeleteView.as_view(http_method_names=["post"]),
+        name="application-delete",
+    ),
+    path(
         "domain/<int:pk>/users/<int:user_pk>/delete",
         views.DomainDeleteUserView.as_view(http_method_names=["post"]),
         name="domain-user-delete",
-=======
-        "application/<int:pk>/delete",
-        views.DomainApplicationDeleteView.as_view(http_method_names=["post"]),
-        name="application-delete",
->>>>>>> d41d8710
     ),
 ]
 
