"""URL Configuration

For more information see:
    https://docs.djangoproject.com/en/4.0/topics/http/urls/
"""

from django.contrib import admin
from django.urls import include, path
from django.views.generic import RedirectView

from registrar import views
from registrar.views.report_views import (
    ExportDataDomainsGrowth,
    ExportDataFederal,
    ExportDataFull,
    ExportDataManagedDomains,
    ExportDataRequestsGrowth,
    ExportDataType,
    ExportDataUnmanagedDomains,
    AnalyticsView,
    ExportDomainRequestDataFull,
    ExportDataTypeUser,
    ExportDataTypeRequests,
)

# --jsons
from registrar.views.domain_requests_json import get_domain_requests_json
from registrar.views.domains_json import get_domains_json
from registrar.views.utility.api_views import (
    get_senior_official_from_federal_agency_json,
    get_federal_and_portfolio_types_from_federal_agency_json,
    get_action_needed_email_for_user_json,
    get_rejection_email_for_user_json,
)

from registrar.views.domain_request import Step, PortfolioDomainRequestStep
from registrar.views.transfer_user import TransferUserView
from registrar.views.utility import always_404
from api.views import available, rdap, get_current_federal, get_current_full

DOMAIN_REQUEST_NAMESPACE = views.DomainRequestWizard.URL_NAMESPACE
domain_request_urls = [
    path("", views.DomainRequestWizard.as_view(), name=""),
    path("finished/", views.Finished.as_view(), name="finished"),
]

# dynamically generate the other domain_request_urls
for step, view in [
    # add/remove steps here
    (Step.ORGANIZATION_TYPE, views.OrganizationType),
    (Step.TRIBAL_GOVERNMENT, views.TribalGovernment),
    (Step.ORGANIZATION_FEDERAL, views.OrganizationFederal),
    (Step.ORGANIZATION_ELECTION, views.OrganizationElection),
    (Step.ORGANIZATION_CONTACT, views.OrganizationContact),
    (Step.ABOUT_YOUR_ORGANIZATION, views.AboutYourOrganization),
    (Step.SENIOR_OFFICIAL, views.SeniorOfficial),
    (Step.CURRENT_SITES, views.CurrentSites),
    (Step.DOTGOV_DOMAIN, views.DotgovDomain),
    (Step.PURPOSE, views.Purpose),
    (Step.OTHER_CONTACTS, views.OtherContacts),
    (Step.ADDITIONAL_DETAILS, views.AdditionalDetails),
    (Step.REQUIREMENTS, views.Requirements),
    (Step.REVIEW, views.Review),
    # Portfolio steps
    (PortfolioDomainRequestStep.REQUESTING_ENTITY, views.RequestingEntity),
    (PortfolioDomainRequestStep.ADDITIONAL_DETAILS, views.PortfolioAdditionalDetails),
]:
    domain_request_urls.append(path(f"{step}/", view.as_view(), name=step))


urlpatterns = [
    path("", views.index, name="home"),
    path(
        "domains/",
        views.PortfolioDomainsView.as_view(),
        name="domains",
    ),
    path(
        "no-organization-domains/",
        views.PortfolioNoDomainsView.as_view(),
        name="no-portfolio-domains",
    ),
    path(
        "members/",
        views.PortfolioMembersView.as_view(),
        name="members",
    ),
    path(
        "member/<int:pk>",
        views.PortfolioMemberView.as_view(),
        name="member",
    ),
    path(
        "member/<int:pk>/permissions",
        views.PortfolioMemberEditView.as_view(),
        name="member-permissions",
    ),
    path(
        "member/<int:pk>/domains",
        views.PortfolioMemberDomainsView.as_view(),
        name="member-domains",
    ),
    path(
        "invitedmember/<int:pk>",
        views.PortfolioInvitedMemberView.as_view(),
        name="invitedmember",
    ),
    path(
        "invitedmember/<int:pk>/permissions",
        views.PortfolioInvitedMemberEditView.as_view(),
        name="invitedmember-permissions",
    ),
    path(
<<<<<<< HEAD
        "members/new-member/",
        views.NewMemberView.as_view(),
        name="new-member",
    ),
=======
        "invitedmember/<int:pk>/domains",
        views.PortfolioInvitedMemberDomainsView.as_view(),
        name="invitedmember-domains",
    ),
    # path(
    #     "no-organization-members/",
    #     views.PortfolioNoMembersView.as_view(),
    #     name="no-portfolio-members",
    # ),
>>>>>>> 7edd7a87
    path(
        "requests/",
        views.PortfolioDomainRequestsView.as_view(),
        name="domain-requests",
    ),
    path(
        "no-organization-requests/",
        views.PortfolioNoDomainRequestsView.as_view(),
        name="no-portfolio-requests",
    ),
    path(
        "organization/",
        views.PortfolioOrganizationView.as_view(),
        name="organization",
    ),
    path(
        "senior-official/",
        views.PortfolioSeniorOfficialView.as_view(),
        name="senior-official",
    ),
    path(
        "admin/logout/",
        RedirectView.as_view(pattern_name="logout", permanent=False),
    ),
    path(
        "admin/analytics/export_data_type/",
        ExportDataType.as_view(),
        name="export_data_type",
    ),
    path(
        "admin/analytics/export_data_domain_requests_full/",
        ExportDomainRequestDataFull.as_view(),
        name="export_data_domain_requests_full",
    ),
    path(
        "admin/analytics/export_data_full/",
        ExportDataFull.as_view(),
        name="export_data_full",
    ),
    path(
        "admin/analytics/export_data_federal/",
        ExportDataFederal.as_view(),
        name="export_data_federal",
    ),
    path(
        "admin/analytics/export_domains_growth/",
        ExportDataDomainsGrowth.as_view(),
        name="export_domains_growth",
    ),
    path(
        "admin/analytics/export_requests_growth/",
        ExportDataRequestsGrowth.as_view(),
        name="export_requests_growth",
    ),
    path(
        "admin/analytics/export_managed_domains/",
        ExportDataManagedDomains.as_view(),
        name="export_managed_domains",
    ),
    path(
        "admin/analytics/export_unmanaged_domains/",
        ExportDataUnmanagedDomains.as_view(),
        name="export_unmanaged_domains",
    ),
    path(
        "admin/analytics/",
        AnalyticsView.as_view(),
        name="analytics",
    ),
    path("admin/registrar/user/<int:user_id>/transfer/", TransferUserView.as_view(), name="transfer_user"),
    path(
        "admin/api/get-senior-official-from-federal-agency-json/",
        get_senior_official_from_federal_agency_json,
        name="get-senior-official-from-federal-agency-json",
    ),
    path(
        "admin/api/get-federal-and-portfolio-types-from-federal-agency-json/",
        get_federal_and_portfolio_types_from_federal_agency_json,
        name="get-federal-and-portfolio-types-from-federal-agency-json",
    ),
    path(
        "admin/api/get-action-needed-email-for-user-json/",
        get_action_needed_email_for_user_json,
        name="get-action-needed-email-for-user-json",
    ),
    path(
        "admin/api/get-rejection-email-for-user-json/",
        get_rejection_email_for_user_json,
        name="get-rejection-email-for-user-json",
    ),
    path("admin/", admin.site.urls),
    path(
        "reports/export_data_type_user/",
        ExportDataTypeUser.as_view(),
        name="export_data_type_user",
    ),
    path(
        "reports/export_data_type_requests/",
        ExportDataTypeRequests.as_view(),
        name="export_data_type_requests",
    ),
    path(
        "reports/export_data_type_requests/",
        ExportDataTypeRequests.as_view(),
        name="export_data_type_requests",
    ),
    path(
        "domain-request/<int:id>/edit/",
        views.DomainRequestWizard.as_view(),
        name=views.DomainRequestWizard.EDIT_URL_NAME,
    ),
    path(
        "domain-request/<int:pk>",
        views.DomainRequestStatus.as_view(),
        name="domain-request-status",
    ),
    path(
        "domain-request/viewonly/<int:pk>",
        views.PortfolioDomainRequestStatusViewOnly.as_view(),
        name="domain-request-status-viewonly",
    ),
    path(
        "domain-request/<int:pk>/withdraw",
        views.DomainRequestWithdrawConfirmation.as_view(),
        name="domain-request-withdraw-confirmation",
    ),
    path(
        "domain-request/<int:pk>/withdrawconfirmed",
        views.DomainRequestWithdrawn.as_view(),
        name="domain-request-withdrawn",
    ),
    path("health", views.health, name="health"),
    path("openid/", include("djangooidc.urls")),
    path("request/", include((domain_request_urls, DOMAIN_REQUEST_NAMESPACE))),
    path("api/v1/available/", available, name="available"),
    path("api/v1/rdap/", rdap, name="rdap"),
    path("api/v1/get-report/current-federal", get_current_federal, name="get-current-federal"),
    path("api/v1/get-report/current-full", get_current_full, name="get-current-full"),
    path(
        "todo",
        lambda r: always_404(r, "We forgot to include this link, sorry."),
        name="todo",
    ),
    path("domain/<int:pk>", views.DomainView.as_view(), name="domain"),
    path("domain/<int:pk>/users", views.DomainUsersView.as_view(), name="domain-users"),
    path(
        "domain/<int:pk>/dns",
        views.DomainDNSView.as_view(),
        name="domain-dns",
    ),
    path(
        "domain/<int:pk>/dns/nameservers",
        views.DomainNameserversView.as_view(),
        name="domain-dns-nameservers",
    ),
    path(
        "domain/<int:pk>/dns/dnssec",
        views.DomainDNSSECView.as_view(),
        name="domain-dns-dnssec",
    ),
    path(
        "domain/<int:pk>/dns/dnssec/dsdata",
        views.DomainDsDataView.as_view(),
        name="domain-dns-dnssec-dsdata",
    ),
    path(
        "domain/<int:pk>/org-name-address",
        views.DomainOrgNameAddressView.as_view(),
        name="domain-org-name-address",
    ),
    path(
        "domain/<int:pk>/suborganization",
        views.DomainSubOrganizationView.as_view(),
        name="domain-suborganization",
    ),
    path(
        "domain/<int:pk>/senior-official",
        views.DomainSeniorOfficialView.as_view(),
        name="domain-senior-official",
    ),
    path(
        "domain/<int:pk>/security-email",
        views.DomainSecurityEmailView.as_view(),
        name="domain-security-email",
    ),
    path(
        "domain/<int:pk>/users/add",
        views.DomainAddUserView.as_view(),
        name="domain-users-add",
    ),
    path(
        "finish-profile-setup",
        views.FinishProfileSetupView.as_view(),
        name="finish-user-profile-setup",
    ),
    path(
        "user-profile",
        views.UserProfileView.as_view(),
        name="user-profile",
    ),
    path(
        "invitation/<int:pk>/delete",
        views.DomainInvitationDeleteView.as_view(http_method_names=["post"]),
        name="invitation-delete",
    ),
    path(
        "domain-request/<int:pk>/delete",
        views.DomainRequestDeleteView.as_view(http_method_names=["post"]),
        name="domain-request-delete",
    ),
    path(
        "domain/<int:pk>/users/<int:user_pk>/delete",
        views.DomainDeleteUserView.as_view(http_method_names=["post"]),
        name="domain-user-delete",
    ),
    path("get-domains-json/", get_domains_json, name="get_domains_json"),
    path("get-domain-requests-json/", get_domain_requests_json, name="get_domain_requests_json"),
    path("get-portfolio-members-json/", views.PortfolioMembersJson.as_view(), name="get_portfolio_members_json"),
    path("get-member-domains-json/", views.PortfolioMemberDomainsJson.as_view(), name="get_member_domains_json"),
]

# Djangooidc strips out context data from that context, so we define a custom error
# view through this method.
# If Djangooidc is left to its own devices and uses reverse directly,
# then both context and session information will be obliterated due to:

# a) Djangooidc being out of scope for context_processors
# b) Potential cyclical import errors restricting what kind of data is passable.

# Rather than dealing with that, we keep everything centralized in one location.
# This way, we can share a view for djangooidc, and other pages as we see fit.
handler500 = "registrar.views.utility.error_views.custom_500_error_view"
handler403 = "registrar.views.utility.error_views.custom_403_error_view"

# we normally would guard these with `if settings.DEBUG` but tests run with
# DEBUG = False even when these apps have been loaded because settings.DEBUG
# was actually True. Instead, let's add these URLs any time we are able to
# import the debug toolbar package.
try:
    import debug_toolbar  # type: ignore

    urlpatterns += [path("__debug__/", include(debug_toolbar.urls))]
except ImportError:
    pass<|MERGE_RESOLUTION|>--- conflicted
+++ resolved
@@ -111,12 +111,6 @@
         name="invitedmember-permissions",
     ),
     path(
-<<<<<<< HEAD
-        "members/new-member/",
-        views.NewMemberView.as_view(),
-        name="new-member",
-    ),
-=======
         "invitedmember/<int:pk>/domains",
         views.PortfolioInvitedMemberDomainsView.as_view(),
         name="invitedmember-domains",
@@ -126,7 +120,11 @@
     #     views.PortfolioNoMembersView.as_view(),
     #     name="no-portfolio-members",
     # ),
->>>>>>> 7edd7a87
+    path(
+        "members/new-member/",
+        views.NewMemberView.as_view(),
+        name="new-member",
+    ),
     path(
         "requests/",
         views.PortfolioDomainRequestsView.as_view(),
