import logging
import random
from faker import Faker

from registrar.models import (
    User,
    DomainApplication,
    DraftDomain,
    Contact,
    Website,
)

from django.contrib.auth.models import Permission
from django.contrib.contenttypes.models import ContentType

fake = Faker()
logger = logging.getLogger(__name__)


class UserFixture:
    """
    Load users into the database.

    Make sure this class' `load` method is called from `handle`
    in management/commands/load.py, then use `./manage.py load`
    to run this code.
    """
    #Add new admin users here
    ADMINS = [
        {
            "username": "5f283494-31bd-49b5-b024-a7e7cae00848",
            "first_name": "Rachid",
            "last_name": "Mrad",
        },
        {
            "username": "eb2214cd-fc0c-48c0-9dbd-bc4cd6820c74",
            "first_name": "Alysia",
            "last_name": "Broddrick",
        },
        {
            "username": "8f8e7293-17f7-4716-889b-1990241cbd39",
            "first_name": "Katherine",
            "last_name": "Osos",
        },
        {
            "username": "70488e0a-e937-4894-a28c-16f5949effd4",
            "first_name": "Gaby",
            "last_name": "DiSarli",
        },
        {
            "username": "83c2b6dd-20a2-4cac-bb40-e22a72d2955c",
            "first_name": "Cameron",
            "last_name": "Dixon",
        },
        {
            "username": "30001ee7-0467-4df2-8db2-786e79606060",
            "first_name": "Zander",
            "last_name": "Adkinson",
        },
        {
<<<<<<< HEAD
            "username": "0353607a-cbba-47d2-98d7-e83dcd5b90ea",
            "first_name": "Ryan",
            "last_name": "Brooks",
=======
            "username": "bb21f687-c773-4df3-9243-111cfd4c0be4",
            "first_name": "Paul",
            "last_name": "Kuykendall",
>>>>>>> f0f822c8
        },
    ]
    #Add new Analysts here
    STAFF = [
        {
            "username": "319c490d-453b-43d9-bc4d-7d6cd8ff6844",
            "first_name": "Rachid-Analyst",
            "last_name": "Mrad-Analyst",
        },
        {
            "username": "b6a15987-5c88-4e26-8de2-ca71a0bdb2cd",
            "first_name": "Alysia-Analyst",
            "last_name": "Alysia-Analyst",
        },
        {
            "username": "2cc0cde8-8313-4a50-99d8-5882e71443e8",
            "first_name": "Zander-Analyst",
            "last_name": "Adkinson-Analyst",
        },
        {
            "username": "57ab5847-7789-49fe-a2f9-21d38076d699",
            "first_name": "Paul-Analyst",
            "last_name": "Kuykendall-Analyst",
        },
    ]

    STAFF_PERMISSIONS = [
        {
            "app_label": "auditlog",
            "model": "logentry",
            "permissions": ["view_logentry"],
        },
        {"app_label": "registrar", "model": "contact", "permissions": ["view_contact"]},
        {
            "app_label": "registrar",
            "model": "domainapplication",
            "permissions": ["change_domainapplication"],
        },
        {"app_label": "registrar", "model": "domain", "permissions": ["view_domain"]},
        {"app_label": "registrar", "model": "user", "permissions": ["view_user"]},
    ]
    
    @classmethod
    def load(cls):
        logger.info("Going to load %s superusers" % str(len(cls.ADMINS)))
        for admin in cls.ADMINS:
            try:
                user, _ = User.objects.get_or_create(
                    username=admin["username"],
                )
                user.is_superuser = True
                user.first_name = admin["first_name"]
                user.last_name = admin["last_name"]
                user.is_staff = True
                user.is_active = True
                user.save()
                logger.debug("User object created for %s" % admin["first_name"])
            except Exception as e:
                logger.warning(e)
        logger.info("All superusers loaded.")

        logger.info("Going to load %s CISA analysts (staff)" % str(len(cls.STAFF)))
        for staff in cls.STAFF:
            try:
                user, _ = User.objects.get_or_create(
                    username=staff["username"],
                )
                user.is_superuser = False
                user.first_name = staff["first_name"]
                user.last_name = staff["last_name"]
                user.is_staff = True
                user.is_active = True

                for permission in cls.STAFF_PERMISSIONS:
                    app_label = permission["app_label"]
                    model_name = permission["model"]
                    permissions = permission["permissions"]

                    # Retrieve the content type for the app and model
                    content_type = ContentType.objects.get(
                        app_label=app_label, model=model_name
                    )

                    # Retrieve the permissions based on their codenames
                    permissions = Permission.objects.filter(
                        content_type=content_type, codename__in=permissions
                    )

                    # Assign the permissions to the user
                    user.user_permissions.add(*permissions)

                    # Convert the permissions QuerySet to a list of codenames
                    permission_list = list(
                        permissions.values_list("codename", flat=True)
                    )

                    logger.debug(
                        app_label
                        + " | "
                        + model_name
                        + " | "
                        + ", ".join(permission_list)
                        + " added for user "
                        + staff["first_name"]
                    )

                user.save()
                logger.debug("User object created for %s" % staff["first_name"])
            except Exception as e:
                logger.warning(e)
        logger.info("All CISA analysts (staff) loaded.")


class DomainApplicationFixture:
    """
    Load domain applications into the database.

    Make sure this class' `load` method is called from `handle`
    in management/commands/load.py, then use `./manage.py load`
    to run this code.
    """

    # any fields not specified here will be filled in with fake data or defaults
    # NOTE BENE: each fixture must have `organization_name` for uniqueness!
    # Here is a more complete example as a template:
    # {
    #     "status": "started",
    #     "organization_name": "Example - Just started",
    #     "organization_type": "federal",
    #     "federal_agency": None,
    #     "federal_type": None,
    #     "address_line1": None,
    #     "address_line2": None,
    #     "city": None,
    #     "state_territory": None,
    #     "zipcode": None,
    #     "urbanization": None,
    #     "purpose": None,
    #     "anything_else": None,
    #     "is_policy_acknowledged": None,
    #     "authorizing_official": None,
    #     "submitter": None,
    #     "other_contacts": [],
    #     "current_websites": [],
    #     "alternative_domains": [],
    # },
    DA = [
        {
            "status": "started",
            "organization_name": "Example - Finished but not Submitted",
        },
        {
            "status": "submitted",
            "organization_name": "Example - Submitted but pending Investigation",
        },
        {
            "status": "in review",
            "organization_name": "Example - In Investigation",
        },
        {
            "status": "in review",
            "organization_name": "Example - Approved",
        },
        {
            "status": "withdrawn",
            "organization_name": "Example - Withdrawn",
        },
    ]

    @classmethod
    def fake_contact(cls):
        return {
            "first_name": fake.first_name(),
            "middle_name": None,
            "last_name": fake.last_name(),
            "title": fake.job(),
            "email": fake.ascii_safe_email(),
            "phone": "201-555-5555",
        }

    @classmethod
    def fake_dot_gov(cls):
        return f"{fake.slug()}.gov"

    @classmethod
    def _set_non_foreign_key_fields(cls, da: DomainApplication, app: dict):
        """Helper method used by `load`."""
        da.status = app["status"] if "status" in app else "started"
        da.organization_type = (
            app["organization_type"] if "organization_type" in app else "federal"
        )
        da.federal_agency = (
            app["federal_agency"]
            if "federal_agency" in app
            # Random choice of agency for selects, used as placeholders for testing.
            else random.choice(DomainApplication.AGENCIES)  # nosec
        )

        da.federal_type = (
            app["federal_type"]
            if "federal_type" in app
            else random.choice(["executive", "judicial", "legislative"])  # nosec
        )
        da.address_line1 = (
            app["address_line1"] if "address_line1" in app else fake.street_address()
        )
        da.address_line2 = app["address_line2"] if "address_line2" in app else None
        da.city = app["city"] if "city" in app else fake.city()
        da.state_territory = (
            app["state_territory"] if "state_territory" in app else fake.state_abbr()
        )
        da.zipcode = app["zipcode"] if "zipcode" in app else fake.postalcode()
        da.urbanization = app["urbanization"] if "urbanization" in app else None
        da.purpose = app["purpose"] if "purpose" in app else fake.paragraph()
        da.anything_else = app["anything_else"] if "anything_else" in app else None
        da.is_policy_acknowledged = (
            app["is_policy_acknowledged"] if "is_policy_acknowledged" in app else True
        )

    @classmethod
    def _set_foreign_key_fields(cls, da: DomainApplication, app: dict, user: User):
        """Helper method used by `load`."""
        if not da.investigator:
            da.investigator = (
                User.objects.get(username=user.username)
                if "investigator" in app
                else None
            )

        if not da.authorizing_official:
            if (
                "authorizing_official" in app
                and app["authorizing_official"] is not None
            ):
                da.authorizing_official, _ = Contact.objects.get_or_create(
                    **app["authorizing_official"]
                )
            else:
                da.authorizing_official = Contact.objects.create(**cls.fake_contact())

        if not da.submitter:
            if "submitter" in app and app["submitter"] is not None:
                da.submitter, _ = Contact.objects.get_or_create(**app["submitter"])
            else:
                da.submitter = Contact.objects.create(**cls.fake_contact())

        if not da.requested_domain:
            if "requested_domain" in app and app["requested_domain"] is not None:
                da.requested_domain, _ = DraftDomain.objects.get_or_create(
                    name=app["requested_domain"]
                )
            else:
                da.requested_domain = DraftDomain.objects.create(
                    name=cls.fake_dot_gov()
                )

    @classmethod
    def _set_many_to_many_relations(cls, da: DomainApplication, app: dict):
        """Helper method used by `load`."""
        if "other_contacts" in app:
            for contact in app["other_contacts"]:
                da.other_contacts.add(Contact.objects.get_or_create(**contact)[0])
        elif not da.other_contacts.exists():
            other_contacts = [
                Contact.objects.create(**cls.fake_contact())
                for _ in range(random.randint(0, 3))  # nosec
            ]
            da.other_contacts.add(*other_contacts)

        if "current_websites" in app:
            for website in app["current_websites"]:
                da.current_websites.add(
                    Website.objects.get_or_create(website=website)[0]
                )
        elif not da.current_websites.exists():
            current_websites = [
                Website.objects.create(website=fake.uri())
                for _ in range(random.randint(0, 3))  # nosec
            ]
            da.current_websites.add(*current_websites)

        if "alternative_domains" in app:
            for domain in app["alternative_domains"]:
                da.alternative_domains.add(
                    Website.objects.get_or_create(website=domain)[0]
                )
        elif not da.alternative_domains.exists():
            alternative_domains = [
                Website.objects.create(website=cls.fake_dot_gov())
                for _ in range(random.randint(0, 3))  # nosec
            ]
            da.alternative_domains.add(*alternative_domains)

    @classmethod
    def load(cls):
        """Creates domain applications for each user in the database."""
        logger.info("Going to load %s domain applications" % len(cls.DA))
        try:
            users = list(User.objects.all())  # force evaluation to catch db errors
        except Exception as e:
            logger.warning(e)
            return

        for user in users:
            logger.debug("Loading domain applications for %s" % user)
            for app in cls.DA:
                try:
                    da, _ = DomainApplication.objects.get_or_create(
                        creator=user,
                        organization_name=app["organization_name"],
                    )
                    cls._set_non_foreign_key_fields(da, app)
                    cls._set_foreign_key_fields(da, app, user)
                    da.save()
                    cls._set_many_to_many_relations(da, app)
                except Exception as e:
                    logger.warning(e)


class DomainFixture(DomainApplicationFixture):

    """Create one domain and permissions on it for each user."""

    @classmethod
    def load(cls):
        try:
            users = list(User.objects.all())  # force evaluation to catch db errors
        except Exception as e:
            logger.warning(e)
            return

        for user in users:
            # approve one of each users in review status domains
            application = DomainApplication.objects.filter(
                creator=user, status=DomainApplication.IN_REVIEW
            ).last()
            logger.debug(f"Approving {application} for {user}")
            application.approve()
            application.save()<|MERGE_RESOLUTION|>--- conflicted
+++ resolved
@@ -58,15 +58,14 @@
             "last_name": "Adkinson",
         },
         {
-<<<<<<< HEAD
+            "username": "bb21f687-c773-4df3-9243-111cfd4c0be4",
+            "first_name": "Paul",
+            "last_name": "Kuykendall",
+        },
+        {
             "username": "0353607a-cbba-47d2-98d7-e83dcd5b90ea",
             "first_name": "Ryan",
             "last_name": "Brooks",
-=======
-            "username": "bb21f687-c773-4df3-9243-111cfd4c0be4",
-            "first_name": "Paul",
-            "last_name": "Kuykendall",
->>>>>>> f0f822c8
         },
     ]
     #Add new Analysts here
