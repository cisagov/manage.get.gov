{% extends 'portfolio_base.html' %}

{% load static %}

{% block title %} Members | {% endblock %}

{% block wrapper_class %}
  {{ block.super }} dashboard--grey-1
{% endblock %}

{% block portfolio_content %}

<<<<<<< HEAD
{% block messages %}
    {% include "includes/form_messages.html" %}
{% endblock %}
=======
<!-- Form messages -->
{% block messages %}
  {% include "includes/form_messages.html" %}
{% endblock messages%}
>>>>>>> bed5c453

<div id="main-content">
  <div id="toggleable-alert" class="usa-alert usa-alert--slim margin-bottom-2 display-none">
    <div class="usa-alert__body usa-alert__body--widescreen">
      <p class="usa-alert__text ">
        <!-- alert message will be conditionally populated by javascript -->
      </p>
    </div>
  </div>
    <div class="grid-row grid-gap">
          <div class="mobile:grid-col-12 tablet:grid-col-6">
              <h1 id="members-header">Members</h1>
          </div>
          {% if has_edit_members_portfolio_permission %}
          <div class="mobile:grid-col-12 tablet:grid-col-6">
              <p class="float-right-tablet tablet:margin-y-0">
                  <a href="{% url 'new-member' %}" class="usa-button"
                  >
                      Add a new member
                  </a>
              </p>
          </div>
          {% endif %}
  </div>
  
    {% include "includes/members_table.html" with portfolio=portfolio %}
</div>
{% endblock %}<|MERGE_RESOLUTION|>--- conflicted
+++ resolved
@@ -10,16 +10,10 @@
 
 {% block portfolio_content %}
 
-<<<<<<< HEAD
-{% block messages %}
-    {% include "includes/form_messages.html" %}
-{% endblock %}
-=======
 <!-- Form messages -->
 {% block messages %}
   {% include "includes/form_messages.html" %}
 {% endblock messages%}
->>>>>>> bed5c453
 
 <div id="main-content">
   <div id="toggleable-alert" class="usa-alert usa-alert--slim margin-bottom-2 display-none">
