{% extends "domain_base.html" %}
{% load static url_helpers %}

{% block domain_content %}
  {{ block.super }}
  <div class="margin-top-4 tablet:grid-col-10">

    <div
        class="usa-summary-box dotgov-status-box padding-bottom-0 margin-top-3 padding-left-2{% if not domain.is_expired %}{% if domain.state == domain.State.UNKNOWN or domain.state == domain.State.DNS_NEEDED %} dotgov-status-box--action-need{% endif %}{% endif %}"
        role="region"
        aria-labelledby="summary-box-key-information"
    >
      <div class="usa-summary-box__body">
        <p class="usa-summary-box__heading font-sans-md margin-bottom-0" 
          id="summary-box-key-information"
        > 
          <span class="text-bold text-primary-darker">
            Status:
          </span>
          <span class="text-primary-darker">
            {# UNKNOWN domains would not have an expiration date and thus would show 'Expired' #}
            {% if domain.is_expired and domain.state != domain.State.UNKNOWN %}
              Expired
            {% elif domain.state == domain.State.UNKNOWN or domain.state == domain.State.DNS_NEEDED %}
              DNS needed
            {% else %}
                {{ domain.state|title }}
            {% endif %}
          </span>
          {% if domain.get_state_help_text %}
            <div class="padding-top-1 text-primary-darker">
              {{ domain.get_state_help_text }}
            </div>
          {% endif %}
        </p>
      </div>
    </div>
    <br>
    

    {% include "includes/domain_dates.html" %}

    {% if is_portfolio_user and not is_domain_manager %}
    <div class="usa-alert usa-alert--info usa-alert--slim">
      <div class="usa-alert__body">
        <p class="usa-alert__text ">
          To manage information for this domain, you must add yourself as a domain manager.
        </p>
      </div>
    </div>
    {% endif %}


    {% url 'domain-dns-nameservers' pk=domain.id as url %}
    {% if domain.nameservers|length > 0 %}
      {% include "includes/summary_item.html" with title='DNS name servers' domains='true' value=domain.nameservers list='true' edit_link=url editable=is_editable %}
    {% else %}
      {% if is_editable %}
      <h2 class="margin-top-3"> DNS name servers </h2>
      <p> No DNS name servers have been added yet. Before your domain can be used we’ll need information about your domain name servers.</p>
      <a class="usa-button margin-bottom-1" href="{{url}}"> Add DNS name servers </a>
      {% else %}
        {% include "includes/summary_item.html" with title='DNS name servers' domains='true' value='' edit_link=url editable=is_editable %}
      {% endif %}
    {% endif %}

<<<<<<< HEAD
    {% if is_org_user %}
      {% comment %} TODO - uncomment in #2352 and add to edit_link
      {% url 'domain-suborganization' pk=domain.id as url %}
      {% endcomment %}
      {% include "includes/summary_item.html" with title='Suborganization' value=domain.domain_info.sub_organization edit_link="#" editable=domain.is_editable %} 
    {% else %}
      {% url 'domain-org-name-address' pk=domain.id as url %}
      {% include "includes/summary_item.html" with title='Organization name and mailing address' value=domain.domain_info address='true' edit_link=url editable=domain.is_editable %}
    {% endif %}
=======
    {% url 'domain-org-name-address' pk=domain.id as url %}
    {% include "includes/summary_item.html" with title='Organization name and mailing address' value=domain.domain_info address='true' edit_link=url editable=is_editable %}
>>>>>>> eb8c7a16

    {% url 'domain-senior-official' pk=domain.id as url %}
    {% include "includes/summary_item.html" with title='Senior official' value=domain.domain_info.senior_official contact='true' edit_link=url editable=is_editable %}

    {# Conditionally display profile #}
    {% if not has_profile_feature_flag %}
    {% url 'domain-your-contact-information' pk=domain.id as url %}
    {% include "includes/summary_item.html" with title='Your contact information' value=request.user contact='true' edit_link=url editable=is_editable %}
    {% endif %}

    {% url 'domain-security-email' pk=domain.id as url %}
    {% if security_email is not None and security_email not in hidden_security_emails%}
      {% include "includes/summary_item.html" with title='Security email' value=security_email edit_link=url editable=is_editable %}
    {% else %}
      {% include "includes/summary_item.html" with title='Security email' value='None provided' edit_link=url editable=is_editable %}
    {% endif %}
    {% url 'domain-users' pk=domain.id as url %}
    {% include "includes/summary_item.html" with title='Domain managers' users='true' list=True value=domain.permissions.all edit_link=url editable=is_editable %}

  </div>
{% endblock %}  {# domain_content #}<|MERGE_RESOLUTION|>--- conflicted
+++ resolved
@@ -64,20 +64,15 @@
       {% endif %}
     {% endif %}
 
-<<<<<<< HEAD
     {% if is_org_user %}
       {% comment %} TODO - uncomment in #2352 and add to edit_link
       {% url 'domain-suborganization' pk=domain.id as url %}
       {% endcomment %}
-      {% include "includes/summary_item.html" with title='Suborganization' value=domain.domain_info.sub_organization edit_link="#" editable=domain.is_editable %} 
+      {% include "includes/summary_item.html" with title='Suborganization' value=domain.domain_info.sub_organization edit_link="#" editable=is_editable %} 
     {% else %}
       {% url 'domain-org-name-address' pk=domain.id as url %}
-      {% include "includes/summary_item.html" with title='Organization name and mailing address' value=domain.domain_info address='true' edit_link=url editable=domain.is_editable %}
+      {% include "includes/summary_item.html" with title='Organization name and mailing address' value=domain.domain_info address='true' edit_link=url editable=is_editable %}
     {% endif %}
-=======
-    {% url 'domain-org-name-address' pk=domain.id as url %}
-    {% include "includes/summary_item.html" with title='Organization name and mailing address' value=domain.domain_info address='true' edit_link=url editable=is_editable %}
->>>>>>> eb8c7a16
 
     {% url 'domain-senior-official' pk=domain.id as url %}
     {% include "includes/summary_item.html" with title='Senior official' value=domain.domain_info.senior_official contact='true' edit_link=url editable=is_editable %}
