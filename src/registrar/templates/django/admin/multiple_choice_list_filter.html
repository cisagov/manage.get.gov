--- conflicted
+++ resolved
@@ -9,50 +9,16 @@
     {% for choice in choices %}
         {% if choice.reset %}
             <li{% if choice.selected %} class="selected"{% endif %}">
-                <a href="{{ choice.query_string|iriencode }}" title="{{ choice.display }}">{{ choice.display }}</a>
+                <a id="{{ title|lower|cut:' ' }}-filter-{{ choice.display|slugify }}" href="{{ choice.query_string|iriencode }}" title="{{ choice.display }}">{{ choice.display }}</a>
             </li>
         {% endif %}
     {% endfor %}
 
-<<<<<<< HEAD
-<h3>{% blocktrans with filter_title=title %} By {{ filter_title }} {% endblocktrans %}</h3>
-<ul class="mulitple-choice">
-{% for choice in choices %}
-    {% if choice.reset %}
-        <li{% if choice.selected %} class="selected"{% endif %}">
-            <a id="{{ title|lower|cut:' ' }}-filter-{{ choice.display|slugify }}" href="{{ choice.query_string|iriencode }}" title="{{ choice.display }}">{{ choice.display }}</a>
-        </li>
-    {% endif %}
-{% endfor %}
-{% for choice in choices %}
-    {% if not choice.reset %}
-        <li{% if choice.selected %} class="selected"{% endif %}>
-          {% if choice.selected and choice.exclude_query_string %}
-            <a id="{{ title|lower|cut:' ' }}-filter-{{ choice.display|slugify }}" class="choice-filter choice-filter--checked" href="{{ choice.exclude_query_string|iriencode }}">{{ choice.display }}
-              <svg class="usa-icon position-absolute z-0 left-0" aria-hidden="true" focusable="false" role="img" width="24" height="24">
-                <use xlink:href="{%static 'img/sprite.svg'%}#check_box_outline_blank"></use>
-              </svg>
-              <svg class="usa-icon position-absolute z-100 left-0" aria-hidden="true" focusable="false" role="img" width="24" height="24">
-                <use xlink:href="{%static 'img/sprite.svg'%}#check"></use>
-              </svg>
-            </a>
-          {% elif not choice.selected and choice.include_query_string %}
-            <a id="{{ title|lower|cut:' ' }}-filter-{{ choice.display|slugify }}" class="choice-filter" href="{{ choice.include_query_string|iriencode }}">{{ choice.display }}
-              <svg class="usa-icon position-absolute z-0 left-0" aria-hidden="true" focusable="false" role="img" width="24" height="24">
-                <use xlink:href="{%static 'img/sprite.svg'%}#check_box_outline_blank"></use>
-              </svg>
-            </a>
-          {% endif %}
-        </li>
-    {% endif %}
-{% endfor %}
-</ul>
-=======
     {% for choice in choices %}
         {% if not choice.reset %}
             <li{% if choice.selected %} class="selected"{% endif %}">
               {% if choice.selected and choice.exclude_query_string %}
-                <a role="menuitemcheckbox" class="choice-filter choice-filter--checked" href="{{ choice.exclude_query_string|iriencode }}">{{ choice.display }}
+                <a id="{{ title|lower|cut:' ' }}-filter-{{ choice.display|slugify }}" role="menuitemcheckbox" class="choice-filter choice-filter--checked" href="{{ choice.exclude_query_string|iriencode }}">{{ choice.display }}
                   <svg class="usa-icon position-absolute z-0 left-0" aria-hidden="true" focusable="false" role="img" width="24" height="24">
                     <use xlink:href="{%static 'img/sprite.svg'%}#check_box_outline_blank"></use>
                   </svg>
@@ -60,9 +26,8 @@
                     <use xlink:href="{%static 'img/sprite.svg'%}#check"></use>
                   </svg>
                 </a>
-              {% endif %}
-              {% if not choice.selected and choice.include_query_string %}
-                <a role="menuitemcheckbox" class="choice-filter" href="{{ choice.include_query_string|iriencode }}">{{ choice.display }}
+              {% elif not choice.selected and choice.include_query_string %}
+                <a id="{{ title|lower|cut:' ' }}-filter-{{ choice.display|slugify }}" role="menuitemcheckbox" class="choice-filter" href="{{ choice.include_query_string|iriencode }}">{{ choice.display }}
                   <svg class="usa-icon position-absolute z-0 left-0" aria-hidden="true" focusable="false" role="img" width="24" height="24">
                     <use xlink:href="{%static 'img/sprite.svg'%}#check_box_outline_blank"></use>
                   </svg>
@@ -73,4 +38,4 @@
     {% endfor %}
   </ul>
 </details>
->>>>>>> 30a4ef60
+            <a id="{{ title|lower|cut:' ' }}-filter-{{ choice.display|slugify }}" class="choice-filter" href="{{ choice.include_query_string|iriencode }}">{{ choice.display }}