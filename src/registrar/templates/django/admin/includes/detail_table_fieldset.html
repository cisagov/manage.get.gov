{% extends "admin/fieldset.html" %}
{% load static url_helpers %}
{% load custom_filters %}

{% comment %}
This is using a custom implementation fieldset.html (see admin/fieldset.html)
{% endcomment %}

{% block field_readonly %}
    {% with all_contacts=original_object.other_contacts.all %}
    {% if field.field.name == "other_contacts" %}
        {% if all_contacts.count > 2 %}
            <div class="readonly">
                {% for contact in all_contacts %}
                    <a href="{% url 'admin:registrar_contact_change' contact.id %}">{{ contact.get_formatted_name }}</a>{% if not forloop.last %}, {% endif %}
                {% endfor %}
            </div>
        {% else %}
            <div class="flex-container dja-detail-list">
                <dl class="usa-list usa-list--unstyled margin-0">
                    {% for contact in all_contacts %}
                        <dt class="{% if forloop.counter == 1%}margin-top-0{% endif %}">
                            Organization contact {{forloop.counter}}
                        </dt>
                        <dd>
                            {% include "django/admin/includes/contact_detail_list.html" with user=contact show_formatted_name=True %}
                        </dd>
                    {% endfor %}
                </dl>
            </div>
        {% endif %}
    {% elif field.field.name == "requested_domain" %}
        {% with current_path=request.get_full_path %}
        <a class="margin-top-05 padding-top-05" href="{% url 'admin:registrar_draftdomain_change' original.requested_domain.id %}?{{ 'return_path='|add:current_path }}">{{ original.requested_domain }}</a>
        {% endwith%}
    {% elif field.field.name == "current_websites" %}
        {% comment %}
        The "website" model is essentially just a text field.
        It is not useful to be redirected to the object definition,
        rather it is more useful in this scenario to be redirected to the
        actual website (as its just a plaintext string otherwise).

        This ONLY applies to analysts. For superusers, its business as usual.
        {% endcomment %}
        <div class="readonly">
        {% with total_websites=field.contents|split:", " %}
            {% for website in total_websites %}
                <a href="{{ website }}" class="padding-top-1 current-website__{{forloop.counter}}">{{ website }}</a>{% if not forloop.last %}, {% endif %}
                {# Acts as a <br> #}
                {% if total_websites|length < 5 %}
                <div class="display-block margin-top-1"></div>
                {% endif %}
            {% endfor %}
        {% endwith %}
        </div>
    {% elif field.field.name == "alternative_domains" %}
        <div class="readonly">
            {% with current_path=request.get_full_path %}
            {% for alt_domain in original_object.alternative_domains.all %}
                <a href="{% url 'admin:registrar_website_change' alt_domain.id %}?{{ 'return_path='|add:current_path }}">{{ alt_domain }}</a>{% if not forloop.last %}, {% endif %}
            {% endfor %}
            {% endwith %}
        </div>
    {% else %}
    <div class="readonly">{{ field.contents }}</div>
    {% endif %}
    {% endwith %}
{% endblock field_readonly %}

{% block after_help_text %}
<<<<<<< HEAD
    {% if field.field.name == "status" and original_object.history.count > 0 %}
        <div class="flex-container tablet:margin-top-1">
            <label aria-label="Submitter contact details"></label>
            <div class="usa-table-container--scrollable" tabindex="0">
                <table class="usa-table usa-table--borderless">
                    <thead>
                        <tr>
                            <th>Status</th>
                            <th>User</th>
                            <th>Changed at</th>
                        </tr>
                    </thead>
                    <tbody>
                        {% for log_entry in original_object.history.all|reverse_list %}
                            {% for key, value in log_entry.changes_display_dict.items %}
                                {% if key == "status" %}
                                    <tr>
                                        <td>{{ value.1|default:"None" }}</td>
                                        <td>{{ log_entry.actor|default:"None" }}</td>
                                        <td>{{ log_entry.timestamp|default:"None" }}</td>
                                    </tr>
                                {% endif %}
                            {% endfor %}
                        {% endfor %}
                    </tbody>
                </table>
            </div>
        </div>
    {% elif field.field.name == "creator" %}
        <div class="flex-container tablet:margin-top-1">
=======
    {% if field.field.name == "creator" %}
        <div class="flex-container tablet:margin-top-2">
>>>>>>> 1cfb054d
        <label aria-label="Creator contact details"></label>
            {% include "django/admin/includes/contact_detail_list.html" with user=original_object.creator no_title_top_padding=field.is_readonly user_verification_type=original_object.creator.get_verification_type_display%}
        </div>
        {% include "django/admin/includes/user_detail_list.html" with user=original_object.creator no_title_top_padding=field.is_readonly %}
    {% elif field.field.name == "submitter" %}
        <div class="flex-container tablet:margin-top-2">
        <label aria-label="Submitter contact details"></label>
        {% include "django/admin/includes/contact_detail_list.html" with user=original_object.submitter no_title_top_padding=field.is_readonly %}
        </div>
    {% elif field.field.name == "authorizing_official" %}
        <div class="flex-container">
        <label aria-label="Authorizing official contact details"></label>
        {% include "django/admin/includes/contact_detail_list.html" with user=original_object.authorizing_official no_title_top_padding=field.is_readonly %}
        </div>
    {% elif field.field.name == "other_contacts" and original_object.other_contacts.all %}
        {% with all_contacts=original_object.other_contacts.all %}
        {% if all_contacts.count > 2 %}
            <details class="margin-top-1 dja-detail-table" aria-role="button" open>
                <summary class="padding-1 padding-left-0 dja-details-summary">Details</summary>
                <div class="grid-container margin-left-0 padding-left-0 padding-right-0 dja-details-contents">
                    <table>
                        <thead>
                            <tr>
                                <th colspan="4">Other contact information</th>
                            <tr>
                        </thead>
                        <tbody>
                            {% for contact in all_contacts %}
                            <tr>
                                <th class="padding-left-1" scope="row">{{ contact.get_formatted_name }}</th>
                                <td class="padding-left-1">{{ contact.title }}</td>
                                <td class="padding-left-1">
                                    {{ contact.email }}
                                </td>
                                <td class="padding-left-1">{{ contact.phone }}</td>
                                <td class="padding-left-1 text-size-small">
                                    <input aria-hidden="true" class="display-none" value="{{ contact.email }}" />
                                    <button 
                                    class="usa-button usa-button--unstyled padding-right-1 usa-button__icon usa-button__clipboard usa-button__small-text text-no-underline" 
                                    type="button"
                                    >
                                        <svg 
                                        class="usa-icon" 
                                        >
                                            <use aria-hidden="true" xlink:href="{%static 'img/sprite.svg'%}#content_copy"></use>
                                        </svg>
                                        <span>Copy email</span>
                                    </button>
                                </td>
                            </tr>
                            {% endfor %}
                        </tbody>
                    </table>
                </div>
            </details>
        {% endif %}
        {% endwith %}
    {% endif %}
{% endblock after_help_text %}<|MERGE_RESOLUTION|>--- conflicted
+++ resolved
@@ -68,9 +68,8 @@
 {% endblock field_readonly %}
 
 {% block after_help_text %}
-<<<<<<< HEAD
     {% if field.field.name == "status" and original_object.history.count > 0 %}
-        <div class="flex-container tablet:margin-top-1">
+        <div class="flex-container tablet:margin-top-2">
             <label aria-label="Submitter contact details"></label>
             <div class="usa-table-container--scrollable" tabindex="0">
                 <table class="usa-table usa-table--borderless">
@@ -97,12 +96,8 @@
                 </table>
             </div>
         </div>
-    {% elif field.field.name == "creator" %}
-        <div class="flex-container tablet:margin-top-1">
-=======
     {% if field.field.name == "creator" %}
         <div class="flex-container tablet:margin-top-2">
->>>>>>> 1cfb054d
         <label aria-label="Creator contact details"></label>
             {% include "django/admin/includes/contact_detail_list.html" with user=original_object.creator no_title_top_padding=field.is_readonly user_verification_type=original_object.creator.get_verification_type_display%}
         </div>
