--- conflicted
+++ resolved
@@ -11,40 +11,6 @@
 {% endblock wrapperdiv %}
 
 {% block content %}
-<<<<<<< HEAD
-<main id="main-content" class="grid-container register-form-step">
-  <span class="display-flex flex-align-center" > 
-    <img 
-        class= "maxw-7 margin-top-neg-2 margin-right-105" 
-        src="{%static 'img/registrar/dotgov_confirmation.svg' %}" 
-        alt="Check mark confirming submission"
-        width="56"
-        />
-    <h1>Thanks for your domain request!</h1>
-  </span>
-  <p>We’ll email a copy of your request to you.</p>
-
-  <h2>Next steps in this process</h2>
-
-  <p> We’ll review your request. This review period usually takes around 10 business days.</p> 
-  
-  {% if has_organization_feature_flag %}
-  <p>During our review, we’ll verify that your requested domain meets our naming requirements.</p> 
-  {% else %}
-    <p>During our review, we’ll verify that:</p> 
-    <ul class="usa-list">
-      <li>Your organization is eligible for a .gov domain.</li>
-      <li>You work at the organization and/or can make requests on its behalf.</li> 
-      <li>Your requested domain meets our naming requirements.</li>
-    </ul>
-  {% endif %}
-
-  <p> We’ll email you if we have questions. We’ll also email you as soon as we complete our review. You can <a href="{% if portfolio %}{% url 'domain-requests' %}{% else %}{% url 'home' %}{% endif %}">check the status</a>
-      of your request at any time on the registrar.</p> 
-  
-  <p> <a class="usa-link" rel="noopener noreferrer" target="_blank" href="{% public_site_url 'contact' %}">Contact us if you need help during this process</a>.</p>
-
-=======
 <main id="main-content" class="grid-container register-form-step grid-container--widescreen">
   <div class="{% if not is_widescreen_centered %}max-width--grid-container{% endif %}">
     <div class="desktop:grid-col-8 desktop:grid-offset-2">
@@ -61,7 +27,7 @@
 
       <h2>Next steps in this process</h2>
 
-      <p> We’ll review your request. This review period can take 30 business days. Due to the volume of requests, the wait time is longer than usual. We appreciate your patience.</p> 
+      <p> We’ll review your request. This review period usually takes around 10 business days.</p> 
       
       {% if is_portfolio_user %}
       <p>During our review, we’ll verify that your requested domain meets our naming requirements.</p> 
@@ -80,6 +46,5 @@
       <p> <a class="usa-link" rel="noopener noreferrer" target="_blank" href="{% public_site_url 'contact' %}">Contact us if you need help during this process</a>.</p>
     </div>
   </div>
->>>>>>> aa8d3ce1
 </main>
 {% endblock %}