--- conflicted
+++ resolved
@@ -10,18 +10,7 @@
 
       {% if is_editable %}
 
-<<<<<<< HEAD
-      {% if portfolio %}
-          {% comment %} Only show this menu option if the user has the perms to do so {% endcomment %}
-          {% if has_domains_portfolio_permission and request.user.has_view_suborganization %}
-            {% with url_name="domain-suborganization" %}
-              {% include "includes/domain_sidenav_item.html" with item_text="Suborganization" %}
-            {% endwith %}
-          {% endif %}
-      {% else %}
-=======
       {% if not portfolio %}
->>>>>>> 324a1a29
         {% with url_name="domain-org-name-address" %}
           {% include "includes/domain_sidenav_item.html" with item_text="Organization name and mailing address" %}
         {% endwith %}
@@ -71,9 +60,12 @@
 
       
       {% if portfolio %}
-        {% with url="#" %}
-          {% include "includes/domain_sidenav_item.html" with item_text="Suborganization" %}
-        {% endwith %} 
+          {% comment %} Only show this menu option if the user has the perms to do so {% endcomment %}
+          {% if has_domains_portfolio_permission and request.user.has_view_suborganization %}
+            {% with url_name="domain-suborganization" %}
+              {% include "includes/domain_sidenav_item.html" with item_text="Suborganization" %}
+            {% endwith %}
+          {% endif %}
       {% else %}
         {% with url_name="domain-senior-official" %}
           {% include "includes/domain_sidenav_item.html" with item_text="Senior official" %}
