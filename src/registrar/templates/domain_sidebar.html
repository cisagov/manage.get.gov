{% load static url_helpers %}

<div class="margin-bottom-4 tablet:margin-bottom-0">
  <nav aria-label="Domain sections">
    <ul class="usa-sidenav">
      <li class="usa-sidenav__item">
        {% url 'domain' pk=domain.id as url %} 
        <a href="{{ url }}" 
          {% if request.path == url %}class="usa-current"{% endif %}
        >
          Domain overview
        </a>
      </li>

      <li class="usa-sidenav__item">
        {% url 'domain-dns' pk=domain.id as url %}
        <a href="{{ url }}" {% if request.path|startswith:url %}class="usa-current"{% endif %}>
          DNS
        </a>
        <ul class="usa-sidenav__sublist">
          <li class="usa-sidenav__item">
            {% url 'domain-dns-nameservers' pk=domain.id as url %} 
            <a href="{{ url }}"
              {% if request.path == url %}class="usa-current"{% endif %}
            >
                DNS name servers
            </a>
          </li>

          <li class="usa-sidenav__item">
            {% url 'domain-dns-dnssec' pk=domain.id as url %}
            <a href="{{ url }}"
              {% if request.path|startswith:url %}class="usa-current"{% endif %}
            >
                DNSSEC
            </a>
<<<<<<< HEAD
            {% if domain.dnssec_enabled %}
=======
            {% if domain.dnssecdata is not None or request.path|startswith:url and request.path|endswith:'data' %}
>>>>>>> 93d8b822
            <ul class="usa-sidenav__sublist">
              <li class="usa-sidenav__item">
                {% url 'domain-dns-dnssec-dsdata' pk=domain.id as url %}
                <a href="{{ url }}"
                  {% if request.path == url %}class="usa-current"{% endif %}
                >
                    DS Data
                </a>
              </li>

              <li class="usa-sidenav__item">
                {% url 'domain-dns-dnssec-keydata' pk=domain.id as url %}
                <a href="{{ url }}"
                  {% if request.path == url %}class="usa-current"{% endif %}
                >
                    DS Key Data
                </a>
              </li>
            </ul>
            {% endif %}
          </li>
        </ul>
      </li>

      <li class="usa-sidenav__item">
        {% url 'domain-org-name-address' pk=domain.id as url %}
        <a href="{{ url }}"
          {% if request.path == url %}class="usa-current"{% endif %}
        >
            Organization name and mailing address
        </a>
      </li>      

      <li class="usa-sidenav__item">
        {% url 'domain-authorizing-official' pk=domain.id as url %}
        <a href="{{ url }}"
          {% if request.path == url %}class="usa-current"{% endif %}
        >
            Authorizing official
        </a>
      </li>

      <li class="usa-sidenav__item">
        {% url 'domain-your-contact-information' pk=domain.id as url %}
        <a href="{{ url }}"
          {% if request.path == url %}class="usa-current"{% endif %}
        >
            Your contact information
        </a>
      </li>

      <li class="usa-sidenav__item">
        {% url 'domain-security-email' pk=domain.id as url %}
        <a href="{{ url }}"
          {% if request.path == url %}class="usa-current"{% endif %}
        >
            Security email
        </a>
      </li>

      <li class="usa-sidenav__item">
        {% url 'domain-users' pk=domain.id as url %}
        <a href="{{ url }}"
          {% if request.path|startswith:url %}class="usa-current"{% endif %}
        >
            User management
        </a>
      </li>
    </ul>
  </nav>
</div><|MERGE_RESOLUTION|>--- conflicted
+++ resolved
@@ -34,11 +34,7 @@
             >
                 DNSSEC
             </a>
-<<<<<<< HEAD
-            {% if domain.dnssec_enabled %}
-=======
             {% if domain.dnssecdata is not None or request.path|startswith:url and request.path|endswith:'data' %}
->>>>>>> 93d8b822
             <ul class="usa-sidenav__sublist">
               <li class="usa-sidenav__item">
                 {% url 'domain-dns-dnssec-dsdata' pk=domain.id as url %}
