--- conflicted
+++ resolved
@@ -79,13 +79,9 @@
         {% endfor %}
       {% endwith %}
     {% endwith %}
-<<<<<<< HEAD
-    <button type="button" value="save" class="usa-button usa-button--unstyled usa-button--with-icon" id="add-form">
-=======
     
     <div class="usa-sr-only" id="alternative-domains__add-another-alternative">Add another alternative domain</div> 
     <button aria-labelledby="alternative-domains-title" aria-describedby="alternative-domains__add-another-alternative" type="button" value="save" class="usa-button usa-button--unstyled usa-button--with-icon" id="add-form">
->>>>>>> 4b11be62
       <svg class="usa-icon" aria-hidden="true" focusable="false" role="img" width="24" height="24">
         <use xlink:href="{% static 'img/sprite.svg' %}#add_circle"></use>
       </svg>
