--- conflicted
+++ resolved
@@ -47,44 +47,7 @@
       {% with group_classes="usa-form-editable usa-form-editable--no-border padding-top-0" %}
         {% input_with_errors form.email %}
       {% endwith %}
-<<<<<<< HEAD
     </fieldset>
-=======
-  </fieldset>
-
-  <!-- Member access radio buttons (Toggles other sections) -->
-  <fieldset class="usa-fieldset margin-top-2">
-    <legend>
-      <h2>Member Access</h2>
-    </legend>
-
-    <em>Select the level of access for this member. <abbr class="usa-hint usa-hint--required" title="required">*</abbr></em>
-
-  {% with add_class="usa-radio__input--tile" add_legend_class="usa-sr-only" %}
-    {% input_with_errors form.role %}
-  {% endwith %}
-
-  </fieldset>
-
-  <!-- Admin access form -->
-  <div id="new-member-admin-permissions" class="margin-top-2">
-      <h2>Admin access permissions</h2>
-      <p>Member permissions available for admin-level acccess.</p>
-
-    <h3 class="
-    margin-bottom-0">Organization domain requests</h3>
-    {% with group_classes="usa-form-editable usa-form-editable--no-border bg-gray-1 padding-top-0" %}
-      {% input_with_errors form.domain_request_permission_admin %}
-    {% endwith %}
-
-    <h3 class="
-    margin-bottom-0
-    margin-top-4">Organization members</h3>
-    {% with group_classes="usa-form-editable usa-form-editable--no-border bg-gray-1 padding-top-0" %}
-      {% input_with_errors form.member_permission_admin %}
-    {% endwith %}
-  </div>
->>>>>>> 1efa137e
 
     <!-- Member access radio buttons (Toggles other sections) -->
     <fieldset class="usa-fieldset margin-top-2">
