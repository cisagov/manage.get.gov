--- conflicted
+++ resolved
@@ -35,11 +35,7 @@
 
   {% url 'domain-dns-dnssec' domain_pk=domain.id as url %}
   <li><a href="{{ url }}">DNSSEC</a></li>
-<<<<<<< HEAD
-  {% if dns_hosting and is_valid_domain %}
-=======
   {% if dns_prototype_flag %}
->>>>>>> a872984b
     <li><a href="{% url 'prototype-domain-dns' domain_pk=domain.id %}">Prototype DNS record creator</a></li>
   {% endif %}
 </ul>
