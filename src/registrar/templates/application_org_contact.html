<!-- Test page -->
{% extends 'application_form.html' %}
{% load widget_tweaks field_helpers %}

{% block form_content %}


<h2>What is the name and mailing address of your organization?</h2>

<div id="instructions">
  <p>Enter the name of the organization your represent. Your organization might be part
  of a larger entity. If so, enter information about your part of the larger entity.</p>

  <p>Once your domain is approved, the name of your organization will be publicly listed as the domain registrant. </p>

  <p>All fields are required unless they are marked optional.</p>
</div>

<form id="step__{{wizard.steps.current}}" class="usa-form usa-form--large" method="post">
  {{ wizard.management_form }}
  {% csrf_token %}

  <fieldset class="usa-fieldset">
    <legend class="usa-sr-only">What is the name and mailing address of your organization?</legend>

    {% if is_federal %}
        {{ wizard.form.federal_agency|add_label_class:"usa-label" }}
        {{ wizard.form.federal_agency|add_class:"usa-select" }}
    {% endif %}

<<<<<<< HEAD
    {% input_with_errors wizard.form.organization_name %}

    {% input_with_errors wizard.form.address_line1 %}

    {% input_with_errors wizard.form.address_line2 %}

    {{ wizard.form.state_territory|add_label_class:"usa-label" }}
    {{ wizard.form.state_territory|add_class:"usa-select" }}

    {% input_with_errors wizard.form.zipcode add_class="usa-input--small" %}
=======
    {{ wizard.form.organization_name|add_label_class:"usa-label" }}
    {{ wizard.form.organization_name|add_class:"usa-input" }}
    {{ wizard.form.address_line1|add_label_class:"usa-label" }}
    {{ wizard.form.address_line1|add_class:"usa-input" }}
    {{ wizard.form.address_line2|add_label_class:"usa-label" }}
    {{ wizard.form.address_line2|add_class:"usa-input" }}
    {{ wizard.form.city|add_label_class:"usa-label" }}
    {{ wizard.form.city|add_class:"usa-input" }}
    {{ wizard.form.state_territory|add_label_class:"usa-label" }}
    {{ wizard.form.state_territory|add_class:"usa-select" }}
    {{ wizard.form.zipcode|add_label_class:"usa-label" }}
    {{ wizard.form.zipcode|add_class:"usa-input usa-input--small" }}
    {{ wizard.form.urbanization|add_label_class:"usa-label" }}
    {{ wizard.form.urbanization|add_class:"usa-input usa-input--small" }}
>>>>>>> ba7c0b9e

  </fieldset>

  {{ block.super }}
  
</form>

{% endblock %}<|MERGE_RESOLUTION|>--- conflicted
+++ resolved
@@ -28,7 +28,6 @@
         {{ wizard.form.federal_agency|add_class:"usa-select" }}
     {% endif %}
 
-<<<<<<< HEAD
     {% input_with_errors wizard.form.organization_name %}
 
     {% input_with_errors wizard.form.address_line1 %}
@@ -39,27 +38,11 @@
     {{ wizard.form.state_territory|add_class:"usa-select" }}
 
     {% input_with_errors wizard.form.zipcode add_class="usa-input--small" %}
-=======
-    {{ wizard.form.organization_name|add_label_class:"usa-label" }}
-    {{ wizard.form.organization_name|add_class:"usa-input" }}
-    {{ wizard.form.address_line1|add_label_class:"usa-label" }}
-    {{ wizard.form.address_line1|add_class:"usa-input" }}
-    {{ wizard.form.address_line2|add_label_class:"usa-label" }}
-    {{ wizard.form.address_line2|add_class:"usa-input" }}
-    {{ wizard.form.city|add_label_class:"usa-label" }}
-    {{ wizard.form.city|add_class:"usa-input" }}
-    {{ wizard.form.state_territory|add_label_class:"usa-label" }}
-    {{ wizard.form.state_territory|add_class:"usa-select" }}
-    {{ wizard.form.zipcode|add_label_class:"usa-label" }}
-    {{ wizard.form.zipcode|add_class:"usa-input usa-input--small" }}
-    {{ wizard.form.urbanization|add_label_class:"usa-label" }}
-    {{ wizard.form.urbanization|add_class:"usa-input usa-input--small" }}
->>>>>>> ba7c0b9e
 
   </fieldset>
 
   {{ block.super }}
-  
+
 </form>
 
 {% endblock %}