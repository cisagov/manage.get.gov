--- conflicted
+++ resolved
@@ -16,55 +16,29 @@
   {% include "includes/required_fields.html" %}
 </div>
 
-<<<<<<< HEAD
-<form id="step__{{wizard.steps.current}}" class="usa-form usa-form--large" method="post" novalidate>
-  {{ wizard.management_form }}
-=======
-<form id="step__{{steps.current}}" class="usa-form usa-form--large" method="post">
->>>>>>> c76432fe
+<form id="step__{{steps.current}}" class="usa-form usa-form--large" method="post" novalidate>
   {% csrf_token %}
 
   <fieldset class="usa-fieldset">
     <legend class="usa-sr-only">What is the name and mailing address of your organization?</legend>
 
     {% if is_federal %}
-<<<<<<< HEAD
-        {% select_with_errors wizard.form.federal_agency required=True %}
+        {% select_with_errors forms.0.federal_agency required=True %}
     {% endif %}
 
-    {% input_with_errors wizard.form.organization_name %}
+    {% input_with_errors forms.0.organization_name %}
 
-    {% input_with_errors wizard.form.address_line1 %}
+    {% input_with_errors forms.0.address_line1 %}
 
-    {% input_with_errors wizard.form.address_line2 %}
+    {% input_with_errors forms.0.address_line2 %}
 
-    {% input_with_errors wizard.form.city %}
+    {% input_with_errors forms.0.city %}
 
-    {% select_with_errors wizard.form.state_territory %}
+    {% select_with_errors forms.0.state_territory %}
 
-    {% input_with_errors wizard.form.zipcode add_class="usa-input--small" %}
+    {% input_with_errors forms.0.zipcode add_class="usa-input--small" %}
 
-    {% input_with_errors wizard.form.urbanization %}
-=======
-        {{ forms.0.federal_agency|add_label_class:"usa-label" }}
-        {{ forms.0.federal_agency|add_class:"usa-select" }}
-    {% endif %}
-
-    {{ forms.0.organization_name|add_label_class:"usa-label" }}
-    {{ forms.0.organization_name|add_class:"usa-input" }}
-    {{ forms.0.address_line1|add_label_class:"usa-label" }}
-    {{ forms.0.address_line1|add_class:"usa-input" }}
-    {{ forms.0.address_line2|add_label_class:"usa-label" }}
-    {{ forms.0.address_line2|add_class:"usa-input" }}
-    {{ forms.0.city|add_label_class:"usa-label" }}
-    {{ forms.0.city|add_class:"usa-input" }}
-    {{ forms.0.state_territory|add_label_class:"usa-label" }}
-    {{ forms.0.state_territory|add_class:"usa-select" }}
-    {{ forms.0.zipcode|add_label_class:"usa-label" }}
-    {{ forms.0.zipcode|add_class:"usa-input usa-input--small" }}
-    {{ forms.0.urbanization|add_label_class:"usa-label" }}
-    {{ forms.0.urbanization|add_class:"usa-input usa-input--small" }}
->>>>>>> c76432fe
+    {% input_with_errors forms.0.urbanization %}
 
   </fieldset>
 
