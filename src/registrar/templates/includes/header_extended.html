{% load static %}
{% load custom_filters %}

<header class="usa-header usa-header--extended">
    <div class="usa-navbar usa-navbar--widescreen padding-x--widescreen">
        {% include "includes/gov_extended_logo.html" with logo_clickable=logo_clickable %}
        <button type="button" class="usa-menu-btn">Menu</button>
    </div>
    {% block usa_nav %}
    <nav class="usa-nav" aria-label="Primary navigation">
        <div class="usa-nav__inner usa-nav__inner--widescreen padding-x--widescreen">
            <button type="button" class="usa-nav__close">
                <img src="{%static 'img/usa-icons/close.svg'%}" role="img" alt="Close" />
            </button>
            <div class="usa-nav__secondary">
                <ul class="usa-nav__secondary-links">
                    {% if user.is_authenticated %}
                    <li class="usa-nav__secondary-item">
                        <div class="usa-accordion">
                            <div class="usa-accordion__heading usa-nav__secondary-menu">
                                <button
                                class="usa-button usa-nav__link usa-accordion__button navmenu-dropdown-button" 
                                id="user-profile-menu"
                                aria-controls="user-profile-submenu"
                                aria-expanded="false"
                                aria-label="user-profile-menu"
                                >
                                    <span class="ellipsis usa-nav__username">{{ user.email }}</span>
                                </button>
                            </div>
                            <div id="user-profile-submenu" class="usa-nav__submenu">
                                <div class="usa-nav__submenu-item">
                                    {% url 'user-profile' as user_profile_url %}
                                    {% url 'finish-user-profile-setup' as finish_setup_url %}
                                    <a class="usa-nav-link {% if path == user_profile_url or path == finish_setup_url %}usa-current{% endif %}" href="{{ user_profile_url }}">
                                        Your profile
                                    </a>
                                </div>
                            </div>
                        </div>
                    </li> 
                    <li class="usa-nav__secondary-item">
                        <a class="usa-nav-link" href="{% url 'logout' %}">Sign out</a>
                    </li>
                    {% else %}
                    <li class="usa-nav__secondary-item">
                        <a class="usa-nav-link" href="{% url 'login' %}">Sign in</a>
                    </li>
                    {% endif %}
                </ul>
            </div>
            <ul class="usa-nav__primary usa-accordion">
                <li class="usa-nav__primary-item">
                    {% if has_any_domains_portfolio_permission %}
                        {% url 'domains' as url %}
                    {% else %}
                        {% url 'no-portfolio-domains' as url %}
                    {% endif %}
                    <a href="{{ url }}" class="usa-nav-link{% if path|is_domain_subpage %} usa-current{% endif %}"> 
                        Domains
                    </a>
                </li>
            <!-- <li class="usa-nav__primary-item">
                <a href="#" class="usa-nav-link">
                    Domain groups
                </a>
            </li> -->

<<<<<<< HEAD
            {% if is_portfolio_user %}
            <li class="usa-nav__primary-item">
                <!-- user has one of the view permissions plus the edit permission, show the dropdown -->
                {% if has_edit_request_portfolio_permission %}
                    {% url 'domain-requests' as url %}
                    <button
                        type="button"
                        class="usa-accordion__button usa-nav__link{% if path|is_domain_request_subpage %} usa-current{% endif %}"
                        aria-expanded="false"
                        aria-controls="basic-nav-section-two"
                    >
                        <span>Domain requests</span>
                    </button>
                    <ul id="basic-nav-section-two" class="usa-nav__submenu">
                        <li class="usa-nav__submenu-item">
                            <a href="{{ url }}"
                            ><span>Domain requests</span></a
                            >
                        </li>
                        <li class="usa-nav__submenu-item">
                            <a href="{% url 'domain-request:start' %}"
                            ><span>Start a new domain request</span></a
                            >
                        </li>
                    </ul>
=======
                {% if has_organization_requests_flag %}
                <li class="usa-nav__primary-item">
                    <!-- user has one of the view permissions plus the edit permission, show the dropdown -->
                    {% if has_edit_request_portfolio_permission %}
                        {% url 'domain-requests' as url %}
                        <button
                            type="button"
                            class="usa-accordion__button usa-nav__link{% if path|is_domain_request_subpage %} usa-current{% endif %}"
                            aria-expanded="false"
                            aria-controls="basic-nav-section-two"
                        >
                            <span>Domain requests</span>
                        </button>
                        <ul id="basic-nav-section-two" class="usa-nav__submenu">
                            <li class="usa-nav__submenu-item">
                                <a href="{{ url }}"
                                ><span>Domain requests</span></a
                                >
                            </li>
                            <li class="usa-nav__submenu-item">
                                <a href="{% url 'domain-request:start' %}"
                                ><span>Start a new domain request</span></a
                                >
                            </li>
                        </ul>
>>>>>>> c2bb07e9
                <!-- user has view but no edit permissions -->
                    {% elif has_any_requests_portfolio_permission %}
                        {% url 'domain-requests' as url %}
                        <a href="{{ url }}" class="usa-nav-link{% if path|is_domain_request_subpage %} usa-current{% endif %}"> 
                            Domain requests
                        </a>
                <!-- user does not have permissions -->
                    {% else %}
                        {% url 'no-portfolio-requests' as url %}
                        <a href="{{ url }}" class="usa-nav-link{% if path|is_domain_request_subpage %} usa-current{% endif %}"> 
                        Domain requests
                        </a>
                    {% endif %}
                </li>
                {% endif %}

                {% if has_organization_members_flag %}
                    {% if has_view_members_portfolio_permission %}
                    <li class="usa-nav__primary-item">
                        <a href="{% url 'members' %}" class="usa-nav-link {% if path|is_members_subpage %} usa-current{% endif %}">
                            Members
                        </a>
                    </li>
                    {% endif %}
                {% endif %}

<<<<<<< HEAD
            {% if is_portfolio_user %}
                {% if has_view_members_portfolio_permission %}
=======
>>>>>>> c2bb07e9
                <li class="usa-nav__primary-item">
                    {% url 'organization' as url %}
                    <!-- Move the padding from the a to the span so that the descenders do not get cut off -->
                    <a href="{{ url }}" class="usa-nav-link padding-y-0 {% if path|is_portfolio_subpage %} usa-current{% endif %}">
                        <span class="ellipsis ellipsis--23 ellipsis--desktop-50 padding-y-1 desktop:padding-y-2">
                            {{ portfolio.organization_name }}
                        </span>
                    </a>
                </li>
            </ul>
        </div>
    </nav>
    {% endblock %}
</header><|MERGE_RESOLUTION|>--- conflicted
+++ resolved
@@ -66,7 +66,6 @@
                 </a>
             </li> -->
 
-<<<<<<< HEAD
             {% if is_portfolio_user %}
             <li class="usa-nav__primary-item">
                 <!-- user has one of the view permissions plus the edit permission, show the dropdown -->
@@ -92,8 +91,24 @@
                             >
                         </li>
                     </ul>
-=======
-                {% if has_organization_requests_flag %}
+                <!-- user has view but no edit permissions -->
+                {% elif has_any_requests_portfolio_permission %}
+                    {% url 'domain-requests' as url %}
+                    <a href="{{ url }}" class="usa-nav-link{% if path|is_domain_request_subpage %} usa-current{% endif %}"> 
+                        Domain requests
+                    </a>
+                <!-- user does not have permissions -->
+                {% else %}
+                    {% url 'no-portfolio-requests' as url %}
+                    <a href="{{ url }}" class="usa-nav-link{% if path|is_domain_request_subpage %} usa-current{% endif %}"> 
+                    Domain requests
+                    </a>
+                {% endif %}
+            </li>
+            {% endif %}
+
+            {% if is_portfolio_user %}
+                {% if has_view_members_portfolio_permission %}
                 <li class="usa-nav__primary-item">
                     <!-- user has one of the view permissions plus the edit permission, show the dropdown -->
                     {% if has_edit_request_portfolio_permission %}
@@ -118,7 +133,6 @@
                                 >
                             </li>
                         </ul>
->>>>>>> c2bb07e9
                 <!-- user has view but no edit permissions -->
                     {% elif has_any_requests_portfolio_permission %}
                         {% url 'domain-requests' as url %}
@@ -145,11 +159,6 @@
                     {% endif %}
                 {% endif %}
 
-<<<<<<< HEAD
-            {% if is_portfolio_user %}
-                {% if has_view_members_portfolio_permission %}
-=======
->>>>>>> c2bb07e9
                 <li class="usa-nav__primary-item">
                     {% url 'organization' as url %}
                     <!-- Move the padding from the a to the span so that the descenders do not get cut off -->
