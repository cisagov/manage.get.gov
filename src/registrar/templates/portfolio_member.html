{% extends 'portfolio_base.html' %}
{% load static field_helpers%}

{% block title %}
Organization member 
{% endblock %}

{% load static %}

{% block portfolio_content %}
<div id="main-content" class="{% if not is_widescreen_centered %}desktop:grid-offset-2{% endif %}">

  {% url 'members' as url %}
  <nav class="usa-breadcrumb padding-top-0" aria-label="Portfolio member breadcrumb">
  <ol class="usa-breadcrumb__list">
      <li class="usa-breadcrumb__list-item">
        <a href="{{ url }}" class="usa-breadcrumb__link"><span>Members</span></a>
      </li>
      <li class="usa-breadcrumb__list-item usa-current" aria-current="page">
        <span>Manage member</span>
      </li>
  </ol>
  </nav>
  
  <!-- Form messages -->
  {% block messages %}
    {% include "includes/form_messages.html" %}
  {% endblock messages%}
  {% include "includes/form_errors.html" with form=form %}

  <h1 class="margin-bottom-3">Manage member</h1>

  <div class="tablet:display-flex tablet:flex-justify">
    <h2 class="margin-top-0 margin-bottom-3 break-word flex-align-self-baseline">
      {% if member %}
        {{ member.email }}
      {% elif portfolio_invitation %}
        {{ portfolio_invitation.email }}
      {% endif %}
    </h2>
    {% if has_edit_members_portfolio_permission %}
      {% if member %}
        <div id="wrapper-delete-action"
        data-member-name="{{ member.get_formatted_name }}"
        data-member-type="member"
        data-member-id="{{ member.id }}"
        data-num-domains="{{ portfolio_permission.get_managed_domains_count }}"
        data-member-email="{{ member.email }}"
        class="flex-align-self-baseline"
      >
        <!-- JS should inject member kebob here -->
        </div>
      {% elif portfolio_invitation %}
        <div id="wrapper-delete-action"
        data-member-name="{{ portfolio_invitation.email }}"
        data-member-type="invitedmember"
        data-member-id="{{ portfolio_invitation.id }}"
        data-num-domains="{{ portfolio_invitation.get_managed_domains_count }}"
        data-member-email="{{ portfolio_invitation.email }}"
        class="flex-align-self-baseline"
      >
        <!-- JS should inject invited kebob here -->
      </div>
      {% endif %}
    {% endif %}
  </div>

  <form method="post" id="member-delete-form" action="{{ request.path }}/delete"> {% csrf_token %} </form>
  <address>
    <strong class="text-primary-darker">Last active:</strong>
    {% if member and member.last_login %}
        {{ member.last_login|date:"F j, Y" }}
      {% elif portfolio_invitation %}
        Invited
      {% else %}
        ⎯
      {% endif %}
    <br />

    <strong class="text-primary-darker">Full name:</strong>
    {% if member %}
      {% if member.first_name or member.last_name %}
        {{ member.get_formatted_name }}
      {% else %}
        ⎯
      {% endif %}
    {% else %}
      ⎯
    {% endif %}
    <br />

    <strong class="text-primary-darker">Title or organization role:</strong>
    {% if member and member.title %}
      {{ member.title }}
    {% else %}
      ⎯
    {% endif %}
  </address>

  {% if portfolio_permission %}
    {% if member and member.id == request.user.id and is_only_admin %}
    <div class="usa-alert usa-alert--info usa-alert--slim">
      <div class="usa-alert__body">
        <p class="usa-alert__text ">
          You're the only admin for this organization.
          Organizations must have at least one admin.
          To remove yourself or change your member role,
          you'll need to add another admin.
        </p>
      </div>
    </div>
    {% endif %}
<<<<<<< HEAD
    {% include "includes/summary_item.html" with title='Member role and permissions' permissions=True value=portfolio_permission edit_link=edit_url editable=has_edit_members_portfolio_permission %}
  {% elif portfolio_invitation %}
    {% include "includes/summary_item.html" with title='Member role and permissions' permissions=True value=portfolio_invitation edit_link=edit_url editable=has_edit_members_portfolio_permission %}
=======
    {% include "includes/summary_item.html" with title='Member roles and permissions' permissions=True value=portfolio_permission edit_link=edit_url editable=has_edit_members_portfolio_permission %}
  {% elif portfolio_invitation %}
    {% include "includes/summary_item.html" with title='Member roles and permissions' permissions=True value=portfolio_invitation edit_link=edit_url editable=has_edit_members_portfolio_permission %}
>>>>>>> 2d335d5a
  {% endif %}

  {% comment %}view_button is passed below as true in all cases. This is because editable logic will trump view_button logic; ie. if editable is true, view_button will never be looked at{% endcomment %}
  {% if portfolio_permission %}
    {% include "includes/summary_item.html" with title='Domain assignments' domain_mgmt=True value=portfolio_permission.get_managed_domains_count edit_link=domains_url editable=has_edit_members_portfolio_permission view_button=True %}
  {% elif portfolio_invitation %}
    {% include "includes/summary_item.html" with title='Domain assignments' domain_mgmt=True value=portfolio_invitation.get_managed_domains_count edit_link=domains_url editable=has_edit_members_portfolio_permission view_button=True %}
  {% endif %}
        
</div>
{% endblock %}<|MERGE_RESOLUTION|>--- conflicted
+++ resolved
@@ -110,15 +110,9 @@
       </div>
     </div>
     {% endif %}
-<<<<<<< HEAD
-    {% include "includes/summary_item.html" with title='Member role and permissions' permissions=True value=portfolio_permission edit_link=edit_url editable=has_edit_members_portfolio_permission %}
-  {% elif portfolio_invitation %}
-    {% include "includes/summary_item.html" with title='Member role and permissions' permissions=True value=portfolio_invitation edit_link=edit_url editable=has_edit_members_portfolio_permission %}
-=======
     {% include "includes/summary_item.html" with title='Member roles and permissions' permissions=True value=portfolio_permission edit_link=edit_url editable=has_edit_members_portfolio_permission %}
   {% elif portfolio_invitation %}
     {% include "includes/summary_item.html" with title='Member roles and permissions' permissions=True value=portfolio_invitation edit_link=edit_url editable=has_edit_members_portfolio_permission %}
->>>>>>> 2d335d5a
   {% endif %}
 
   {% comment %}view_button is passed below as true in all cases. This is because editable logic will trump view_button logic; ie. if editable is true, view_button will never be looked at{% endcomment %}
