--- conflicted
+++ resolved
@@ -203,16 +203,10 @@
     def set_portfolio_in_session(self, request):
         # NOTE: we will want to change later to have a workflow for selecting
         # portfolio and another for switching portfolio; for now, select first
-<<<<<<< HEAD
-        # TODO: Add logic to redirect user to Select Organization page if portfolio is none.
-        # For now, default portfolio to first portfolio as in production.
-        if not flag_is_active(request, "multiple_portfolios"):
-=======
         # TODO #3776: Add logic to redirect user to Select Organization page if
         # portfolio is none. For now, default portfolio to first portfolio
         # as in production.
-        if not flag_is_active(request, "multiple_portfolios") or not request.session.get("portfolio"):
->>>>>>> 49b27112
+        if not flag_is_active(request, "multiple_portfolios"):
             request.session["portfolio"] = request.user.get_first_portfolio()
             
 
