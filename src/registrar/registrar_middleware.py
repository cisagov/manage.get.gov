"""
Contains middleware used in settings.py
"""

import logging
from urllib.parse import parse_qs
from django.urls import reverse
from django.http import HttpResponseRedirect
from registrar.models.portfolio import Portfolio
from registrar.models.user import User
from waffle.decorators import flag_is_active

from registrar.models.utility.generic_helper import replace_url_queryparams

logger = logging.getLogger(__name__)


class NoCacheMiddleware:
    """
    Middleware to add Cache-control: no-cache to every response.

    Used to force Cloudfront caching to leave us alone while we develop
    better caching responses.
    """

    def __init__(self, get_response):
        self.get_response = get_response

    def __call__(self, request):
        response = self.get_response(request)
        response["Cache-Control"] = "no-cache"
        return response


class CheckUserProfileMiddleware:
    """
    Checks if the current user has finished_setup = False.
    If they do, redirect them to the setup page regardless of where they are in
    the application.
    """

    def __init__(self, get_response):
        self.get_response = get_response

        self.setup_page = reverse("finish-user-profile-setup")
        self.profile_page = reverse("user-profile")
        self.logout_page = reverse("logout")

        self.regular_excluded_pages = [
            self.setup_page,
            self.logout_page,
            "/admin",
        ]
        self.other_excluded_pages = [
            self.profile_page,
            self.logout_page,
            "/admin",
        ]

        self.excluded_pages = {
            self.setup_page: self.regular_excluded_pages,
            self.profile_page: self.other_excluded_pages,
        }

    def _get_excluded_pages(self, page):
        return self.excluded_pages.get(page, [])

    def __call__(self, request):
        response = self.get_response(request)
        return response

    def process_view(self, request, view_func, view_args, view_kwargs):
        """Runs pre-processing logic for each view. Checks for the
        finished_setup flag on the current user. If they haven't done so,
        then we redirect them to the finish setup page."""
        # Check that the user is "opted-in" to the profile feature flag
        has_profile_feature_flag = flag_is_active(request, "profile_feature")

        # If they aren't, skip this check entirely
        if not has_profile_feature_flag:
            return None

        if request.user.is_authenticated:
            profile_page = self.profile_page
            if request.user.verification_type == User.VerificationTypeChoices.REGULAR:
                profile_page = self.setup_page
            if hasattr(request.user, "finished_setup") and not request.user.finished_setup:
                return self._handle_user_setup_not_finished(request, profile_page)

        # Continue processing the view
        return None

    def _handle_user_setup_not_finished(self, request, profile_page):
        """Redirects the given user to the finish setup page.

        We set the "redirect" query param equal to where the user wants to go.

        If the user wants to go to '/request/', then we set that
        information in the query param.

        Otherwise, we assume they want to go to the home page.
        """

        # In some cases, we don't want to redirect to home. This handles that.
        # Can easily be generalized if need be, but for now lets keep this easy to read.
        custom_redirect = "domain-request:" if request.path == "/request/" else None

        # Don't redirect on excluded pages (such as the setup page itself)
        if not any(request.path.startswith(page) for page in self._get_excluded_pages(profile_page)):

            # Preserve the original query parameters, and coerce them into a dict
            query_params = parse_qs(request.META["QUERY_STRING"])

            # Set the redirect value to our redirect location
            if custom_redirect is not None:
                query_params["redirect"] = custom_redirect

            # Add our new query param, while preserving old ones
            new_setup_page = replace_url_queryparams(profile_page, query_params) if query_params else profile_page

            return HttpResponseRedirect(new_setup_page)
        else:
            # Process the view as normal
<<<<<<< HEAD
            return None
=======
            return None

    def _handle_other_user_setup_not_finished(self, request):
        """Redirects the given user to the profile page to finish setup."""

        # Don't redirect on excluded pages (such as the setup page itself)
        if not any(request.path.startswith(page) for page in self.other_excluded_pages):
            return HttpResponseRedirect(self.profile_page)
        else:
            # Process the view as normal
            return None


class CheckPortfolioMiddleware:
    """
    Checks if the current user has a portfolio
    If they do, redirect them to the portfolio homepage when they navigate to home.
    """

    def __init__(self, get_response):
        self.get_response = get_response
        self.home = reverse("home")

    def __call__(self, request):
        response = self.get_response(request)
        return response

    def process_view(self, request, view_func, view_args, view_kwargs):
        current_path = request.path

        has_organization_feature_flag = flag_is_active(request, "organization_feature")

        if current_path == self.home:
            if has_organization_feature_flag:
                if request.user.is_authenticated:
                    user_portfolios = Portfolio.objects.filter(creator=request.user)
                    if user_portfolios.exists():
                        first_portfolio = user_portfolios.first()
                        home_with_portfolio = reverse("portfolio-domains", kwargs={"portfolio_id": first_portfolio.id})
                        return HttpResponseRedirect(home_with_portfolio)
        return None
>>>>>>> 2ec954ff
<|MERGE_RESOLUTION|>--- conflicted
+++ resolved
@@ -121,20 +121,7 @@
             return HttpResponseRedirect(new_setup_page)
         else:
             # Process the view as normal
-<<<<<<< HEAD
-            return None
-=======
-            return None
-
-    def _handle_other_user_setup_not_finished(self, request):
-        """Redirects the given user to the profile page to finish setup."""
-
-        # Don't redirect on excluded pages (such as the setup page itself)
-        if not any(request.path.startswith(page) for page in self.other_excluded_pages):
-            return HttpResponseRedirect(self.profile_page)
-        else:
-            # Process the view as normal
-            return None
+            return None 
 
 
 class CheckPortfolioMiddleware:
@@ -164,5 +151,4 @@
                         first_portfolio = user_portfolios.first()
                         home_with_portfolio = reverse("portfolio-domains", kwargs={"portfolio_id": first_portfolio.id})
                         return HttpResponseRedirect(home_with_portfolio)
-        return None
->>>>>>> 2ec954ff
+        return None