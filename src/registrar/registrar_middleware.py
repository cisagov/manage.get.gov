"""
Contains middleware used in settings.py
"""

import logging
import re
from urllib.parse import parse_qs
from django.conf import settings
from django.core.exceptions import PermissionDenied
from django.urls import reverse
from django.http import HttpResponseRedirect
from django.urls import resolve
from registrar.models import User
from waffle.decorators import flag_is_active

from registrar.models.utility.generic_helper import replace_url_queryparams
from .logging_context import set_user_log_context

logger = logging.getLogger(__name__)


class NoCacheMiddleware:
    """
    Middleware to add Cache-control: no-cache to every response.

    Used to force Cloudfront caching to leave us alone while we develop
    better caching responses.
    """

    def __init__(self, get_response):
        self.get_response = get_response

    def __call__(self, request):
        response = self.get_response(request)
        response["Cache-Control"] = "no-cache"
        return response


class CheckUserProfileMiddleware:
    """
    Checks if the current user has finished_setup = False.
    If they do, redirect them to the setup page regardless of where they are in
    the application.
    """

    def __init__(self, get_response):
        self.get_response = get_response

        self.setup_page = reverse("finish-user-profile-setup")
        self.profile_page = reverse("user-profile")
        self.logout_page = reverse("logout")

        self.regular_excluded_pages = [
            self.setup_page,
            self.logout_page,
            "/admin",
            # These are here as there is a bug with this middleware that breaks djangos built in debug console.
            # The debug console uses this directory, but since this overrides that, it throws errors.
            "/__debug__",
        ]
        self.other_excluded_pages = [
            self.profile_page,
            self.logout_page,
            "/admin",
            "/__debug__",
        ]

        self.excluded_pages = {
            self.setup_page: self.regular_excluded_pages,
            self.profile_page: self.other_excluded_pages,
        }

    def _get_excluded_pages(self, page):
        return self.excluded_pages.get(page, [])

    def __call__(self, request):
        response = self.get_response(request)
        return response

    def process_view(self, request, view_func, view_args, view_kwargs):
        """Runs pre-processing logic for each view. Checks for the
        finished_setup flag on the current user. If they haven't done so,
        then we redirect them to the finish setup page."""

        if request.user.is_authenticated:
            profile_page = self.profile_page
            if request.user.verification_type == User.VerificationTypeChoices.REGULAR:
                profile_page = self.setup_page
            if hasattr(request.user, "finished_setup") and not request.user.finished_setup:
                return self._handle_user_setup_not_finished(request, profile_page)

        # Continue processing the view
        return None

    def _handle_user_setup_not_finished(self, request, profile_page):
        """Redirects the given user to the finish setup page.

        We set the "redirect" query param equal to where the user wants to go.

        If the user wants to go to '/request/start/' or '/request/', then we set that
        information in the query param.

        Otherwise, we assume they want to go to the home page.
        """

        # In some cases, we don't want to redirect to home. This handles that.
        # Can easily be generalized if need be, but for now lets keep this easy to read.
        start_paths = ["/request/", "/request/start/"]
        custom_redirect = "domain-request:start" if request.path in start_paths else None

        # Don't redirect on excluded pages (such as the setup page itself)
        if not any(request.path.startswith(page) for page in self._get_excluded_pages(profile_page)):

            # Preserve the original query parameters, and coerce them into a dict
            query_params = parse_qs(request.META["QUERY_STRING"])

            # Set the redirect value to our redirect location
            if custom_redirect is not None:
                query_params["redirect"] = custom_redirect

            # Add our new query param, while preserving old ones
            new_setup_page = replace_url_queryparams(profile_page, query_params) if query_params else profile_page

            return HttpResponseRedirect(new_setup_page)
        else:
            # Process the view as normal
            return None


class CheckPortfolioMiddleware:
    """
    this middleware should serve two purposes:
      1 - set the portfolio in session if appropriate   # views will need the session portfolio
      2 - if path is home and session portfolio is set, redirect based on permissions of user
    """

    def __init__(self, get_response):
        self.get_response = get_response
        self.home = reverse("home")

    def __call__(self, request):
        response = self.get_response(request)
        return response

    def process_view(self, request, view_func, view_args, view_kwargs):
        current_path = request.path

        if not request.user.is_authenticated:
            return None

        # if multiple portfolios are allowed for this user
        if flag_is_active(request, "organization_feature"):
            self.set_portfolio_in_session(request)
        elif request.session.get("portfolio"):
            # Edge case: User disables flag while already logged in
            request.session["portfolio"] = None
        elif "portfolio" not in request.session:
            # Set the portfolio in the session if its not already in it
            request.session["portfolio"] = None

        if request.user.is_org_user(request):
            if current_path == self.home:
                if request.user.has_any_domains_portfolio_permission(request.session["portfolio"]):
                    portfolio_redirect = reverse("domains")
                else:
                    portfolio_redirect = reverse("no-portfolio-domains")
                return HttpResponseRedirect(portfolio_redirect)

        return None

    def set_portfolio_in_session(self, request):
        # NOTE: we will want to change later to have a workflow for selecting
        # portfolio and another for switching portfolio; for now, select first
        if flag_is_active(request, "multiple_portfolios"):
            request.session["portfolio"] = request.user.get_first_portfolio()
        else:
            request.session["portfolio"] = request.user.get_first_portfolio()


class RestrictAccessMiddleware:
    """
    Middleware that blocks access to all views unless explicitly permitted.

    This middleware enforces authentication by default. Views must explicitly allow access
    using access control mechanisms such as the `@grant_access` decorator. Exceptions are made
    for Django admin views, explicitly ignored paths, and views that opt out of login requirements.
    """

    def __init__(self, get_response):
        self.get_response = get_response
        # Compile regex patterns from settings to identify paths that bypass login requirements
        self.ignored_paths = [re.compile(pattern) for pattern in getattr(settings, "LOGIN_REQUIRED_IGNORE_PATHS", [])]

    def __call__(self, request):

        # Allow requests to Django Debug Toolbar
        if request.path.startswith("/__debug__/"):
            return self.get_response(request)

        # Allow requests matching configured ignored paths
        if any(pattern.match(request.path) for pattern in self.ignored_paths):
            return self.get_response(request)

        # Attempt to resolve the request path to a view function
        try:
            resolver_match = resolve(request.path_info)
            view_func = resolver_match.func
            app_name = resolver_match.app_name  # Get the app name of the resolved view
        except Exception:
            # If resolution fails, allow the request to proceed (avoid blocking non-view routes)
            return self.get_response(request)

        # Automatically allow access to Django's built-in admin views (excluding custom /admin/* views)
        if app_name == "admin":
            return self.get_response(request)

        # Allow access if the view explicitly opts out of login requirements
        if getattr(view_func, "login_required", True) is False:
            return self.get_response(request)

        # Restrict access to views that do not explicitly declare access rules
        if not getattr(view_func, "has_explicit_access", False):
            raise PermissionDenied  # Deny access if the view lacks explicit permission handling

        return self.get_response(request)


class RequestLoggingMiddleware:
    """
    Middleware to log user email, remote address, and request path to prepend to logs.
    """

    def __init__(self, get_response):
        self.get_response = get_response

    def __call__(self, request):
        response = self.get_response(request)
        # Only log in production (stable)
        if getattr(settings, "IS_PRODUCTION", False):
<<<<<<< HEAD
            # Get user email (if authenticated), else "Anonymous"
            user_email = request.user.email if request.user.is_authenticated else "Anonymous"
            # Get remote IP address
            remote_ip = request.META.get("REMOTE_ADDR", "Unknown IP")
=======
            # Get user email (if authenticated), else None
            user_email = request.user.email if request.user.is_authenticated else None
            # Get remote IP address
            remote_ip = request.META.get("REMOTE_ADDR")
>>>>>>> 9ea77d26
            # Get request path
            request_path = request.path

            # set thread locals
            set_user_log_context(user_email, remote_ip, request_path)
            # Log user information
            logger.info("Router log")
        return response<|MERGE_RESOLUTION|>--- conflicted
+++ resolved
@@ -237,17 +237,10 @@
         response = self.get_response(request)
         # Only log in production (stable)
         if getattr(settings, "IS_PRODUCTION", False):
-<<<<<<< HEAD
-            # Get user email (if authenticated), else "Anonymous"
-            user_email = request.user.email if request.user.is_authenticated else "Anonymous"
-            # Get remote IP address
-            remote_ip = request.META.get("REMOTE_ADDR", "Unknown IP")
-=======
             # Get user email (if authenticated), else None
             user_email = request.user.email if request.user.is_authenticated else None
             # Get remote IP address
             remote_ip = request.META.get("REMOTE_ADDR")
->>>>>>> 9ea77d26
             # Get request path
             request_path = request.path
 
