import csv
import logging
from datetime import datetime
from registrar.models.domain import Domain
from registrar.models.domain_application import DomainApplication
from registrar.models.domain_information import DomainInformation
from django.utils import timezone
from django.core.paginator import Paginator
from django.db.models import F, Value, CharField
from django.db.models.functions import Concat, Coalesce

from registrar.models.public_contact import PublicContact
from registrar.utility.enums import DefaultEmail

logger = logging.getLogger(__name__)


def write_header(writer, columns):
    """
    Receives params from the parent methods and outputs a CSV with a header row.
    Works with write_header as long as the same writer object is passed.
    """
    writer.writerow(columns)


def get_domain_infos(filter_condition, sort_fields):
    domain_infos = (
<<<<<<< HEAD
        DomainInformation.objects.prefetch_related("domain", "authorizing_official", "domain__permissions")
=======
        DomainInformation.objects.select_related("domain", "authorizing_official")
        .prefetch_related("domain__permissions")
>>>>>>> 037f589b
        .filter(**filter_condition)
        .order_by(*sort_fields)
        .distinct()
    )

    # Do a mass concat of the first and last name fields for authorizing_official.
    # The old operation was computationally heavy for some reason, so if we precompute
    # this here, it is vastly more efficient.
    domain_infos_cleaned = domain_infos.annotate(
        ao=Concat(
            Coalesce(F("authorizing_official__first_name"), Value("")),
            Value(" "),
            Coalesce(F("authorizing_official__last_name"), Value("")),
            output_field=CharField(),
        )
    )
    return domain_infos_cleaned


def parse_domain_row(columns, domain_info: DomainInformation, security_emails_dict=None, get_domain_managers=False):
    """Given a set of columns, generate a new row from cleaned column data"""

    # Domain should never be none when parsing this information
    if domain_info.domain is None:
        logger.error("Attemting to parse row for csv exports but Domain is none in a DomainInfo")
        raise ValueError("Domain is none")

    domain = domain_info.domain  # type: ignore

    # Grab the security email from a preset dictionary.
    # If nothing exists in the dictionary, grab from .contacts.
    if security_emails_dict is not None and domain.name in security_emails_dict:
        _email = security_emails_dict.get(domain.name)
        security_email = _email if _email is not None else " "
    else:
        # If the dictionary doesn't contain that data, lets filter for it manually.
        # This is a last resort as this is a more expensive operation.
        security_contacts = domain.contacts.filter(contact_type=PublicContact.ContactTypeChoices.SECURITY)
        _email = security_contacts[0].email if security_contacts else None
        security_email = _email if _email is not None else " "

    # These are default emails that should not be displayed in the csv report
    invalid_emails = {DefaultEmail.LEGACY_DEFAULT.value, DefaultEmail.PUBLIC_CONTACT_DEFAULT.value}
    if security_email.lower() in invalid_emails:
        security_email = "(blank)"

    if domain_info.federal_type:
        domain_type = f"{domain_info.get_organization_type_display()} - {domain_info.get_federal_type_display()}"
    else:
        domain_type = domain_info.get_organization_type_display()

    # create a dictionary of fields which can be included in output
    FIELDS = {
        "Domain name": domain.name,
        "Status": domain.get_state_display(),
        "Expiration date": domain.expiration_date,
        "Domain type": domain_type,
        "Agency": domain_info.federal_agency,
        "Organization name": domain_info.organization_name,
        "City": domain_info.city,
        "State": domain_info.state_territory,
        "AO": domain_info.ao,  # type: ignore
        "AO email": domain_info.authorizing_official.email if domain_info.authorizing_official else " ",
        "Security contact email": security_email,
        "Created at": domain.created_at,
        "First ready": domain.first_ready,
        "Deleted": domain.deleted,
    }

    if get_domain_managers:
        # Get each domain managers email and add to list
        dm_emails = [dm.user.email for dm in domain.permissions.all()]

        # Set up the "matching header" + row field data
        for i, dm_email in enumerate(dm_emails, start=1):
            FIELDS[f"Domain manager email {i}"] = dm_email

    row = [FIELDS.get(column, "") for column in columns]
    return row


def _get_security_emails(sec_contact_ids):
    """
    Retrieve security contact emails for the given security contact IDs.
    """
    security_emails_dict = {}
    public_contacts = (
        PublicContact.objects.only("email", "domain__name")
        .select_related("domain")
        .filter(registry_id__in=sec_contact_ids)
    )

    # Populate a dictionary of domain names and their security contacts
    for contact in public_contacts:
        domain: Domain = contact.domain
        if domain is not None and domain.name not in security_emails_dict:
            security_emails_dict[domain.name] = contact.email
        else:
            logger.warning("csv_export -> Domain was none for PublicContact")

    return security_emails_dict


<<<<<<< HEAD
def update_columns_with_domain_managers(columns, max_dm_count):
    """
    Update the columns list to include "Domain manager email {#}" headers
    based on the maximum domain manager count.
    """
    for i in range(1, max_dm_count + 1):
        columns.append(f"Domain manager email {i}")


def write_domains_csv(
=======
def write_csv(
>>>>>>> 037f589b
    writer,
    columns,
    sort_fields,
    filter_condition,
    get_domain_managers=False,
    should_write_header=True,
):
    """
    Receives params from the parent methods and outputs a CSV with filtered and sorted domains.
    Works with write_header as long as the same writer object is passed.
    get_domain_managers: Conditional bc we only use domain manager info for export_data_full_to_csv
    should_write_header: Conditional bc export_data_domain_growth_to_csv calls write_body twice
    """

    all_domain_infos = get_domain_infos(filter_condition, sort_fields)

    # Store all security emails to avoid epp calls or excessive filters
    sec_contact_ids = all_domain_infos.values_list("domain__security_contact_registry_id", flat=True)

    security_emails_dict = _get_security_emails(sec_contact_ids)

    # Reduce the memory overhead when performing the write operation
    paginator = Paginator(all_domain_infos, 1000)

<<<<<<< HEAD
    if get_domain_managers and len(all_domain_infos) > 0:
        # We want to get the max amont of domain managers an
        # account has to set the column header dynamically
        max_dm_count = max(len(domain_info.domain.permissions.all()) for domain_info in all_domain_infos)
        update_columns_with_domain_managers(columns, max_dm_count)

    for page_num in paginator.page_range:
        rows = []
        page = paginator.page(page_num)
        for domain_info in page.object_list:
            try:
                row = parse_domain_row(columns, domain_info, security_emails_dict, get_domain_managers)
                rows.append(row)
            except ValueError:
                # This should not happen. If it does, just skip this row.
                # It indicates that DomainInformation.domain is None.
                logger.error("csv_export -> Error when parsing row, domain was None")
                continue

    if should_write_header:
        write_header(writer, columns)
    writer.writerows(rows)


def get_requests(filter_condition, sort_fields):
    requests = DomainApplication.objects.all().filter(**filter_condition).order_by(*sort_fields).distinct()
    return requests


def parse_request_row(columns, request: DomainApplication):
    """Given a set of columns, generate a new row from cleaned column data"""

    requested_domain_name = "No requested domain"

    if request.requested_domain is not None:
        requested_domain_name = request.requested_domain.name

    if request.federal_type:
        request_type = f"{request.get_organization_type_display()} - {request.get_federal_type_display()}"
    else:
        request_type = request.get_organization_type_display()

    # create a dictionary of fields which can be included in output
    FIELDS = {
        "Requested domain": requested_domain_name,
        "Status": request.get_status_display(),
        "Organization type": request_type,
        "Agency": request.federal_agency,
        "Organization name": request.organization_name,
        "City": request.city,
        "State": request.state_territory,
        "AO email": request.authorizing_official.email if request.authorizing_official else " ",
        "Security contact email": request,
        "Created at": request.created_at,
        "Submission date": request.submission_date,
    }

    row = [FIELDS.get(column, "") for column in columns]
    return row


def write_requests_csv(
    writer,
    columns,
    sort_fields,
    filter_condition,
    should_write_header=True,
):
    """Receives params from the parent methods and outputs a CSV with filtered and sorted requests.
    Works with write_header as long as the same writer object is passed."""

    all_requetsts = get_requests(filter_condition, sort_fields)

    # Reduce the memory overhead when performing the write operation
    paginator = Paginator(all_requetsts, 1000)
=======
    # The maximum amount of domain managers an account has
    # We get the max so we can set the column header accurately
    max_dm_count = 0
    total_body_rows = []
>>>>>>> 037f589b

    for page_num in paginator.page_range:
        page = paginator.page(page_num)
<<<<<<< HEAD
        rows = []
        for request in page.object_list:
=======
        for domain_info in page.object_list:

            # Get count of all the domain managers for an account
            if get_domain_managers:
                dm_count = domain_info.domain.permissions.count()
                if dm_count > max_dm_count:
                    max_dm_count = dm_count
                    for i in range(1, max_dm_count + 1):
                        column_name = f"Domain manager email {i}"
                        if column_name not in columns:
                            columns.append(column_name)

>>>>>>> 037f589b
            try:
                row = parse_request_row(columns, request)
                rows.append(row)
            except ValueError:
                # This should not happen. If it does, just skip this row.
                # It indicates that DomainInformation.domain is None.
                logger.error("csv_export -> Error when parsing row, domain was None")
                continue
        total_body_rows.extend(rows)

<<<<<<< HEAD
    
    if should_write_header:
        write_header(writer, columns)
    
    writer.writerows(rows)
=======
    if should_write_header:
        write_header(writer, columns)
    writer.writerows(total_body_rows)
>>>>>>> 037f589b


def export_data_type_to_csv(csv_file):
    """All domains report with extra columns"""

    writer = csv.writer(csv_file)
    # define columns to include in export
    columns = [
        "Domain name",
        "Status",
        "Expiration date",
        "Domain type",
        "Agency",
        "Organization name",
        "City",
        "State",
        "AO",
        "AO email",
        "Security contact email",
        # For domain manager we are pass it in as a parameter below in write_body
    ]

    # Coalesce is used to replace federal_type of None with ZZZZZ
    sort_fields = [
        "organization_type",
        Coalesce("federal_type", Value("ZZZZZ")),
        "federal_agency",
        "domain__name",
    ]
    filter_condition = {
        "domain__state__in": [
            Domain.State.READY,
            Domain.State.DNS_NEEDED,
            Domain.State.ON_HOLD,
        ],
    }
    write_domains_csv(writer, columns, sort_fields, filter_condition, get_domain_managers=True, should_write_header=True)


def export_data_full_to_csv(csv_file):
    """All domains report"""

    writer = csv.writer(csv_file)
    # define columns to include in export
    columns = [
        "Domain name",
        "Domain type",
        "Agency",
        "Organization name",
        "City",
        "State",
        "Security contact email",
    ]
    # Coalesce is used to replace federal_type of None with ZZZZZ
    sort_fields = [
        "organization_type",
        Coalesce("federal_type", Value("ZZZZZ")),
        "federal_agency",
        "domain__name",
    ]
    filter_condition = {
        "domain__state__in": [
            Domain.State.READY,
            Domain.State.DNS_NEEDED,
            Domain.State.ON_HOLD,
        ],
    }
    write_domains_csv(writer, columns, sort_fields, filter_condition, get_domain_managers=False, should_write_header=True)


def export_data_federal_to_csv(csv_file):
    """Federal domains report"""

    writer = csv.writer(csv_file)
    # define columns to include in export
    columns = [
        "Domain name",
        "Domain type",
        "Agency",
        "Organization name",
        "City",
        "State",
        "Security contact email",
    ]
    # Coalesce is used to replace federal_type of None with ZZZZZ
    sort_fields = [
        "organization_type",
        Coalesce("federal_type", Value("ZZZZZ")),
        "federal_agency",
        "domain__name",
    ]
    filter_condition = {
        "organization_type__icontains": "federal",
        "domain__state__in": [
            Domain.State.READY,
            Domain.State.DNS_NEEDED,
            Domain.State.ON_HOLD,
        ],
    }
    write_domains_csv(writer, columns, sort_fields, filter_condition, get_domain_managers=False, should_write_header=True)


def get_default_start_date():
    # Default to a date that's prior to our first deployment
    return timezone.make_aware(datetime(2023, 11, 1))


def get_default_end_date():
    # Default to now()
    return timezone.now()


def format_start_date(start_date):
    return timezone.make_aware(datetime.strptime(start_date, "%Y-%m-%d")) if start_date else get_default_start_date()


def format_end_date(end_date):
    return timezone.make_aware(datetime.strptime(end_date, "%Y-%m-%d")) if end_date else get_default_end_date()


def export_data_domain_growth_to_csv(csv_file, start_date, end_date):
    """
    Growth report:
    Receive start and end dates from the view, parse them.
    Request from write_body READY domains that are created between
    the start and end dates, as well as DELETED domains that are deleted between
    the start and end dates. Specify sort params for both lists.
    """

    start_date_formatted = format_start_date(start_date)
    end_date_formatted = format_end_date(end_date)
    writer = csv.writer(csv_file)
    # define columns to include in export
    columns = [
        "Domain name",
        "Domain type",
        "Agency",
        "Organization name",
        "City",
        "State",
        "Status",
        "Expiration date",
        "Created at",
        "First ready",
        "Deleted",
    ]
    sort_fields = [
        "domain__first_ready",
        "domain__name",
    ]
    filter_condition = {
        "domain__state__in": [Domain.State.READY],
        "domain__first_ready__lte": end_date_formatted,
        "domain__first_ready__gte": start_date_formatted,
    }

    # We also want domains deleted between sar and end dates, sorted
    sort_fields_for_deleted_domains = [
        "domain__deleted",
        "domain__name",
    ]
    filter_condition_for_deleted_domains = {
        "domain__state__in": [Domain.State.DELETED],
        "domain__deleted__lte": end_date_formatted,
        "domain__deleted__gte": start_date_formatted,
    }

    write_domains_csv(writer, columns, sort_fields, filter_condition, get_domain_managers=False, should_write_header=True)
    write_domains_csv(
        writer,
        columns,
        sort_fields_for_deleted_domains,
        filter_condition_for_deleted_domains,
        get_domain_managers=False,
        should_write_header=False,
    )


def get_sliced_domains(filter_condition):
    """Get fitered domains counts sliced by org type and election office."""

    domains = DomainInformation.objects.all().filter(**filter_condition).distinct()
    domains_count = domains.count()
    federal = domains.filter(organization_type=DomainApplication.OrganizationChoices.FEDERAL).distinct().count()
    interstate = domains.filter(organization_type=DomainApplication.OrganizationChoices.INTERSTATE).count()
    state_or_territory = domains.filter(
        organization_type=DomainApplication.OrganizationChoices.STATE_OR_TERRITORY
    ).distinct().count()
    tribal = domains.filter(organization_type=DomainApplication.OrganizationChoices.TRIBAL).distinct().count()
    county = domains.filter(organization_type=DomainApplication.OrganizationChoices.COUNTY).distinct().count()
    city = domains.filter(organization_type=DomainApplication.OrganizationChoices.CITY).distinct().count()
    special_district = domains.filter(organization_type=DomainApplication.OrganizationChoices.SPECIAL_DISTRICT).distinct().count()
    school_district = domains.filter(organization_type=DomainApplication.OrganizationChoices.SCHOOL_DISTRICT).distinct().count()
    election_board = domains.filter(is_election_board=True).distinct().count()

    return [
        domains_count,
        federal,
        interstate,
        state_or_territory,
        tribal,
        county,
        city,
        special_district,
        school_district,
        election_board,
    ]


def get_sliced_requests(filter_condition):
    """Get fitered requests counts sliced by org type and election office."""

    requests = DomainApplication.objects.all().filter(**filter_condition).distinct()
    requests_count = requests.count()
    federal = requests.filter(organization_type=DomainApplication.OrganizationChoices.FEDERAL).distinct().count()
    interstate = requests.filter(organization_type=DomainApplication.OrganizationChoices.INTERSTATE).distinct().count()
    state_or_territory = requests.filter(
        organization_type=DomainApplication.OrganizationChoices.STATE_OR_TERRITORY
    ).distinct().count()
    tribal = requests.filter(organization_type=DomainApplication.OrganizationChoices.TRIBAL).distinct().count()
    county = requests.filter(organization_type=DomainApplication.OrganizationChoices.COUNTY).distinct().count()
    city = requests.filter(organization_type=DomainApplication.OrganizationChoices.CITY).distinct().count()
    special_district = requests.filter(organization_type=DomainApplication.OrganizationChoices.SPECIAL_DISTRICT).distinct().count()
    school_district = requests.filter(organization_type=DomainApplication.OrganizationChoices.SCHOOL_DISTRICT).distinct().count()
    election_board = requests.filter(is_election_board=True).distinct().count()

    return [
        requests_count,
        federal,
        interstate,
        state_or_territory,
        tribal,
        county,
        city,
        special_district,
        school_district,
        election_board,
    ]


def export_data_managed_domains_to_csv(csv_file, start_date, end_date):
    """Get counts for domains that have domain managers for two different dates,
    get list of managed domains at end_date."""

    start_date_formatted = format_start_date(start_date)
    end_date_formatted = format_end_date(end_date)
    writer = csv.writer(csv_file)
    columns = [
        "Domain name",
        "Domain type",
    ]
    sort_fields = [
        "domain__name",
    ]
    filter_managed_domains_start_date = {
        "domain__permissions__isnull": False,
        "domain__first_ready__lte": start_date_formatted,
    }
    managed_domains_sliced_at_start_date = get_sliced_domains(filter_managed_domains_start_date)

    writer.writerow(["MANAGED DOMAINS COUNTS AT START DATE"])
    writer.writerow(
        [
            "Total",
            "Federal",
            "Interstate",
            "State or territory",
            "Tribal",
            "County",
            "City",
            "Special district",
            "School district",
            "Election office",
        ]
    )
    writer.writerow(managed_domains_sliced_at_start_date)
    writer.writerow([])

    filter_managed_domains_end_date = {
        "domain__permissions__isnull": False,
        "domain__first_ready__lte": end_date_formatted,
    }
    managed_domains_sliced_at_end_date = get_sliced_domains(filter_managed_domains_end_date)

    writer.writerow(["MANAGED DOMAINS COUNTS AT END DATE"])
    writer.writerow(
        [
            "Total",
            "Federal",
            "Interstate",
            "State or territory",
            "Tribal",
            "County",
            "City",
            "Special district",
            "School district",
            "Election office",
        ]
    )
    writer.writerow(managed_domains_sliced_at_end_date)
    writer.writerow([])

    write_domains_csv(
        writer,
        columns,
        sort_fields,
        filter_managed_domains_end_date,
        get_domain_managers=True,
        should_write_header=True,
    )


def export_data_unmanaged_domains_to_csv(csv_file, start_date, end_date):
    """Get counts for domains that do not have domain managers for two different dates,
    get list of unmanaged domains at end_date."""

    start_date_formatted = format_start_date(start_date)
    end_date_formatted = format_end_date(end_date)
    writer = csv.writer(csv_file)
    columns = [
        "Domain name",
        "Domain type",
    ]
    sort_fields = [
        "domain__name",
    ]

    filter_unmanaged_domains_start_date = {
        "domain__permissions__isnull": True,
        "domain__first_ready__lte": start_date_formatted,
    }
    unmanaged_domains_sliced_at_start_date = get_sliced_domains(filter_unmanaged_domains_start_date)

    writer.writerow(["UNMANAGED DOMAINS AT START DATE"])
    writer.writerow(
        [
            "Total",
            "Federal",
            "Interstate",
            "State or territory",
            "Tribal",
            "County",
            "City",
            "Special district",
            "School district",
            "Election office",
        ]
    )
    writer.writerow(unmanaged_domains_sliced_at_start_date)
    writer.writerow([])

    filter_unmanaged_domains_end_date = {
        "domain__permissions__isnull": True,
        "domain__first_ready__lte": end_date_formatted,
    }
    unmanaged_domains_sliced_at_end_date = get_sliced_domains(filter_unmanaged_domains_end_date)

    writer.writerow(["UNMANAGED DOMAINS AT END DATE"])
    writer.writerow(
        [
            "Total",
            "Federal",
            "Interstate",
            "State or territory",
            "Tribal",
            "County",
            "City",
            "Special district",
            "School district",
            "Election office",
        ]
    )
    writer.writerow(unmanaged_domains_sliced_at_end_date)
    writer.writerow([])

    write_domains_csv(
        writer,
        columns,
        sort_fields,
        filter_unmanaged_domains_end_date,
        get_domain_managers=False,
        should_write_header=True,
    )


def export_data_requests_growth_to_csv(csv_file, start_date, end_date):
    """
    Growth report:
    Receive start and end dates from the view, parse them.
    Request from write_requests_body SUBMITTED requests that are created between
    the start and end dates. Specify sort params.
    """

    start_date_formatted = format_start_date(start_date)
    end_date_formatted = format_end_date(end_date)
    writer = csv.writer(csv_file)
    # define columns to include in export
    columns = [
        "Requested domain",
        "Organization type",
        "Submission date",
    ]
    sort_fields = [
        "requested_domain__name",
    ]
    filter_condition = {
        "status": DomainApplication.ApplicationStatus.SUBMITTED,
        "submission_date__lte": end_date_formatted,
        "submission_date__gte": start_date_formatted,
    }

    write_requests_csv(writer, columns, sort_fields, filter_condition, should_write_header=True)<|MERGE_RESOLUTION|>--- conflicted
+++ resolved
@@ -25,12 +25,7 @@
 
 def get_domain_infos(filter_condition, sort_fields):
     domain_infos = (
-<<<<<<< HEAD
         DomainInformation.objects.prefetch_related("domain", "authorizing_official", "domain__permissions")
-=======
-        DomainInformation.objects.select_related("domain", "authorizing_official")
-        .prefetch_related("domain__permissions")
->>>>>>> 037f589b
         .filter(**filter_condition)
         .order_by(*sort_fields)
         .distinct()
@@ -133,21 +128,7 @@
 
     return security_emails_dict
 
-
-<<<<<<< HEAD
-def update_columns_with_domain_managers(columns, max_dm_count):
-    """
-    Update the columns list to include "Domain manager email {#}" headers
-    based on the maximum domain manager count.
-    """
-    for i in range(1, max_dm_count + 1):
-        columns.append(f"Domain manager email {i}")
-
-
 def write_domains_csv(
-=======
-def write_csv(
->>>>>>> 037f589b
     writer,
     columns,
     sort_fields,
@@ -172,17 +153,26 @@
     # Reduce the memory overhead when performing the write operation
     paginator = Paginator(all_domain_infos, 1000)
 
-<<<<<<< HEAD
-    if get_domain_managers and len(all_domain_infos) > 0:
-        # We want to get the max amont of domain managers an
-        # account has to set the column header dynamically
-        max_dm_count = max(len(domain_info.domain.permissions.all()) for domain_info in all_domain_infos)
-        update_columns_with_domain_managers(columns, max_dm_count)
+    # The maximum amount of domain managers an account has
+    # We get the max so we can set the column header accurately
+    max_dm_count = 0
+    total_body_rows = []
 
     for page_num in paginator.page_range:
         rows = []
         page = paginator.page(page_num)
         for domain_info in page.object_list:
+
+            # Get count of all the domain managers for an account
+            if get_domain_managers:
+                dm_count = domain_info.domain.permissions.count()
+                if dm_count > max_dm_count:
+                    max_dm_count = dm_count
+                    for i in range(1, max_dm_count + 1):
+                        column_name = f"Domain manager email {i}"
+                        if column_name not in columns:
+                            columns.append(column_name)
+
             try:
                 row = parse_domain_row(columns, domain_info, security_emails_dict, get_domain_managers)
                 rows.append(row)
@@ -191,10 +181,11 @@
                 # It indicates that DomainInformation.domain is None.
                 logger.error("csv_export -> Error when parsing row, domain was None")
                 continue
+        total_body_rows.extend(rows)
 
     if should_write_header:
         write_header(writer, columns)
-    writer.writerows(rows)
+    writer.writerows(total_body_rows)
 
 
 def get_requests(filter_condition, sort_fields):
@@ -248,32 +239,11 @@
 
     # Reduce the memory overhead when performing the write operation
     paginator = Paginator(all_requetsts, 1000)
-=======
-    # The maximum amount of domain managers an account has
-    # We get the max so we can set the column header accurately
-    max_dm_count = 0
-    total_body_rows = []
->>>>>>> 037f589b
 
     for page_num in paginator.page_range:
         page = paginator.page(page_num)
-<<<<<<< HEAD
         rows = []
         for request in page.object_list:
-=======
-        for domain_info in page.object_list:
-
-            # Get count of all the domain managers for an account
-            if get_domain_managers:
-                dm_count = domain_info.domain.permissions.count()
-                if dm_count > max_dm_count:
-                    max_dm_count = dm_count
-                    for i in range(1, max_dm_count + 1):
-                        column_name = f"Domain manager email {i}"
-                        if column_name not in columns:
-                            columns.append(column_name)
-
->>>>>>> 037f589b
             try:
                 row = parse_request_row(columns, request)
                 rows.append(row)
@@ -282,19 +252,11 @@
                 # It indicates that DomainInformation.domain is None.
                 logger.error("csv_export -> Error when parsing row, domain was None")
                 continue
-        total_body_rows.extend(rows)
-
-<<<<<<< HEAD
+
     
     if should_write_header:
         write_header(writer, columns)
-    
     writer.writerows(rows)
-=======
-    if should_write_header:
-        write_header(writer, columns)
-    writer.writerows(total_body_rows)
->>>>>>> 037f589b
 
 
 def export_data_type_to_csv(csv_file):
