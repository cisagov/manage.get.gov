--- conflicted
+++ resolved
@@ -18,44 +18,6 @@
     """
     writer.writerow(columns)
 
-<<<<<<< HEAD
-    domainInfos = DomainInformation.objects.filter(**filter_condition).order_by(*sort_fields)
-    for domainInfo in domainInfos:
-        security_contacts = domainInfo.domain.contacts.filter(contact_type=PublicContact.ContactTypeChoices.SECURITY)
-        # For linter
-        ao = " "
-        if domainInfo.authorizing_official:
-            first_name = domainInfo.authorizing_official.first_name or ""
-            last_name = domainInfo.authorizing_official.last_name or ""
-            ao = first_name + " " + last_name
-
-        security_email = " "
-        if security_contacts:
-            security_email = security_contacts[0].email
-
-        invalid_emails = {"registrar@dotgov.gov", "dotgov@cisa.dhs.gov"}
-        # These are default emails that should not be displayed in the csv report
-        if security_email is not None and security_email.lower() in invalid_emails:
-            security_email = "(blank)"
-
-        # create a dictionary of fields which can be included in output
-        FIELDS = {
-            "Domain name": domainInfo.domain.name,
-            "Domain type": domainInfo.get_organization_type_display() + " - " + domainInfo.get_federal_type_display()
-            if domainInfo.federal_type
-            else domainInfo.get_organization_type_display(),
-            "Agency": domainInfo.federal_agency,
-            "Organization name": domainInfo.organization_name,
-            "City": domainInfo.city,
-            "State": domainInfo.state_territory,
-            "AO": ao,
-            "AO email": domainInfo.authorizing_official.email if domainInfo.authorizing_official else " ",
-            "Security Contact Email": security_email,
-            "Status": domainInfo.domain.state,
-            "Expiration Date": domainInfo.domain.expiration_date,
-        }
-        writer.writerow([FIELDS.get(column, "") for column in columns])
-=======
 
 def get_domain_infos(filter_condition, sort_fields):
     domain_infos = DomainInformation.objects.filter(**filter_condition).order_by(*sort_fields)
@@ -70,6 +32,16 @@
         first_name = domain_info.authorizing_official.first_name or ""
         last_name = domain_info.authorizing_official.last_name or ""
         ao = first_name + " " + last_name
+    
+    security_email = " "
+    if security_contacts:
+        security_email = security_contacts[0].email
+
+    invalid_emails = {"registrar@dotgov.gov", "dotgov@cisa.dhs.gov"}
+    # These are default emails that should not be displayed in the csv report
+    if security_email is not None and security_email.lower() in invalid_emails:
+        security_email = "(blank)"
+
     # create a dictionary of fields which can be included in output
     FIELDS = {
         "Domain name": domain_info.domain.name,
@@ -82,7 +54,7 @@
         "State": domain_info.state_territory,
         "AO": ao,
         "AO email": domain_info.authorizing_official.email if domain_info.authorizing_official else " ",
-        "Security contact email": security_contacts[0].email if security_contacts else " ",
+        "Security contact email": security_email,
         "Status": domain_info.domain.get_state_display(),
         "Expiration date": domain_info.domain.expiration_date,
         "Created at": domain_info.domain.created_at,
@@ -111,7 +83,6 @@
     # Write rows to CSV
     for domain_info in all_domain_infos:
         write_row(writer, columns, domain_info)
->>>>>>> 0cada58c
 
 
 def export_data_type_to_csv(csv_file):
