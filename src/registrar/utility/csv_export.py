from abc import ABC, abstractmethod
from collections import defaultdict
import csv
import logging
from datetime import datetime
from registrar.models import (
    Domain,
    DomainInvitation,
    DomainRequest,
    DomainInformation,
    PublicContact,
    UserDomainRole,
    PortfolioInvitation,
    UserGroup,
    UserPortfolioPermission,
)
from django.db.models import (
    Case,
    CharField,
    Count,
    DateField,
    F,
    ManyToManyField,
    Q,
    QuerySet,
    TextField,
    Value,
    When,
    OuterRef,
    Subquery,
    Exists,
    Func,
)
from django.utils import timezone
from django.db.models.functions import Concat, Coalesce, Cast
from django.contrib.postgres.aggregates import ArrayAgg, StringAgg
from django.contrib.admin.models import LogEntry, ADDITION
from django.contrib.contenttypes.models import ContentType
from registrar.models.utility.generic_helper import convert_queryset_to_dict
from registrar.templatetags.custom_filters import get_region
from registrar.utility.constants import BranchChoices
from registrar.utility.enums import DefaultEmail, DefaultUserValues
from registrar.models.utility.portfolio_helper import (
    get_role_display,
    get_domain_requests_display,
    get_domains_display,
    get_members_display,
)

logger = logging.getLogger(__name__)


def write_header(writer, columns):
    """
    Receives params from the parent methods and outputs a CSV with a header row.
    Works with write_header as long as the same writer object is passed.
    """
    writer.writerow(columns)


def get_default_start_date():
    """Default to a date that's prior to our first deployment"""
    return timezone.make_aware(datetime(2023, 11, 1))


def get_default_end_date():
    """Default to now()"""
    return timezone.now()


def format_start_date(start_date):
    return timezone.make_aware(datetime.strptime(start_date, "%Y-%m-%d")) if start_date else get_default_start_date()


def format_end_date(end_date):
    return timezone.make_aware(datetime.strptime(end_date, "%Y-%m-%d")) if end_date else get_default_end_date()


class BaseExport(ABC):
    """
    A generic class for exporting data which returns a csv file for the given model.
    Base class in an inheritance tree of 3.
    """

    @classmethod
    @abstractmethod
    def model(self):
        """
        Property to specify the model that the export class will handle.
        Must be implemented by subclasses.
        """
        pass

    @classmethod
    def get_columns(cls):
        """
        Returns the columns for CSV export. Override in subclasses as needed.
        """
        return []

    @classmethod
    def get_sort_fields(cls):
        """
        Returns the sort fields for the CSV export. Override in subclasses as needed.
        """
        return []

    @classmethod
    def get_additional_args(cls):
        """
        Returns additional keyword arguments as an empty dictionary.
        Override in subclasses to provide specific arguments.
        """
        return {}

    @classmethod
    def get_select_related(cls):
        """
        Get a list of tables to pass to select_related when building queryset.
        """
        return []

    @classmethod
    def get_prefetch_related(cls):
        """
        Get a list of tables to pass to prefetch_related when building queryset.
        """
        return []

    @classmethod
    def get_exclusions(cls):
        """
        Get a Q object of exclusion conditions to pass to .exclude() when building queryset.
        """
        return Q()

    @classmethod
    def get_filter_conditions(cls, **kwargs):
        """
        Get a Q object of filter conditions to filter when building queryset.
        """
        return Q()

    @classmethod
    def get_computed_fields(cls, **kwargs):
        """
        Get a dict of computed fields. These are fields that do not exist on the model normally
        and will be passed to .annotate() when building a queryset.
        """
        return {}

    @classmethod
    def get_annotations_for_sort(cls):
        """
        Get a dict of annotations to make available for order_by clause.
        """
        return {}

    @classmethod
    def get_related_table_fields(cls):
        """
        Get a list of fields from related tables.
        """
        return []

    @classmethod
    def update_queryset(cls, queryset, **kwargs):
        """
        Returns an updated queryset. Override in subclass to update queryset.
        """
        return queryset

    @classmethod
    def write_csv_before(cls, csv_writer, **kwargs):
        """
        Write to csv file before the write_csv method.
        Override in subclasses where needed.
        """
        pass

    @classmethod
    def annotate_and_retrieve_fields(
        cls, initial_queryset, computed_fields, related_table_fields=None, include_many_to_many=False, **kwargs
    ) -> QuerySet:
        """
        Applies annotations to a queryset and retrieves specified fields,
        including class-defined and annotation-defined.

        Parameters:
            initial_queryset (QuerySet): Initial queryset.
            computed_fields  (dict, optional): Fields to compute {field_name: expression}.
            related_table_fields (list, optional): Extra fields to retrieve; defaults to annotation keys if None.
            include_many_to_many (bool, optional): Determines if we should include many to many fields or not
            **kwargs: Additional keyword arguments for specific parameters (e.g., public_contacts, domain_invitations,
                  user_domain_roles).

        Returns:
            QuerySet: Contains dictionaries with the specified fields for each record.
        """
        if related_table_fields is None:
            related_table_fields = []

        # We can infer that if we're passing in annotations,
        # we want to grab the result of said annotation.
        if computed_fields:
            related_table_fields.extend(computed_fields.keys())

        # Get prexisting fields on the model
        model_fields = set()
        for field in cls.model()._meta.get_fields():
            # Exclude many to many fields unless we specify
            many_to_many = isinstance(field, ManyToManyField) and include_many_to_many
            if many_to_many or not isinstance(field, ManyToManyField):
                model_fields.add(field.name)

        queryset = initial_queryset.annotate(**computed_fields).values(*model_fields, *related_table_fields)

        return cls.update_queryset(queryset, **kwargs)

    @classmethod
    def export_data_to_csv(cls, csv_file, **kwargs):
        """
        All domain metadata:
        Exports domains of all statuses plus domain managers.
        """
        writer = csv.writer(csv_file)
        columns = cls.get_columns()
        models_dict = cls.get_model_annotation_dict(**kwargs)

        # Write to csv file before the write_csv
        cls.write_csv_before(writer, **kwargs)

        # Write the csv file
        rows = cls.write_csv(writer, columns, models_dict)

        # Return rows that for easier parsing and testing
        return rows

    @classmethod
    def get_annotated_queryset(cls, **kwargs):
        """Returns an annotated queryset based off of all query conditions."""
        sort_fields = cls.get_sort_fields()
        # Get additional args and merge with incoming kwargs
        additional_args = cls.get_additional_args()
        kwargs.update(additional_args)
        select_related = cls.get_select_related()
        prefetch_related = cls.get_prefetch_related()
        exclusions = cls.get_exclusions()
        annotations_for_sort = cls.get_annotations_for_sort()
        filter_conditions = cls.get_filter_conditions(**kwargs)
        computed_fields = cls.get_computed_fields(**kwargs)
        related_table_fields = cls.get_related_table_fields()

        model_queryset = (
            cls.model()
            .objects.select_related(*select_related)
            .prefetch_related(*prefetch_related)
            .filter(filter_conditions)
            .exclude(exclusions)
            .annotate(**annotations_for_sort)
            .order_by(*sort_fields)
            .distinct()
        )
        return cls.annotate_and_retrieve_fields(model_queryset, computed_fields, related_table_fields, **kwargs)

    @classmethod
    def get_model_annotation_dict(cls, **kwargs):
        return convert_queryset_to_dict(cls.get_annotated_queryset(**kwargs), is_model=False)

    @classmethod
    def write_csv(
        cls,
        writer,
        columns,
        models_dict,
        should_write_header=True,
    ):
        """Receives params from the parent methods and outputs a CSV with filtered and sorted objects.
        Works with write_header as long as the same writer object is passed."""

        rows = []
        for object in models_dict.values():
            try:
                row = cls.parse_row(columns, object)
                rows.append(row)
            except ValueError as err:
                logger.error(f"csv_export -> Error when parsing row: {err}")
                continue

        if should_write_header:
            write_header(writer, columns)

        writer.writerows(rows)

        # Return rows for easier parsing and testing
        return rows

    @classmethod
    @abstractmethod
    def parse_row(cls, columns, model):
        """
        Given a set of columns and a model dictionary, generate a new row from cleaned column data.
        Must be implemented by subclasses
        """
        pass


class MemberExport(BaseExport):
    """CSV export for the MembersTable. The members table combines the content
    of three tables: PortfolioInvitation, UserPortfolioPermission, and DomainInvitation."""

    @classmethod
    def model(self):
        """
        No model is defined for the member report as it is a combination of multiple fields.
        This is a special edge case, but the base report requires this to be defined.
        """
        return None

    @classmethod
    def get_model_annotation_dict(cls, request=None, **kwargs):
        """Combines the permissions and invitation model annotations for
        the final returned csv export which combines both of these contexts.
        Returns a dictionary of a union between:
        - UserPortfolioPermissionModelAnnotation.get_annotated_queryset(portfolio, csv_report=True)
        - PortfolioInvitationModelAnnotation.get_annotated_queryset(portfolio, csv_report=True)
        """
        portfolio = request.session.get("portfolio")
        if not portfolio:
            return {}

        # Union the two querysets to combine UserPortfolioPermission + invites.
        # Unions cannot have a col mismatch, so we must clamp what is returned here.
        shared_columns = [
            "id",
            "first_name",
            "last_name",
            "email_display",
            "last_active",
            "roles",
            "additional_permissions_display",
            "member_display",
            "domain_info",
            "type",
            "joined_date",
            "invited_by",
        ]

        # Permissions
        permissions = (
            UserPortfolioPermission.objects.filter(portfolio=portfolio)
            .select_related("user")
            .annotate(
                first_name=F("user__first_name"),
                last_name=F("user__last_name"),
                email_display=F("user__email"),
                last_active=Coalesce(
                    Func(F("user__last_login"), Value("YYYY-MM-DD"), function="to_char", output_field=TextField()),
                    Value("Invalid date"),
                    output_field=CharField(),
                ),
                additional_permissions_display=F("additional_permissions"),
                member_display=Case(
                    # If email is present and not blank, use email
                    When(Q(user__email__isnull=False) & ~Q(user__email=""), then=F("user__email")),
                    # If first name or last name is present, use concatenation of first_name + " " + last_name
                    When(
                        Q(user__first_name__isnull=False) | Q(user__last_name__isnull=False),
                        then=Concat(
                            Coalesce(F("user__first_name"), Value("")),
                            Value(" "),
                            Coalesce(F("user__last_name"), Value("")),
                        ),
                    ),
                    # If neither, use an empty string
                    default=Value(""),
                    output_field=CharField(),
                ),
                domain_info=ArrayAgg(
                    F("user__permissions__domain__name"),
                    distinct=True,
                    # only include domains in portfolio
                    filter=Q(user__permissions__domain__isnull=False)
                    & Q(user__permissions__domain__domain_info__portfolio=portfolio),
                ),
                type=Value("member", output_field=CharField()),
                joined_date=Func(F("created_at"), Value("YYYY-MM-DD"), function="to_char", output_field=CharField()),
                invited_by=cls.get_invited_by_query(object_id_query=cls.get_portfolio_invitation_id_query()),
            )
            .values(*shared_columns)
        )

        # Invitations
        domain_invitations = Subquery(
            DomainInvitation.objects.filter(
                email=OuterRef("email"),
                domain__domain_info__portfolio=portfolio,
                status=DomainInvitation.DomainInvitationStatus.INVITED,
            )
            .values("email")  # Select a stable field
            .annotate(domain_list=ArrayAgg("domain__name", distinct=True))  # Aggregate within subquery
            .values("domain_list")  # Ensure only one value is returned
        )

        invitations = (
            PortfolioInvitation.objects.exclude(status=PortfolioInvitation.PortfolioInvitationStatus.RETRIEVED)
            .filter(portfolio=portfolio)
            .annotate(
                first_name=Value(None, output_field=CharField()),
                last_name=Value(None, output_field=CharField()),
                email_display=F("email"),
                last_active=Value("Invited", output_field=CharField()),
                additional_permissions_display=F("additional_permissions"),
                member_display=F("email"),
                # Use ArrayRemove to return an empty list when no domain invitations are found
                domain_info=domain_invitations,
                type=Value("invitedmember", output_field=CharField()),
                joined_date=Value("Unretrieved", output_field=CharField()),
                invited_by=cls.get_invited_by_query(object_id_query=Cast(OuterRef("id"), output_field=CharField())),
            )
            .values(*shared_columns)
        )

        # Adding a order_by increases output predictability.
        # Doesn't matter as much for normal use, but makes tests easier.
        # We should also just be ordering by default anyway.
        members = permissions.union(invitations).order_by("email_display", "member_display", "first_name", "last_name")
        return convert_queryset_to_dict(members, is_model=False, key="email_display")

    @classmethod
    def get_invited_by_query(cls, object_id_query):
        """Returns the user that created the given portfolio invitation.
        Grabs this data from the audit log, given that a portfolio invitation object
        is specified via object_id_query."""
        return Coalesce(
            Subquery(
                LogEntry.objects.filter(
                    content_type=ContentType.objects.get_for_model(PortfolioInvitation),
                    object_id=object_id_query,
                    action_flag=ADDITION,
                )
                .annotate(
                    display_email=Case(
                        When(
                            Exists(
                                UserGroup.objects.filter(
                                    name__in=["cisa_analysts_group", "full_access_group"],
                                    user=OuterRef("user"),
                                )
                            ),
                            then=Value(DefaultUserValues.HELP_EMAIL.value),
                        ),
                        default=F("user__email"),
                        output_field=CharField(),
                    )
                )
                .order_by("action_time")
                .values("display_email")[:1]
            ),
            Value(DefaultUserValues.SYSTEM.value),
            output_field=CharField(),
        )

    @classmethod
    def get_portfolio_invitation_id_query(cls):
        """Gets the id of the portfolio invitation that created this UserPortfolioPermission.
        This makes the assumption that if an invitation is retrieved, it must have created the given
        UserPortfolioPermission object."""
        return Cast(
            Subquery(
                PortfolioInvitation.objects.filter(
                    status=PortfolioInvitation.PortfolioInvitationStatus.RETRIEVED,
                    # Double outer ref because we first go into the LogEntry query,
                    # then into the parent UserPortfolioPermission.
                    email=OuterRef(OuterRef("user__email")),
                    portfolio=OuterRef(OuterRef("portfolio")),
                ).values("id")[:1]
            ),
            output_field=CharField(),
        )

    @classmethod
    def get_columns(cls):
        """
        Returns the list of column string names for CSV export. Override in subclasses as needed.
        """
        return [
            "Email",
            "Member access",
            "Invited by",
            "Joined date",
            "Last active",
            "Domain requests",
            "Members",
            "Domains",
            "Number domains assigned",
            "Domain assignments",
        ]

    @classmethod
    @abstractmethod
    def parse_row(cls, columns, model):
        """
        Given a set of columns and a model dictionary, generate a new row from cleaned column data.
        Must be implemented by subclasses
        """
        roles = model.get("roles", [])
        permissions = model.get("additional_permissions_display")
        user_managed_domains = model.get("domain_info", [])
        length_user_managed_domains = len(user_managed_domains)
        FIELDS = {
            "Email": model.get("email_display"),
            "Member access": get_role_display(roles),
            "Invited by": model.get("invited_by"),
            "Joined date": model.get("joined_date"),
            "Last active": model.get("last_active"),
            "Domain requests": f"{get_domain_requests_display(roles, permissions)}",
            "Members": f"{get_members_display(roles, permissions)}",
            "Domains": f"{get_domains_display(roles, permissions)}",
            "Number domains assigned": length_user_managed_domains,
            "Domain assignments": ", ".join(user_managed_domains),
        }
        return [FIELDS.get(column, "") for column in columns]


class DomainExport(BaseExport):
    """
    A collection of functions which return csv files regarding Domains.  Although class is
    named DomainExport, the base model for the export is DomainInformation.
    Second class in an inheritance tree of 3.
    """

    @classmethod
    def model(cls):
        # Return the model class that this export handles
        return DomainInformation

    @classmethod
    def get_computed_fields(cls, **kwargs):
        """
        Get a dict of computed fields.
        """
        # NOTE: These computed fields imitate @Property functions in the Domain model and Portfolio model where needed.
        # This is for performance purposes. Since we are working with dictionary values and not
        # model objects as we export data, trying to reinstate model objects in order to grab @property
        # values negatively impacts performance.  Therefore, we will follow best practice and use annotations
        return {
            "converted_org_type": Case(
                # When portfolio is present and is_election_board is True
                When(
                    portfolio__isnull=False,
                    portfolio__organization_type__isnull=False,
                    is_election_board=True,
                    then=Concat(F("portfolio__organization_type"), Value("_election")),
                ),
                # When portfolio is present and is_election_board is False or None
                When(
                    Q(is_election_board=False) | Q(is_election_board__isnull=True),
                    portfolio__isnull=False,
                    portfolio__organization_type__isnull=False,
                    then=F("portfolio__organization_type"),
                ),
                # Otherwise, return the natively assigned value
                default=F("organization_type"),
                output_field=CharField(),
            ),
            "converted_federal_agency": Case(
                # When portfolio is present, use its value instead
                When(
                    Q(portfolio__isnull=False) & Q(portfolio__federal_agency__isnull=False),
                    then=F("portfolio__federal_agency__agency"),
                ),
                # Otherwise, return the natively assigned value
                default=F("federal_agency__agency"),
                output_field=CharField(),
            ),
            "converted_federal_type": Case(
                # When portfolio is present, use its value instead
                # NOTE: this is an @Property funciton in portfolio.
                When(
                    Q(portfolio__isnull=False) & Q(portfolio__federal_agency__isnull=False),
                    then=F("portfolio__federal_agency__federal_type"),
                ),
                # Otherwise, return the federal type from federal agency
                default=F("federal_agency__federal_type"),
                output_field=CharField(),
            ),
            "converted_organization_name": Case(
                # When portfolio is present, use its value instead
                When(portfolio__isnull=False, then=F("portfolio__organization_name")),
                # Otherwise, return the natively assigned value
                default=F("organization_name"),
                output_field=CharField(),
            ),
            "converted_so_email": Case(
                # When portfolio is present, use its value instead
                When(portfolio__isnull=False, then=F("portfolio__senior_official__email")),
                # Otherwise, return the natively assigned senior official
                default=F("senior_official__email"),
                output_field=CharField(),
            ),
            "converted_senior_official_last_name": Case(
                # When portfolio is present, use its value instead
                When(portfolio__isnull=False, then=F("portfolio__senior_official__last_name")),
                # Otherwise, return the natively assigned senior official
                default=F("senior_official__last_name"),
                output_field=CharField(),
            ),
            "converted_senior_official_first_name": Case(
                # When portfolio is present, use its value instead
                When(portfolio__isnull=False, then=F("portfolio__senior_official__first_name")),
                # Otherwise, return the natively assigned senior official
                default=F("senior_official__first_name"),
                output_field=CharField(),
            ),
            "converted_senior_official_title": Case(
                # When portfolio is present, use its value instead
                When(portfolio__isnull=False, then=F("portfolio__senior_official__title")),
                # Otherwise, return the natively assigned senior official
                default=F("senior_official__title"),
                output_field=CharField(),
            ),
            "converted_so_name": Case(
                # When portfolio is present, use that senior official instead
                When(
                    Q(portfolio__isnull=False) & Q(portfolio__senior_official__isnull=False),
                    then=Concat(
                        Coalesce(F("portfolio__senior_official__first_name"), Value("")),
                        Value(" "),
                        Coalesce(F("portfolio__senior_official__last_name"), Value("")),
                        output_field=CharField(),
                    ),
                ),
                # Otherwise, return the natively assigned senior official
                default=Concat(
                    Coalesce(F("senior_official__first_name"), Value("")),
                    Value(" "),
                    Coalesce(F("senior_official__last_name"), Value("")),
                    output_field=CharField(),
                ),
                output_field=CharField(),
            ),
        }

    @classmethod
    def update_queryset(cls, queryset, **kwargs):
        """
        Returns an updated queryset.

        Add security_contact_email, invited_users, and managers to the queryset,
        based on public_contacts, domain_invitations and user_domain_roles
        passed through kwargs.
        """
        public_contacts = kwargs.get("public_contacts", {})
        domain_invitations = kwargs.get("domain_invitations", {})
        user_domain_roles = kwargs.get("user_domain_roles", {})

        annotated_domain_infos = []

        # Create mapping of domain to a list of invited users and managers
        invited_users_dict = defaultdict(list)
        for domain, email in domain_invitations:
            invited_users_dict[domain].append(email)

        managers_dict = defaultdict(list)
        for domain, email in user_domain_roles:
            managers_dict[domain].append(email)

        # Annotate with security_contact from public_contacts, invited users
        # from domain_invitations, and managers from user_domain_roles
        for domain_info in queryset:
            domain_info["security_contact_email"] = public_contacts.get(
                domain_info.get("domain__security_contact_registry_id")
            )
            domain_info["invited_users"] = ", ".join(invited_users_dict.get(domain_info.get("domain__name"), []))
            domain_info["managers"] = ", ".join(managers_dict.get(domain_info.get("domain__name"), []))
            annotated_domain_infos.append(domain_info)

        if annotated_domain_infos:
            return annotated_domain_infos

        return queryset

    # ============================================================= #
    # Helper functions for django ORM queries.                      #
    # We are using these rather than pure python for speed reasons. #
    # ============================================================= #

    @classmethod
    def get_all_security_emails(cls):
        """
        Fetch all PublicContact entries and return a mapping of registry_id to email.
        """
        public_contacts = PublicContact.objects.values_list("registry_id", "email")
        return {registry_id: email for registry_id, email in public_contacts}

    @classmethod
    def get_all_domain_invitations(cls):
        """
        Fetch all DomainInvitation entries and return a mapping of domain to email.
        """
        domain_invitations = DomainInvitation.objects.filter(status="invited").values_list("domain__name", "email")
        return list(domain_invitations)

    @classmethod
    def get_all_user_domain_roles(cls):
        """
        Fetch all UserDomainRole entries and return a mapping of domain to user__email.
        """
        user_domain_roles = (
            UserDomainRole.objects.select_related("user")
            .order_by("domain__name", "user__email")
            .values_list("domain__name", "user__email")
        )
        return list(user_domain_roles)

    @classmethod
    def parse_row(cls, columns, model):
        """
        Given a set of columns and a model dictionary, generate a new row from cleaned column data.
        """

        status = model.get("domain__state")
        human_readable_status = Domain.State.get_state_label(status)

        expiration_date = model.get("domain__expiration_date")
        if expiration_date is None:
            expiration_date = "(blank)"

        first_ready_on = model.get("domain__first_ready")
        if first_ready_on is None:
            first_ready_on = "(blank)"

        # organization_type has organization_type AND is_election
        # domain_org_type includes "- Election" org_type variants
        domain_org_type = model.get("converted_org_type")
        human_readable_domain_org_type = DomainRequest.OrgChoicesElectionOffice.get_org_label(domain_org_type)
        domain_federal_type = model.get("converted_federal_type")
        human_readable_domain_federal_type = BranchChoices.get_branch_label(domain_federal_type)
        domain_type = human_readable_domain_org_type
        if domain_federal_type and domain_org_type == DomainRequest.OrgChoicesElectionOffice.FEDERAL:
            domain_type = f"{human_readable_domain_org_type} - {human_readable_domain_federal_type}"

        security_contact_email = model.get("security_contact_email")
        invalid_emails = DefaultEmail.get_all_emails()
        if (
            not security_contact_email
            or not isinstance(security_contact_email, str)
            or security_contact_email.lower().strip() in invalid_emails
        ):
            security_contact_email = "(blank)"

        model["status"] = human_readable_status
        model["first_ready_on"] = first_ready_on
        model["expiration_date"] = expiration_date
        model["domain_type"] = domain_type
        model["security_contact_email"] = security_contact_email
        # create a dictionary of fields which can be included in output.
        # "extra_fields" are precomputed fields (generated in the DB or parsed).
        FIELDS = cls.get_fields(model)

        row = [FIELDS.get(column, "") for column in columns]

        return row

    # NOTE - this override is temporary.
    # We are running into a problem where DomainDataFull and DomainDataFederal are
    # pulling the wrong data.
    # For example, the portfolio name, rather than the suborganization name.
    # This can be removed after that gets fixed.
    @classmethod
    def get_fields(cls, model):
        FIELDS = {
            "Domain name": model.get("domain__name"),
            "Status": model.get("status"),
            "First ready on": model.get("first_ready_on"),
            "Expiration date": model.get("expiration_date"),
            "Domain type": model.get("domain_type"),
            "Agency": model.get("converted_federal_agency"),
            "Organization name": model.get("converted_organization_name"),
            "City": model.get("city"),
            "State": model.get("state_territory"),
            "SO": model.get("converted_so_name"),
            "SO email": model.get("converted_so_email"),
            "Security contact email": model.get("security_contact_email"),
            "Created at": model.get("domain__created_at"),
            "Deleted": model.get("domain__deleted"),
            "Domain managers": model.get("managers"),
            "Invited domain managers": model.get("invited_users"),
        }
        return FIELDS

    def get_filtered_domain_infos_by_org(domain_infos_to_filter, org_to_filter_by):
        """Returns a list of Domain Requests that has been filtered by the given organization value."""

        annotated_queryset = domain_infos_to_filter.annotate(
            converted_generic_org_type=Case(
                # Recreate the logic of the converted_generic_org_type property
                # here in annotations
                When(portfolio__isnull=False, then=F("portfolio__organization_type")),
                default=F("generic_org_type"),
                output_field=CharField(),
            )
        )
        return annotated_queryset.filter(converted_generic_org_type=org_to_filter_by)

    @classmethod
    def get_sliced_domains(cls, filter_condition):
        """Get filtered domains counts sliced by org type and election office.
        Pass distinct=True when filtering by permissions so we do not to count multiples
        when a domain has more that one manager.
        """

        domain_informations = DomainInformation.objects.all().filter(**filter_condition).distinct()
        domains_count = domain_informations.count()
        federal = (
            cls.get_filtered_domain_infos_by_org(domain_informations, DomainRequest.OrganizationChoices.FEDERAL)
            .distinct()
            .count()
        )
        interstate = cls.get_filtered_domain_infos_by_org(
            domain_informations, DomainRequest.OrganizationChoices.INTERSTATE
        ).count()
        state_or_territory = (
            cls.get_filtered_domain_infos_by_org(
                domain_informations, DomainRequest.OrganizationChoices.STATE_OR_TERRITORY
            )
            .distinct()
            .count()
        )
        tribal = (
            cls.get_filtered_domain_infos_by_org(domain_informations, DomainRequest.OrganizationChoices.TRIBAL)
            .distinct()
            .count()
        )
        county = (
            cls.get_filtered_domain_infos_by_org(domain_informations, DomainRequest.OrganizationChoices.COUNTY)
            .distinct()
            .count()
        )
        city = (
            cls.get_filtered_domain_infos_by_org(domain_informations, DomainRequest.OrganizationChoices.CITY)
            .distinct()
            .count()
        )
        special_district = (
            cls.get_filtered_domain_infos_by_org(
                domain_informations, DomainRequest.OrganizationChoices.SPECIAL_DISTRICT
            )
            .distinct()
            .count()
        )
        school_district = (
            cls.get_filtered_domain_infos_by_org(domain_informations, DomainRequest.OrganizationChoices.SCHOOL_DISTRICT)
            .distinct()
            .count()
        )
        election_board = domain_informations.filter(is_election_board=True).distinct().count()

        return [
            domains_count,
            federal,
            interstate,
            state_or_territory,
            tribal,
            county,
            city,
            special_district,
            school_district,
            election_board,
        ]


class DomainDataType(DomainExport):
    """
    Shows security contacts, domain managers, so
    Inherits from BaseExport -> DomainExport
    """

    @classmethod
    def get_columns(cls):
        """
        Overrides the columns for CSV export specific to DomainExport.
        """

        return [
            "Domain name",
            "Status",
            "First ready on",
            "Expiration date",
            "Domain type",
            "Agency",
            "Organization name",
            "City",
            "State",
            "SO",
            "SO email",
            "Security contact email",
            "Domain managers",
            "Invited domain managers",
        ]

    @classmethod
    def get_annotations_for_sort(cls):
        """
        Get a dict of annotations to make available for sorting.
        """
        return cls.get_computed_fields()

    @classmethod
    def get_sort_fields(cls):
        """
        Returns the sort fields.
        """
        # Coalesce is used to replace federal_type of None with ZZZZZ
        return [
            "converted_org_type",
            Coalesce("converted_federal_type", Value("ZZZZZ")),
            "converted_federal_agency",
            "domain__name",
        ]

    @classmethod
    def get_additional_args(cls):
        """
        Returns additional keyword arguments specific to DomainExport.

        Returns:
            dict: Dictionary containing public_contacts, domain_invitations, and user_domain_roles.
        """
        # Fetch all relevant PublicContact entries
        public_contacts = cls.get_all_security_emails()

        # Fetch all relevant Invite entries
        domain_invitations = cls.get_all_domain_invitations()

        # Fetch all relevant UserDomainRole entries
        user_domain_roles = cls.get_all_user_domain_roles()

        return {
            "public_contacts": public_contacts,
            "domain_invitations": domain_invitations,
            "user_domain_roles": user_domain_roles,
        }

    @classmethod
    def get_select_related(cls):
        """
        Get a list of tables to pass to select_related when building queryset.
        """
        return ["domain", "senior_official"]

    @classmethod
    def get_prefetch_related(cls):
        """
        Get a list of tables to pass to prefetch_related when building queryset.
        """
        return ["domain__permissions"]

    @classmethod
    def get_related_table_fields(cls):
        """
        Get a list of fields from related tables.
        """
        return [
            "domain__name",
            "domain__state",
            "domain__first_ready",
            "domain__expiration_date",
            "domain__created_at",
            "domain__deleted",
            "domain__security_contact_registry_id",
            "senior_official__email",
            "federal_agency__agency",
        ]


class DomainDataTypeUser(DomainDataType):
    """
    The DomainDataType report, but sliced on the current request user
    """

    @classmethod
    def get_filter_conditions(cls, request=None, **kwargs):
        """
        Get a Q object of filter conditions to filter when building queryset.
        """
        if request is None or not hasattr(request, "user") or not request.user:
            # Return nothing
            return Q(id__in=[])
        else:
            # Get all domains the user is associated with
            return Q(domain__id__in=request.user.get_user_domain_ids(request))


class DomainDataFull(DomainExport):
    """
    Shows security contacts, filtered by state
    Inherits from BaseExport -> DomainExport
    """

    # NOTE - this override is temporary.
    # We are running into a problem where DomainDataFull is
    # pulling the wrong data.
    # For example, the portfolio name, rather than the suborganization name.
    # This can be removed after that gets fixed.
    # The following fields are changed from DomainExport:
    # converted_organization_name => organization_name
    # converted_city => city
    # converted_state_territory => state_territory
    # converted_so_name => so_name
    # converted_so_email => senior_official__email
    @classmethod
    def get_fields(cls, model):
        FIELDS = {
            "Domain name": model.get("domain__name"),
            "Status": model.get("status"),
            "First ready on": model.get("first_ready_on"),
            "Expiration date": model.get("expiration_date"),
            "Domain type": model.get("domain_type"),
            "Agency": model.get("federal_agency__agency"),
            "Organization name": model.get("organization_name"),
            "City": model.get("city"),
            "State": model.get("state_territory"),
            "SO": model.get("so_name"),
            "SO email": model.get("senior_official__email"),
            "Security contact email": model.get("security_contact_email"),
            "Created at": model.get("domain__created_at"),
            "Deleted": model.get("domain__deleted"),
            "Domain managers": model.get("managers"),
            "Invited domain managers": model.get("invited_users"),
        }
        return FIELDS

    @classmethod
    def get_columns(cls):
        """
        Overrides the columns for CSV export specific to DomainExport.
        """
        return [
            "Domain name",
            "Domain type",
            "Agency",
            "Organization name",
            "City",
            "State",
            "Security contact email",
        ]

    @classmethod
    def get_annotations_for_sort(cls, delimiter=", "):
        """
        Get a dict of annotations to make available for sorting.
        """
        return cls.get_computed_fields()

    @classmethod
    def get_sort_fields(cls):
        """
        Returns the sort fields.
        """
        # Coalesce is used to replace federal_type of None with ZZZZZ
        return [
            "organization_type",
            Coalesce("federal_type", Value("ZZZZZ")),
            "federal_agency",
            "domain__name",
        ]

    @classmethod
    def get_additional_args(cls):
        """
        Returns additional keyword arguments specific to DomainExport.

        Returns:
            dict: Dictionary containing public_contacts, domain_invitations, and user_domain_roles.
        """
        # Fetch all relevant PublicContact entries
        public_contacts = cls.get_all_security_emails()

        return {
            "public_contacts": public_contacts,
        }

    @classmethod
    def get_select_related(cls):
        """
        Get a list of tables to pass to select_related when building queryset.
        """
        return ["domain"]

    @classmethod
    def get_filter_conditions(cls, **kwargs):
        """
        Get a Q object of filter conditions to filter when building queryset.
        """
        return Q(
            domain__state__in=[
                Domain.State.READY,
                Domain.State.ON_HOLD,
            ],
        )

    @classmethod
    def get_related_table_fields(cls):
        """
        Get a list of fields from related tables.
        """
        return [
            "domain__name",
            "domain__security_contact_registry_id",
            "federal_agency__agency",
        ]


class DomainDataFederal(DomainExport):
    """
    Shows security contacts, filtered by state and org type
    Inherits from BaseExport -> DomainExport
    """

    # NOTE - this override is temporary.
    # We are running into a problem where DomainDataFull is
    # pulling the wrong data.
    # For example, the portfolio name, rather than the suborganization name.
    # This can be removed after that gets fixed.
    # The following fields are changed from DomainExport:
    # converted_organization_name => organization_name
    # converted_city => city
    # converted_state_territory => state_territory
    # converted_so_name => so_name
    # converted_so_email => senior_official__email
    @classmethod
    def get_fields(cls, model):
        FIELDS = {
            "Domain name": model.get("domain__name"),
            "Status": model.get("status"),
            "First ready on": model.get("first_ready_on"),
            "Expiration date": model.get("expiration_date"),
            "Domain type": model.get("domain_type"),
            "Agency": model.get("federal_agency__agency"),
            "Organization name": model.get("organization_name"),
            "City": model.get("city"),
            "State": model.get("state_territory"),
            "SO": model.get("so_name"),
            "SO email": model.get("senior_official__email"),
            "Security contact email": model.get("security_contact_email"),
            "Created at": model.get("domain__created_at"),
            "Deleted": model.get("domain__deleted"),
            "Domain managers": model.get("managers"),
            "Invited domain managers": model.get("invited_users"),
        }
        return FIELDS

    @classmethod
    def get_columns(cls):
        """
        Overrides the columns for CSV export specific to DomainExport.
        """
        return [
            "Domain name",
            "Domain type",
            "Agency",
            "Organization name",
            "City",
            "State",
            "Security contact email",
        ]

    @classmethod
    def get_annotations_for_sort(cls, delimiter=", "):
        """
        Get a dict of annotations to make available for sorting.
        """
        return cls.get_computed_fields()

    @classmethod
    def get_sort_fields(cls):
        """
        Returns the sort fields.
        """
        # Coalesce is used to replace federal_type of None with ZZZZZ
        return [
            "organization_type",
            Coalesce("federal_type", Value("ZZZZZ")),
            "federal_agency",
            "domain__name",
        ]

    @classmethod
    def get_additional_args(cls):
        """
        Returns additional keyword arguments specific to DomainExport.

        Returns:
            dict: Dictionary containing public_contacts, domain_invitations, and user_domain_roles.
        """
        # Fetch all relevant PublicContact entries
        public_contacts = cls.get_all_security_emails()

        return {
            "public_contacts": public_contacts,
        }

    @classmethod
    def get_select_related(cls):
        """
        Get a list of tables to pass to select_related when building queryset.
        """
        return ["domain"]

    @classmethod
    def get_filter_conditions(cls, **kwargs):
        """
        Get a Q object of filter conditions to filter when building queryset.
        """
        return Q(
            organization_type__icontains="federal",
            domain__state__in=[
                Domain.State.READY,
                Domain.State.ON_HOLD,
            ],
        )

    @classmethod
    def get_related_table_fields(cls):
        """
        Get a list of fields from related tables.
        """
        return [
            "domain__name",
            "domain__security_contact_registry_id",
            "federal_agency__agency",
        ]


class DomainGrowth(DomainExport):
    """
    Shows ready and deleted domains within a date range, sorted
    Inherits from BaseExport -> DomainExport
    """

    @classmethod
    def get_columns(cls):
        """
        Overrides the columns for CSV export specific to DomainExport.
        """
        return [
            "Domain name",
            "Domain type",
            "Agency",
            "Organization name",
            "City",
            "State",
            "Status",
            "Expiration date",
            "Created at",
            "First ready",
            "Deleted",
        ]

    @classmethod
    def get_annotations_for_sort(cls, delimiter=", "):
        """
        Get a dict of annotations to make available for sorting.
        """
        today = timezone.now().date()
        return {
            "custom_sort": Case(
                When(domain__state=Domain.State.READY, then="domain__first_ready"),
                When(domain__state=Domain.State.DELETED, then="domain__deleted"),
                default=Value(today),  # Default value if no conditions match
                output_field=DateField(),
            )
        }

    @classmethod
    def get_sort_fields(cls):
        """
        Returns the sort fields.
        """
        return [
            "-domain__state",
            "custom_sort",
            "domain__name",
        ]

    @classmethod
    def get_select_related(cls):
        """
        Get a list of tables to pass to select_related when building queryset.
        """
        return ["domain"]

    @classmethod
    def get_filter_conditions(cls, start_date=None, end_date=None, **kwargs):
        """
        Get a Q object of filter conditions to filter when building queryset.
        """
        if not start_date or not end_date:
            # Return nothing
            return Q(id__in=[])

        filter_ready = Q(
            domain__state__in=[Domain.State.READY],
            domain__first_ready__gte=start_date,
            domain__first_ready__lte=end_date,
        )
        filter_deleted = Q(
            domain__state__in=[Domain.State.DELETED], domain__deleted__gte=start_date, domain__deleted__lte=end_date
        )
        return filter_ready | filter_deleted

    @classmethod
    def get_related_table_fields(cls):
        """
        Get a list of fields from related tables.
        """
        return [
            "domain__name",
            "domain__state",
            "domain__first_ready",
            "domain__expiration_date",
            "domain__created_at",
            "domain__deleted",
            "federal_agency__agency",
        ]


class DomainManaged(DomainExport):
    """
    Shows managed domains by an end date, sorted
    Inherits from BaseExport -> DomainExport
    """

    @classmethod
    def get_columns(cls):
        """
        Overrides the columns for CSV export specific to DomainExport.
        """
        return [
            "Domain name",
            "Domain type",
            "Domain managers",
            "Invited domain managers",
        ]

    @classmethod
    def get_sort_fields(cls):
        """
        Returns the sort fields.
        """
        return [
            "domain__name",
        ]

    @classmethod
    def get_select_related(cls):
        """
        Get a list of tables to pass to select_related when building queryset.
        """
        return ["domain"]

    @classmethod
    def get_prefetch_related(cls):
        """
        Get a list of tables to pass to prefetch_related when building queryset.
        """
        return ["permissions"]

    @classmethod
    def get_filter_conditions(cls, end_date=None, **kwargs):
        """
        Get a Q object of filter conditions to filter when building queryset.
        """
        if not end_date:
            # Return nothing
            return Q(id__in=[])

        end_date_formatted = format_end_date(end_date)
        return Q(
            domain__permissions__isnull=False,
            domain__first_ready__lte=end_date_formatted,
        )

    @classmethod
    def get_additional_args(cls):
        """
        Returns additional keyword arguments specific to DomainExport.

        Returns:
            dict: Dictionary containing public_contacts, domain_invitations, and user_domain_roles.
        """

        # Fetch all relevant Invite entries
        domain_invitations = cls.get_all_domain_invitations()

        # Fetch all relevant UserDomainRole entries
        user_domain_roles = cls.get_all_user_domain_roles()

        return {
            "domain_invitations": domain_invitations,
            "user_domain_roles": user_domain_roles,
        }

    @classmethod
    def get_related_table_fields(cls):
        """
        Get a list of fields from related tables.
        """
        return [
            "domain__name",
        ]

    @classmethod
    def write_csv_before(cls, csv_writer, start_date=None, end_date=None):
        """
        Write to csv file before the write_csv method.
        """
        start_date_formatted = format_start_date(start_date)
        end_date_formatted = format_end_date(end_date)
        filter_managed_domains_start_date = {
            "domain__permissions__isnull": False,
            "domain__first_ready__lte": start_date_formatted,
        }
        managed_domains_sliced_at_start_date = cls.get_sliced_domains(filter_managed_domains_start_date)

        csv_writer.writerow(["MANAGED DOMAINS COUNTS AT START DATE"])
        csv_writer.writerow(
            [
                "Total",
                "Federal",
                "Interstate",
                "State or territory",
                "Tribal",
                "County",
                "City",
                "Special district",
                "School district",
                "Election office",
            ]
        )
        csv_writer.writerow(managed_domains_sliced_at_start_date)
        csv_writer.writerow([])

        filter_managed_domains_end_date = {
            "domain__permissions__isnull": False,
            "domain__first_ready__lte": end_date_formatted,
        }
        managed_domains_sliced_at_end_date = cls.get_sliced_domains(filter_managed_domains_end_date)

        csv_writer.writerow(["MANAGED DOMAINS COUNTS AT END DATE"])
        csv_writer.writerow(
            [
                "Total",
                "Federal",
                "Interstate",
                "State or territory",
                "Tribal",
                "County",
                "City",
                "Special district",
                "School district",
                "Election office",
            ]
        )
        csv_writer.writerow(managed_domains_sliced_at_end_date)
        csv_writer.writerow([])


class DomainUnmanaged(DomainExport):
    """
    Shows unmanaged domains by an end date, sorted
    Inherits from BaseExport -> DomainExport
    """

    @classmethod
    def get_columns(cls):
        """
        Overrides the columns for CSV export specific to DomainExport.
        """
        return [
            "Domain name",
            "Domain type",
        ]

    @classmethod
    def get_sort_fields(cls):
        """
        Returns the sort fields.
        """
        return [
            "domain__name",
        ]

    @classmethod
    def get_select_related(cls):
        """
        Get a list of tables to pass to select_related when building queryset.
        """
        return ["domain"]

    @classmethod
    def get_prefetch_related(cls):
        """
        Get a list of tables to pass to prefetch_related when building queryset.
        """
        return ["permissions"]

    @classmethod
    def get_filter_conditions(cls, end_date=None, **kwargs):
        """
        Get a Q object of filter conditions to filter when building queryset.
        """
        if not end_date:
            # Return nothing
            return Q(id__in=[])

        end_date_formatted = format_end_date(end_date)
        return Q(
            domain__permissions__isnull=True,
            domain__first_ready__lte=end_date_formatted,
        )

    @classmethod
    def get_related_table_fields(cls):
        """
        Get a list of fields from related tables.
        """
        return [
            "domain__name",
        ]

    @classmethod
    def write_csv_before(cls, csv_writer, start_date=None, end_date=None):
        """
        Write to csv file before the write_csv method.

        """
        start_date_formatted = format_start_date(start_date)
        end_date_formatted = format_end_date(end_date)
        filter_unmanaged_domains_start_date = {
            "domain__permissions__isnull": True,
            "domain__first_ready__lte": start_date_formatted,
        }
        unmanaged_domains_sliced_at_start_date = cls.get_sliced_domains(filter_unmanaged_domains_start_date)

        csv_writer.writerow(["UNMANAGED DOMAINS AT START DATE"])
        csv_writer.writerow(
            [
                "Total",
                "Federal",
                "Interstate",
                "State or territory",
                "Tribal",
                "County",
                "City",
                "Special district",
                "School district",
                "Election office",
            ]
        )
        csv_writer.writerow(unmanaged_domains_sliced_at_start_date)
        csv_writer.writerow([])

        filter_unmanaged_domains_end_date = {
            "domain__permissions__isnull": True,
            "domain__first_ready__lte": end_date_formatted,
        }
        unmanaged_domains_sliced_at_end_date = cls.get_sliced_domains(filter_unmanaged_domains_end_date)

        csv_writer.writerow(["UNMANAGED DOMAINS AT END DATE"])
        csv_writer.writerow(
            [
                "Total",
                "Federal",
                "Interstate",
                "State or territory",
                "Tribal",
                "County",
                "City",
                "Special district",
                "School district",
                "Election office",
            ]
        )
        csv_writer.writerow(unmanaged_domains_sliced_at_end_date)
        csv_writer.writerow([])


class DomainRequestExport(BaseExport):
    """
    A collection of functions which return csv files regarding the DomainRequest model.
    Second class in an inheritance tree of 3.
    """

    @classmethod
    def model(cls):
        # Return the model class that this export handles
        return DomainRequest

    def get_filtered_domain_requests_by_org(domain_requests_to_filter, org_to_filter_by):
        """Returns a list of Domain Requests that has been filtered by the given organization value"""
        annotated_queryset = domain_requests_to_filter.annotate(
            converted_generic_org_type=Case(
                # Recreate the logic of the converted_generic_org_type property
                # here in annotations
                When(portfolio__isnull=False, then=F("portfolio__organization_type")),
                default=F("generic_org_type"),
                output_field=CharField(),
            )
        )
        return annotated_queryset.filter(converted_generic_org_type=org_to_filter_by)

        # return domain_requests_to_filter.filter(
        #     # Filter based on the generic org value returned by converted_generic_org_type
        #     id__in=[
        #         domainRequest.id
        #         for domainRequest in domain_requests_to_filter
        #         if domainRequest.converted_generic_org_type
        #         and domainRequest.converted_generic_org_type == org_to_filter_by
        #     ]
        # )

    @classmethod
    def get_computed_fields(cls, delimiter=", ", **kwargs):
        """
        Get a dict of computed fields.
        """
        # NOTE: These computed fields imitate @Property functions in the Domain model and Portfolio model where needed.
        # This is for performance purposes. Since we are working with dictionary values and not
        # model objects as we export data, trying to reinstate model objects in order to grab @property
        # values negatively impacts performance.  Therefore, we will follow best practice and use annotations
        return {
            "converted_generic_org_type": Case(
                # When portfolio is present, use its value instead
                When(portfolio__isnull=False, then=F("portfolio__organization_type")),
                # Otherwise, return the natively assigned value
                default=F("generic_org_type"),
                output_field=CharField(),
            ),
            "converted_federal_agency": Case(
                # When portfolio is present, use its value instead
                When(
                    Q(portfolio__isnull=False) & Q(portfolio__federal_agency__isnull=False),
                    then=F("portfolio__federal_agency__agency"),
                ),
                # Otherwise, return the natively assigned value
                default=F("federal_agency__agency"),
                output_field=CharField(),
            ),
            "converted_federal_type": Case(
                # When portfolio is present, use its value instead
                # NOTE: this is an @Property funciton in portfolio.
                When(
                    Q(portfolio__isnull=False) & Q(portfolio__federal_agency__isnull=False),
                    then=F("portfolio__federal_agency__federal_type"),
                ),
                # Otherwise, return the federal type from federal agency
                default=F("federal_agency__federal_type"),
                output_field=CharField(),
            ),
            "converted_organization_name": Case(
                # When portfolio is present, use its value instead
                When(portfolio__isnull=False, then=F("portfolio__organization_name")),
                # Otherwise, return the natively assigned value
                default=F("organization_name"),
                output_field=CharField(),
            ),
            "converted_city": Case(
                # When portfolio is present, use its value instead
                When(portfolio__isnull=False, then=F("portfolio__city")),
                # Otherwise, return the natively assigned value
                default=F("city"),
                output_field=CharField(),
            ),
            "converted_state_territory": Case(
                # When portfolio is present, use its value instead
                When(portfolio__isnull=False, then=F("portfolio__state_territory")),
                # Otherwise, return the natively assigned value
                default=F("state_territory"),
                output_field=CharField(),
            ),
            "converted_suborganization_name": Case(
                # When sub_organization is present, use its name
                When(sub_organization__isnull=False, then=F("sub_organization__name")),
                # Otherwise, return empty string
                default=Value(""),
                output_field=CharField(),
            ),
            "converted_so_email": Case(
                # When portfolio is present, use its value instead
                When(portfolio__isnull=False, then=F("portfolio__senior_official__email")),
                # Otherwise, return the natively assigned senior official
                default=F("senior_official__email"),
                output_field=CharField(),
            ),
            "converted_senior_official_last_name": Case(
                # When portfolio is present, use its value instead
                When(portfolio__isnull=False, then=F("portfolio__senior_official__last_name")),
                # Otherwise, return the natively assigned senior official
                default=F("senior_official__last_name"),
                output_field=CharField(),
            ),
            "converted_senior_official_first_name": Case(
                # When portfolio is present, use its value instead
                When(portfolio__isnull=False, then=F("portfolio__senior_official__first_name")),
                # Otherwise, return the natively assigned senior official
                default=F("senior_official__first_name"),
                output_field=CharField(),
            ),
            "converted_senior_official_title": Case(
                # When portfolio is present, use its value instead
                When(portfolio__isnull=False, then=F("portfolio__senior_official__title")),
                # Otherwise, return the natively assigned senior official
                default=F("senior_official__title"),
                output_field=CharField(),
            ),
            "converted_so_name": Case(
                # When portfolio is present, use that senior official instead
                When(
                    Q(portfolio__isnull=False) & Q(portfolio__senior_official__isnull=False),
                    then=Concat(
                        Coalesce(F("portfolio__senior_official__first_name"), Value("")),
                        Value(" "),
                        Coalesce(F("portfolio__senior_official__last_name"), Value("")),
                        output_field=CharField(),
                    ),
                ),
                # Otherwise, return the natively assigned senior official
                default=Concat(
                    Coalesce(F("senior_official__first_name"), Value("")),
                    Value(" "),
                    Coalesce(F("senior_official__last_name"), Value("")),
                    output_field=CharField(),
                ),
                output_field=CharField(),
            ),
        }

    @classmethod
    def get_sliced_requests(cls, filter_condition):
        """Get filtered requests counts sliced by org type and election office."""
        requests = DomainRequest.objects.all().filter(**filter_condition).distinct()
        requests_count = requests.count()
        federal = (
            cls.get_filtered_domain_requests_by_org(requests, DomainRequest.OrganizationChoices.FEDERAL)
            .distinct()
            .count()
        )
        interstate = (
            cls.get_filtered_domain_requests_by_org(requests, DomainRequest.OrganizationChoices.INTERSTATE)
            .distinct()
            .count()
        )
        state_or_territory = (
            cls.get_filtered_domain_requests_by_org(requests, DomainRequest.OrganizationChoices.STATE_OR_TERRITORY)
            .distinct()
            .count()
        )
        tribal = (
            cls.get_filtered_domain_requests_by_org(requests, DomainRequest.OrganizationChoices.TRIBAL)
            .distinct()
            .count()
        )
        county = (
            cls.get_filtered_domain_requests_by_org(requests, DomainRequest.OrganizationChoices.COUNTY)
            .distinct()
            .count()
        )
        city = (
            cls.get_filtered_domain_requests_by_org(requests, DomainRequest.OrganizationChoices.CITY).distinct().count()
        )
        special_district = (
            cls.get_filtered_domain_requests_by_org(requests, DomainRequest.OrganizationChoices.SPECIAL_DISTRICT)
            .distinct()
            .count()
        )
        school_district = (
            cls.get_filtered_domain_requests_by_org(requests, DomainRequest.OrganizationChoices.SCHOOL_DISTRICT)
            .distinct()
            .count()
        )
        election_board = requests.filter(is_election_board=True).distinct().count()

        return [
            requests_count,
            federal,
            interstate,
            state_or_territory,
            tribal,
            county,
            city,
            special_district,
            school_district,
            election_board,
        ]

    @classmethod
    def parse_row(cls, columns, model):
        """
        Given a set of columns and a model dictionary, generate a new row from cleaned column data.
        """

        # Handle the federal_type field. Defaults to the wrong format.
        federal_type = model.get("converted_federal_type")
        human_readable_federal_type = BranchChoices.get_branch_label(federal_type) if federal_type else None

        # Handle the org_type field
        org_type = model.get("converted_generic_org_type")
        human_readable_org_type = DomainRequest.OrganizationChoices.get_org_label(org_type) if org_type else None

        # Handle the status field. Defaults to the wrong format.
        status = model.get("status")
        status_display = DomainRequest.DomainRequestStatus.get_status_label(status) if status else None

        # Handle the portfolio field. Display as a Yes/No
        portfolio = model.get("portfolio")
        portfolio_display = "Yes" if portfolio is not None else "No"

        # Handle the region field.
        state_territory = model.get("state_territory")
        region = get_region(state_territory) if state_territory else None

        # Handle the requested_domain field (add a default if None)
        requested_domain = model.get("requested_domain__name")
        requested_domain_name = requested_domain if requested_domain else "No requested domain"

        # Handle the election field. N/A if None, "Yes"/"No" if boolean
        human_readable_election_board = "N/A"
        is_election_board = model.get("is_election_board")
        if is_election_board is not None:
            human_readable_election_board = "Yes" if is_election_board else "No"

        # Handle the additional details field. Pipe seperated.
        cisa_rep_first = model.get("cisa_representative_first_name")
        cisa_rep_last = model.get("cisa_representative_last_name")
        name = [n for n in [cisa_rep_first, cisa_rep_last] if n]

        cisa_rep = " ".join(name) if name else None
        details = [cisa_rep, model.get("anything_else")]
        additional_details = " | ".join([field for field in details if field])

        # FEB fields
        purpose_type = model.get("feb_purpose_choice")
        purpose_type_display = (
            DomainRequest.FEBPurposeChoices.get_purpose_label(purpose_type) if purpose_type else "N/A"
        )
        eop_stakeholder_first_name = model.get("eop_stakeholder_first_name")
        eop_stakeholder_last_name = model.get("eop_stakeholder_last_name")
        if not eop_stakeholder_first_name or not eop_stakeholder_last_name:
            eop_stakeholder_name = None
        else:
            eop_stakeholder_name = f"{eop_stakeholder_first_name} {eop_stakeholder_last_name}"

        # create a dictionary of fields which can be included in output.
        # "extra_fields" are precomputed fields (generated in the DB or parsed).
        FIELDS = {
            # Parsed fields - defined above.
            "Domain request": requested_domain_name,
            "Region": region,
            "Status": status_display,
            "Election office": human_readable_election_board,
            "Federal type": human_readable_federal_type,
            "Domain type": human_readable_org_type,
            "Portfolio": portfolio_display,
            "Request additional details": additional_details,
            # Annotated fields - passed into the request dict.
            "Creator approved domains count": model.get("creator_approved_domains_count", 0),
            "Creator active requests count": model.get("creator_active_requests_count", 0),
            "Alternative domains": model.get("all_alternative_domains"),
            "Other contacts": model.get("all_other_contacts"),
            "Current websites": model.get("all_current_websites"),
            # Untouched FK fields - passed into the request dict.
            "Suborganization": model.get("converted_suborganization_name"),
            "Requested suborg": model.get("requested_suborganization"),
            "Suborg city": model.get("suborganization_city"),
            "Suborg state/territory": model.get("suborganization_state_territory"),
            "Federal agency": model.get("converted_federal_agency"),
            "SO first name": model.get("converted_senior_official_first_name"),
            "SO last name": model.get("converted_senior_official_last_name"),
            "SO email": model.get("converted_so_email"),
            "SO title/role": model.get("converted_senior_official_title"),
            "Creator first name": model.get("creator__first_name"),
            "Creator last name": model.get("creator__last_name"),
            "Creator email": model.get("creator__email"),
            "Investigator": model.get("investigator__email"),
            # Untouched fields
            "Organization name": model.get("converted_organization_name"),
            "City": model.get("converted_city"),
            "State/territory": model.get("converted_state_territory"),
            "Request purpose": model.get("purpose"),
            "CISA regional representative": model.get("cisa_representative_email"),
            "Last submitted date": model.get("last_submitted_date"),
            "First submitted date": model.get("first_submitted_date"),
            "Last status update": model.get("last_status_update"),
            # FEB only fields
            "Purpose": purpose_type_display,
            "Domain name rationale": model.get("feb_naming_requirements_details", None),
            "Target time frame": model.get("time_frame_details", None),
            "Interagency initiative": model.get("interagency_initiative_details", None),
            "EOP stakeholder name": eop_stakeholder_name,
<<<<<<< HEAD
            "EOP stakeholder email": model.get("eop_stakeholder_email", None),
=======
>>>>>>> 5ea1b851
        }

        row = [FIELDS.get(column, "") for column in columns]
        return row


class DomainRequestDataType(DomainRequestExport):
    """
    The DomainRequestDataType report, but filtered based on the current request user
    """

    @classmethod
    def get_columns(cls):
        """
        Overrides the columns for CSV export specific to DomainRequestDataType.
        """
        return [
            "Domain request",
            "Region",
            "Status",
            "Election office",
            "Federal type",
            "Domain type",
            "Request additional details",
            "Creator approved domains count",
            "Creator active requests count",
            "Alternative domains",
            "Other contacts",
            "Current websites",
            "Federal agency",
            "SO first name",
            "SO last name",
            "SO email",
            "SO title/role",
            "Creator first name",
            "Creator last name",
            "Creator email",
            "Organization name",
            "City",
            "State/territory",
            "Request purpose",
            "CISA regional representative",
            "Last submitted date",
            "First submitted date",
            "Last status update",
            "Purpose",
            "Domain name rationale",
            "Target time frame",
            "Interagency initiative",
            "EOP stakeholder name",
            "EOP stakeholder email",
        ]

    @classmethod
    def get_filter_conditions(cls, request=None, **kwargs):
        """
        Get a Q object of filter conditions to filter when building queryset.
        """
        if request is None or not hasattr(request, "user") or not request.user:
            # Return nothing
            return Q(id__in=[])
        else:
            # Get all domain requests the user is associated with
            return Q(id__in=request.user.get_user_domain_request_ids(request))

    @classmethod
    def get_select_related(cls):
        """
        Get a list of tables to pass to select_related when building queryset.
        """
        return ["creator", "senior_official", "federal_agency", "investigator", "requested_domain"]

    @classmethod
    def get_prefetch_related(cls):
        """
        Get a list of tables to pass to prefetch_related when building queryset.
        """
        return ["current_websites", "other_contacts", "alternative_domains"]

    @classmethod
    def get_related_table_fields(cls):
        """
        Get a list of fields from related tables.
        """
        return [
            "requested_domain__name",
            "federal_agency__agency",
            "senior_official__first_name",
            "senior_official__last_name",
            "senior_official__email",
            "senior_official__title",
            "creator__first_name",
            "creator__last_name",
            "creator__email",
            "investigator__email",
        ]


class DomainRequestGrowth(DomainRequestExport):
    """
    Shows submitted requests within a date range, sorted
    Inherits from BaseExport -> DomainRequestExport
    """

    @classmethod
    def get_columns(cls):
        """
        Overrides the columns for CSV export specific to DomainRequestGrowth.
        """
        return [
            "Domain request",
            "Domain type",
            "Federal type",
            "First submitted date",
        ]

    @classmethod
    def get_sort_fields(cls):
        """
        Returns the sort fields.
        """
        return [
            "requested_domain__name",
        ]

    @classmethod
    def get_filter_conditions(cls, start_date=None, end_date=None, **kwargs):
        """
        Get a Q object of filter conditions to filter when building queryset.
        """
        if not start_date or not end_date:
            # Return nothing
            return Q(id__in=[])

        start_date_formatted = format_start_date(start_date)
        end_date_formatted = format_end_date(end_date)
        return Q(
            last_submitted_date__lte=end_date_formatted,
            last_submitted_date__gte=start_date_formatted,
        )

    @classmethod
    def get_related_table_fields(cls):
        """
        Get a list of fields from related tables.
        """
        return ["requested_domain__name"]


class DomainRequestDataFull(DomainRequestExport):
    """
    Shows all but STARTED requests
    Inherits from BaseExport -> DomainRequestExport
    """

    @classmethod
    def get_columns(cls):
        """
        Overrides the columns for CSV export specific to DomainRequestGrowth.
        """
        return [
            "Domain request",
            "Last submitted date",
            "First submitted date",
            "Last status update",
            "Status",
            "Domain type",
            "Portfolio",
            "Federal type",
            "Federal agency",
            "Organization name",
            "Election office",
            "City",
            "State/territory",
            "Region",
            "Suborganization",
            "Requested suborg",
            "Suborg city",
            "Suborg state/territory",
            "Creator first name",
            "Creator last name",
            "Creator email",
            "Creator approved domains count",
            "Creator active requests count",
            "Alternative domains",
            "SO first name",
            "SO last name",
            "SO email",
            "SO title/role",
            "Request purpose",
            "Request additional details",
            "Other contacts",
            "CISA regional representative",
            "Current websites",
            "Investigator",
            "Purpose",
            "Domain name rationale",
            "Target time frame",
            "Interagency initiative",
            "EOP stakeholder name",
            "EOP stakeholder email",
        ]

    @classmethod
    def get_select_related(cls):
        """
        Get a list of tables to pass to select_related when building queryset.
        """
        return ["creator", "senior_official", "federal_agency", "investigator", "requested_domain"]

    @classmethod
    def get_prefetch_related(cls):
        """
        Get a list of tables to pass to prefetch_related when building queryset.
        """
        return ["current_websites", "other_contacts", "alternative_domains"]

    @classmethod
    def get_exclusions(cls):
        """
        Get a Q object of exclusion conditions to use when building queryset.
        """
        return Q(status__in=[DomainRequest.DomainRequestStatus.STARTED])

    @classmethod
    def get_sort_fields(cls):
        """
        Returns the sort fields.
        """
        return [
            "status",
            "requested_domain__name",
        ]

    @classmethod
    def get_computed_fields(cls, delimiter=", ", **kwargs):
        """
        Get a dict of computed fields.
        """
        # Get computed fields from the parent class
        computed_fields = super().get_computed_fields()

        # Add additional computed fields
        computed_fields.update(
            {
                "creator_approved_domains_count": cls.get_creator_approved_domains_count_query(),
                "creator_active_requests_count": cls.get_creator_active_requests_count_query(),
                "all_current_websites": StringAgg("current_websites__website", delimiter=delimiter, distinct=True),
                "all_alternative_domains": StringAgg(
                    "alternative_domains__website", delimiter=delimiter, distinct=True
                ),
                # Coerce the other contacts object to "{first_name} {last_name} {email}"
                "all_other_contacts": StringAgg(
                    Concat(
                        "other_contacts__first_name",
                        Value(" "),
                        "other_contacts__last_name",
                        Value(" "),
                        "other_contacts__email",
                    ),
                    delimiter=delimiter,
                    distinct=True,
                ),
            }
        )

        return computed_fields

    @classmethod
    def get_related_table_fields(cls):
        """
        Get a list of fields from related tables.
        """
        return [
            "requested_domain__name",
            "federal_agency__agency",
            "senior_official__first_name",
            "senior_official__last_name",
            "senior_official__email",
            "senior_official__title",
            "creator__first_name",
            "creator__last_name",
            "creator__email",
            "investigator__email",
        ]

    # ============================================================= #
    # Helper functions for django ORM queries.                      #
    # We are using these rather than pure python for speed reasons. #
    # ============================================================= #

    @classmethod
    def get_creator_approved_domains_count_query(cls):
        """
        Generates a Count query for distinct approved domain requests per creator.

        Returns:
            Count: Aggregates distinct 'APPROVED' domain requests by creator.
        """

        query = Count(
            "creator__domain_requests_created__id",
            filter=Q(creator__domain_requests_created__status=DomainRequest.DomainRequestStatus.APPROVED),
            distinct=True,
        )
        return query

    @classmethod
    def get_creator_active_requests_count_query(cls):
        """
        Generates a Count query for distinct approved domain requests per creator.

        Returns:
            Count: Aggregates distinct 'SUBMITTED', 'IN_REVIEW', and 'ACTION_NEEDED' domain requests by creator.
        """

        query = Count(
            "creator__domain_requests_created__id",
            filter=Q(
                creator__domain_requests_created__status__in=[
                    DomainRequest.DomainRequestStatus.SUBMITTED,
                    DomainRequest.DomainRequestStatus.IN_REVIEW,
                    DomainRequest.DomainRequestStatus.ACTION_NEEDED,
                ]
            ),
            distinct=True,
        )
        return query<|MERGE_RESOLUTION|>--- conflicted
+++ resolved
@@ -1900,10 +1900,6 @@
             "Target time frame": model.get("time_frame_details", None),
             "Interagency initiative": model.get("interagency_initiative_details", None),
             "EOP stakeholder name": eop_stakeholder_name,
-<<<<<<< HEAD
-            "EOP stakeholder email": model.get("eop_stakeholder_email", None),
-=======
->>>>>>> 5ea1b851
         }
 
         row = [FIELDS.get(column, "") for column in columns]
