from datetime import date
from django.conf import settings
from registrar.models import Domain, DomainInvitation, UserDomainRole
from registrar.models.portfolio import Portfolio
from registrar.models.user_portfolio_permission import UserPortfolioPermission
from registrar.models.utility.portfolio_helper import UserPortfolioRoleChoices
from registrar.utility.errors import (
    AlreadyDomainInvitedError,
    AlreadyDomainManagerError,
    MissingEmailError,
    OutsideOrgMemberError,
)
from registrar.utility.waffle import flag_is_active_for_user
from registrar.utility.email import EmailSendingError, send_templated_email
import logging

logger = logging.getLogger(__name__)


def send_domain_invitation_email(
    email: str, requestor, domains: Domain | list[Domain], is_member_of_different_org, requested_user=None
):
    """
    Sends a domain invitation email to the specified address.

    Args:
        email (str): Email address of the recipient.
        requestor (User): The user initiating the invitation.
        domains (Domain or list of Domain): The domain objects for which the invitation is being sent.
        is_member_of_different_org (bool): if an email belongs to a different org
        requested_user (User | None): The recipient if the email belongs to a user in the registrar

    Returns:
        Boolean indicating if all messages were sent successfully.

    Raises:
        MissingEmailError: If the requestor has no email associated with their account.
        AlreadyDomainManagerError: If the email corresponds to an existing domain manager.
        AlreadyDomainInvitedError: If an invitation has already been sent.
        OutsideOrgMemberError: If the requested_user is part of a different organization.
        EmailSendingError: If there is an error while sending the email.
    """
    domains = _normalize_domains(domains)
    requestor_email = _get_requestor_email(requestor, domains=domains)

    _validate_invitation(email, requested_user, domains, requestor, is_member_of_different_org)

    send_invitation_email(email, requestor_email, domains, requested_user)

    all_manager_emails_sent = True
    # send emails to domain managers
    for domain in domains:
        if not send_emails_to_domain_managers(
            email=email,
            requestor_email=requestor_email,
            domain=domain,
            requested_user=requested_user,
        ):
            all_manager_emails_sent = False

    return all_manager_emails_sent


def send_emails_to_domain_managers(email: str, requestor_email, domain: Domain, requested_user=None):
    """
    Notifies all domain managers of the provided domain of a change

    Returns:
        Boolean indicating if all messages were sent successfully.
    """
    all_emails_sent = True
    # Get each domain manager from list
    user_domain_roles = UserDomainRole.objects.filter(domain=domain)
    for user_domain_role in user_domain_roles:
        # Send email to each domain manager
        user = user_domain_role.user
        try:
            send_templated_email(
                "emails/domain_manager_notification.txt",
                "emails/domain_manager_notification_subject.txt",
                to_address=user.email,
                context={
                    "domain": domain,
                    "requestor_email": requestor_email,
                    "invited_email_address": email,
                    "domain_manager": user,
                    "date": date.today(),
                },
            )
        except EmailSendingError:
            logger.warning(
                f"Could not send email manager notification to {user.email} for domain: {domain.name}", exc_info=True
            )
            all_emails_sent = False
    return all_emails_sent


def _normalize_domains(domains: Domain | list[Domain]) -> list[Domain]:
    """Ensures domains is always a list."""
    return [domains] if isinstance(domains, Domain) else domains


def _get_requestor_email(requestor, domains=None, portfolio=None):
    """Get the requestor's email or raise an error if it's missing.

    If the requestor is staff, default email is returned.

    Raises:
        MissingEmailError
    """
    if requestor.is_staff:
        return settings.DEFAULT_FROM_EMAIL

    if not requestor.email or requestor.email.strip() == "":
        domain_names = None
        if domains:
            domain_names = ", ".join([domain.name for domain in domains])
        raise MissingEmailError(email=requestor.email, domain=domain_names, portfolio=portfolio)

    return requestor.email


def _validate_invitation(email, user, domains, requestor, is_member_of_different_org):
    """Validate the invitation conditions."""
    check_outside_org_membership(email, requestor, is_member_of_different_org)

    for domain in domains:
        _validate_existing_invitation(email, user, domain)

        # NOTE: should we also be validating against existing user_domain_roles


def check_outside_org_membership(email, requestor, is_member_of_different_org):
    """Raise an error if the email belongs to a different organization."""
    if (
        flag_is_active_for_user(requestor, "organization_feature")
        and not flag_is_active_for_user(requestor, "multiple_portfolios")
        and is_member_of_different_org
    ):
        raise OutsideOrgMemberError(email=email)


def _validate_existing_invitation(email, user, domain):
    """Check for existing invitations and handle their status."""
    try:
        invite = DomainInvitation.objects.get(email=email, domain=domain)
        if invite.status == DomainInvitation.DomainInvitationStatus.RETRIEVED:
            raise AlreadyDomainManagerError(email)
        elif invite.status == DomainInvitation.DomainInvitationStatus.CANCELED:
            invite.update_cancellation_status()
            invite.save()
        else:
            raise AlreadyDomainInvitedError(email)
    except DomainInvitation.DoesNotExist:
        pass
    if user:
        if UserDomainRole.objects.filter(user=user, domain=domain).exists():
            raise AlreadyDomainManagerError(email)


def send_invitation_email(email, requestor_email, domains, requested_user):
    """Send the invitation email."""
    try:
        send_templated_email(
            "emails/domain_invitation.txt",
            "emails/domain_invitation_subject.txt",
            to_address=email,
            context={
                "domains": domains,
                "requestor_email": requestor_email,
                "invitee_email_address": email,
                "requested_user": requested_user,
            },
        )
    except EmailSendingError as err:
        domain_names = ", ".join([domain.name for domain in domains])
        raise EmailSendingError(f"Could not send email invitation to {email} for domains: {domain_names}") from err


def send_portfolio_invitation_email(email: str, requestor, portfolio, is_admin_invitation):
    """
    Sends a portfolio member invitation email to the specified address.

    Raises exceptions for validation or email-sending issues.

    Args:
        email (str): Email address of the recipient
        requestor (User): The user initiating the invitation.
        portfolio (Portfolio): The portfolio object for which the invitation is being sent.
        is_admin_invitation (boolean): boolean indicating if the invitation is an admin invitation

    Returns:
        Boolean indicating if all messages were sent successfully.

    Raises:
        MissingEmailError: If the requestor has no email associated with their account.
        EmailSendingError: If there is an error while sending the email.
    """

    requestor_email = _get_requestor_email(requestor, portfolio=portfolio)

    try:
        send_templated_email(
            "emails/portfolio_invitation.txt",
            "emails/portfolio_invitation_subject.txt",
            to_address=email,
            context={
                "portfolio": portfolio,
                "requestor_email": requestor_email,
                "email": email,
            },
        )
    except EmailSendingError as err:
        raise EmailSendingError(
            f"Could not sent email invitation to {email} for portfolio {portfolio}. Portfolio invitation not saved."
        ) from err

    all_admin_emails_sent = True
    # send emails to portfolio admins
    if is_admin_invitation:
        all_admin_emails_sent = _send_portfolio_admin_addition_emails_to_portfolio_admins(
            email=email,
            requestor_email=requestor_email,
            portfolio=portfolio,
        )
    return all_admin_emails_sent


def send_portfolio_member_permission_update_email(requestor, permissions: UserPortfolioPermission):
    """
    Sends an email notification to a portfolio member when their permissions are updated.

    This function retrieves the requestor's email and sends a templated email to the affected user,
    notifying them of changes to their portfolio permissions.

    Args:
        requestor (User): The user initiating the permission update.
        permissions (UserPortfolioPermission): The updated permissions object containing the affected user
                                              and the portfolio details.

    Returns:
        bool: True if the email was sent successfully, False if an EmailSendingError occurred.

    Raises:
        MissingEmailError: If the requestor has no email associated with their account.
    """
    requestor_email = _get_requestor_email(requestor, portfolio=permissions.portfolio)
    try:
        send_templated_email(
            "emails/portfolio_update.txt",
            "emails/portfolio_update_subject.txt",
            to_address=permissions.user.email,
            context={
                "requested_user": permissions.user,
                "portfolio": permissions.portfolio,
                "requestor_email": requestor_email,
                "permissions": permissions,
<<<<<<< HEAD
=======
                "date": date.today(),
>>>>>>> 8dfd3110
            },
        )
    except EmailSendingError:
        logger.warning(
            "Could not send email organization member update notification to %s " "for portfolio: %s",
            permissions.user.email,
            permissions.portfolio.organization_name,
            exc_info=True,
        )
        return False
    return True


<<<<<<< HEAD
def send_portfolio_member_permission_remove_email(requestor, permissions: UserPortfolioPermission):
    """
    Sends an email notification to a portfolio member when their permissions are deleted.

    This function retrieves the requestor's email and sends a templated email to the affected user,
    notifying them of the removal of their portfolio permissions.

    Args:
        requestor (User): The user initiating the permission update.
        permissions (UserPortfolioPermission): The updated permissions object containing the affected user
                                              and the portfolio details.

    Returns:
        bool: True if the email was sent successfully, False if an EmailSendingError occurred.

    Raises:
        MissingEmailError: If the requestor has no email associated with their account.
    """
    requestor_email = _get_requestor_email(requestor, portfolio=permissions.portfolio)
    try:
        send_templated_email(
            "emails/portfolio_removal.txt",
            "emails/portfolio_removal_subject.txt",
            to_address=permissions.user.email,
            context={
                "requested_user": permissions.user,
                "portfolio": permissions.portfolio,
                "requestor_email": requestor_email,
            },
        )
    except EmailSendingError:
        logger.warning(
            "Could not send email organization member removal notification to %s " "for portfolio: %s",
            permissions.user.email,
            permissions.portfolio.organization_name,
            exc_info=True,
        )
        return False
    return True


=======
>>>>>>> 8dfd3110
def send_portfolio_admin_addition_emails(email: str, requestor, portfolio: Portfolio):
    """
    Notifies all portfolio admins of the provided portfolio of a newly invited portfolio admin

    Returns:
        Boolean indicating if all messages were sent successfully.

    Raises:
        MissingEmailError
    """
    requestor_email = _get_requestor_email(requestor, portfolio=portfolio)
    return _send_portfolio_admin_addition_emails_to_portfolio_admins(email, requestor_email, portfolio)


def _send_portfolio_admin_addition_emails_to_portfolio_admins(email: str, requestor_email, portfolio: Portfolio):
    """
    Notifies all portfolio admins of the provided portfolio of a newly invited portfolio admin

    Returns:
        Boolean indicating if all messages were sent successfully.
    """
    all_emails_sent = True
    # Get each portfolio admin from list
    user_portfolio_permissions = UserPortfolioPermission.objects.filter(
        portfolio=portfolio, roles__contains=[UserPortfolioRoleChoices.ORGANIZATION_ADMIN]
    ).exclude(user__email=email)
    for user_portfolio_permission in user_portfolio_permissions:
        # Send email to each portfolio_admin
        user = user_portfolio_permission.user
        try:
            send_templated_email(
                "emails/portfolio_admin_addition_notification.txt",
                "emails/portfolio_admin_addition_notification_subject.txt",
                to_address=user.email,
                context={
                    "portfolio": portfolio,
                    "requestor_email": requestor_email,
                    "invited_email_address": email,
                    "portfolio_admin": user,
                    "date": date.today(),
                },
            )
        except EmailSendingError:
            logger.warning(
                "Could not send email organization admin notification to %s " "for portfolio: %s",
                user.email,
                portfolio.organization_name,
                exc_info=True,
            )
            all_emails_sent = False
    return all_emails_sent


def send_portfolio_admin_removal_emails(email: str, requestor, portfolio: Portfolio):
    """
    Notifies all portfolio admins of the provided portfolio of a removed portfolio admin

    Returns:
        Boolean indicating if all messages were sent successfully.

    Raises:
        MissingEmailError
    """
    requestor_email = _get_requestor_email(requestor, portfolio=portfolio)
    return _send_portfolio_admin_removal_emails_to_portfolio_admins(email, requestor_email, portfolio)


def _send_portfolio_admin_removal_emails_to_portfolio_admins(email: str, requestor_email, portfolio: Portfolio):
    """
    Notifies all portfolio admins of the provided portfolio of a removed portfolio admin

    Returns:
        Boolean indicating if all messages were sent successfully.
    """
    all_emails_sent = True
    # Get each portfolio admin from list
    user_portfolio_permissions = UserPortfolioPermission.objects.filter(
        portfolio=portfolio, roles__contains=[UserPortfolioRoleChoices.ORGANIZATION_ADMIN]
    ).exclude(user__email=email)
    for user_portfolio_permission in user_portfolio_permissions:
        # Send email to each portfolio_admin
        user = user_portfolio_permission.user
        try:
            send_templated_email(
                "emails/portfolio_admin_removal_notification.txt",
                "emails/portfolio_admin_removal_notification_subject.txt",
                to_address=user.email,
                context={
                    "portfolio": portfolio,
                    "requestor_email": requestor_email,
                    "removed_email_address": email,
                    "portfolio_admin": user,
                    "date": date.today(),
                },
            )
        except EmailSendingError:
            logger.warning(
                "Could not send email organization admin notification to %s " "for portfolio: %s",
                user.email,
                portfolio.organization_name,
                exc_info=True,
            )
            all_emails_sent = False
    return all_emails_sent<|MERGE_RESOLUTION|>--- conflicted
+++ resolved
@@ -255,10 +255,7 @@
                 "portfolio": permissions.portfolio,
                 "requestor_email": requestor_email,
                 "permissions": permissions,
-<<<<<<< HEAD
-=======
                 "date": date.today(),
->>>>>>> 8dfd3110
             },
         )
     except EmailSendingError:
@@ -272,7 +269,6 @@
     return True
 
 
-<<<<<<< HEAD
 def send_portfolio_member_permission_remove_email(requestor, permissions: UserPortfolioPermission):
     """
     Sends an email notification to a portfolio member when their permissions are deleted.
@@ -314,8 +310,6 @@
     return True
 
 
-=======
->>>>>>> 8dfd3110
 def send_portfolio_admin_addition_emails(email: str, requestor, portfolio: Portfolio):
     """
     Notifies all portfolio admins of the provided portfolio of a newly invited portfolio admin
