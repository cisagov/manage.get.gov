--- conflicted
+++ resolved
@@ -631,13 +631,18 @@
     font-size: small;
 }
 
-<<<<<<< HEAD
+// Get rid of padding on all help texts
+form .aligned p.help, form .aligned div.help {
+    padding-left: 0px !important;
+}
+
 // We override the DJA header on multi list selects from h2 to h3
 // The following block of code styles our generated h3s to match the old h2s
 .selector .selector-available h3 {
     background: var(--darkened-bg);
     color: var(--body-quiet-color);
 }
+
 .selector-available h3, .selector-chosen h3 {
     border: 1px solid var(--border-color);
     border-radius: 4px 4px 0 0;
@@ -649,12 +654,8 @@
     padding: 8px;
     line-height: 1.3;
 }
+
 .selector .selector-chosen h3 {
     background: var(--primary);
     color: var(--header-link-color);
-=======
-// Get rid of padding on all help texts
-form .aligned p.help, form .aligned div.help {
-    padding-left: 0px !important;
->>>>>>> 38331f19
 }