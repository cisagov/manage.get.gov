--- conflicted
+++ resolved
@@ -631,7 +631,11 @@
     font-size: small;
 }
 
-<<<<<<< HEAD
+// Get rid of padding on all help texts
+form .aligned p.help, form .aligned div.help {
+    padding-left: 0px !important;
+}
+
 div.dja__model-description{
     display: -webkit-box;
     -webkit-line-clamp: 2;
@@ -664,9 +668,4 @@
         overflow: unset;
     }
 
-=======
-// Get rid of padding on all help texts
-form .aligned p.help, form .aligned div.help {
-    padding-left: 0px !important;
->>>>>>> 38331f19
 }