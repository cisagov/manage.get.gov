@use "cisa_colors" as *;
@use "uswds-core" as *;

// We'll use Django's CSS vars: https://docs.djangoproject.com/en/4.2/ref/contrib/admin/#theming-support 
// and assign USWDS theme vars whenever possible
// If needed (see below), we'll use the USWDS hex value
// As a last resort, we'll use CISA colors to supplement the palette
:root,
html[data-theme="light"] {
    --primary: #{$theme-color-primary};
    --secondary: #{$theme-color-primary-darkest};
    --accent: #{$theme-color-accent-cool};
    // --primary-fg: #fff;

    // USWDS theme vars that are set to a token, such as #{$theme-color-base-darker}
    // would interpolate to 'gray-cool-70' and output invalid CSS, so we use the hex
    // source value instead: https://designsystem.digital.gov/design-tokens/color/system-tokens/
    --body-fg: #3d4551;
    // --body-bg: #fff;
    --body-quiet-color: #{$theme-color-base-dark};
    // --body-loud-color: #000;

    --header-color: var( --primary-fg);
    --header-branding-color:  var( --primary-fg);
    // --header-bg: var(--secondary);
    // --header-link-color: var(--primary-fg);

    --breadcrumbs-fg: #{$theme-color-accent-cool-lightest};
    // --breadcrumbs-link-fg: var(--body-bg);
    --breadcrumbs-bg: #{$theme-color-primary-dark};

    // #{$theme-link-color} would interpolate to 'primary', so we use the source value instead
    --link-fg: #{$theme-color-primary};
    --link-hover-color: #{$theme-color-primary};
    // $theme-link-visited-color - violet-70v
    --link-selected-fg: #54278f;

    --hairline-color: #{$dhs-gray-15};
    // $theme-color-base-lightest - gray-5
    --border-color: #f0f0f0;

    --error-fg: #{$theme-color-error};

    --message-success-bg: #{$theme-color-success-lighter};
    --checkbox-green: #{$theme-color-success-light};
    // $theme-color-warning-lighter - yellow-5
    --message-warning-bg: #faf3d1;
    --message-error-bg: #{$theme-color-error-lighter};

    --darkened-bg: #{$dhs-gray-15}; /* A bit darker than --body-bg */
    --selected-bg: var(--border-color); /* E.g. selected table cells */
    --selected-row: var(--message-warning-bg);

    // --button-fg: #fff;
    // --button-bg: var(--secondary);
    --button-hover-bg: #{$theme-color-primary-darker};
    --default-button-bg: #{$theme-color-primary-dark};
    --default-button-hover-bg: #{$theme-color-primary-darkest};
    // #{$theme-color-base} - 'gray-cool-50'
    --close-button-bg: #71767a;
    // #{$theme-color-base-darker} - 'gray-cool-70'
    --close-button-hover-bg: #3d4551;
    --delete-button-bg: #{$theme-color-error};
    --delete-button-hover-bg: #{$theme-color-error-dark};

    // --object-tools-fg: var(--button-fg);
    // --object-tools-bg: var(--close-button-bg);
    // --object-tools-hover-bg: var(--close-button-hover-bg);
}

// Fold dark theme settings into our main CSS
// https://docs.djangoproject.com/en/4.2/ref/contrib/admin/#theming-support > dark theme note
@media (prefers-color-scheme: dark) {
    :root,
    html[data-theme="dark"] {
      // Edit the primary to meet accessibility requ.  
      --primary: #23485a;
      --primary-fg: #f7f7f7;
  
      --body-fg: #eeeeee;
      --body-bg: #121212;
      --body-quiet-color: #e0e0e0;
      --body-loud-color: #ffffff;
  
      --breadcrumbs-link-fg: #e0e0e0;
      --breadcrumbs-bg: var(--primary);
  
      --link-fg: #81d4fa;
      --link-hover-color: #4ac1f7;
      --link-selected-fg: #6f94c6;
  
      --hairline-color: #272727;
      --border-color: #353535;
  
      --error-fg: #e35f5f;
      --message-success-bg: #006b1b;
      --checkbox-green: #006b1b;
      --message-warning-bg: #583305;
      --message-error-bg: #570808;
  
      --darkened-bg: #212121;
      --selected-bg: #1b1b1b;
      --selected-row: #00363a;
  
      --close-button-bg: #333333;
      --close-button-hover-bg: #666666;
    }

    // Dark mode django (bug due to scss cascade) and USWDS tables
    .change-list .usa-table,
    .change-list .usa-table--striped tbody tr:nth-child(odd) td,
    .change-list .usa-table--borderless thead th,
    .change-list .usa-table thead td, 
    .change-list .usa-table thead th,
    body.dashboard,
    body.change-list,
    body.change-form,
    .analytics {
        color: var(--body-fg);
    }
}

// Firefox needs this to be specifically set
html[data-theme="dark"] {
    .change-list .usa-table,
    .change-list .usa-table--striped tbody tr:nth-child(odd) td,
    .change-list .usa-table--borderless thead th,
    .change-list .usa-table thead td, 
    .change-list .usa-table thead th,
    body.dashboard,
    body.change-list,
    body.change-form {
        color: var(--body-fg);
    }
}

#branding h1 a:link, #branding h1 a:visited {
    color: var(--primary-fg);
}



#branding h1,
h1, h2, h3,
.module h2 {
    font-weight: font-weight('bold');
}

div#content > h2 {
    font-size: 1.3rem;
}

.module h3 {
    padding: 0;
    color: var(--link-fg);
    margin: units(2) 0 units(1) 0;
}

.change-list {
    .usa-table--striped tbody tr:nth-child(odd) td,
    .usa-table--striped tbody tr:nth-child(odd) th,
    .usa-table td,
    .usa-table th {
        background-color: transparent;
    }
}

#nav-sidebar {
    padding-top: 20px;
}

// Fix django admin button height bugs
.submit-row a.deletelink,
.delete-confirmation form .cancel-link,
.submit-row a.closelink {
    height: auto!important;
    font-size: 14px;
}

// right justify custom buttons and display as links
.submit-row input.custom-link-button,
.submit-row input.custom-link-button:hover {
    background: none;
    border: none;
    color: var(--link-fg);
    cursor: pointer;
    text-decoration: none;
    padding: 0;
    font-size: inherit;
    margin-left: auto;
}
.submit-row div.spacer {
    flex-grow: 1;
}
.submit-row .mini-spacer{
    margin-left: 2px;
    margin-right: 2px;
}
.submit-row span {
    margin-top: units(1);
}

// Customize 
// Keep th from collapsing 
.min-width-25 {
    min-width: 25px;
}
.min-width-81 {
    min-width: 81px;
}

.primary-th {
    padding-top: 8px;
    padding-bottom: 8px;
    font-size: 0.75rem;
    letter-spacing: 0.5px;
    text-transform: none;
    font-weight: font-weight('bold');
    text-align: left;
    background: var(--primary);
    color: var(--header-link-color);
}

// Font mismatch issue due to conflicts between django and uswds,
// rough overrides for consistency and readability. May want to revise
// in the future
.object-tools li a,
.object-tools p a {
    font-family: "Source Sans Pro Web", "Helvetica Neue", Helvetica, Roboto, Arial, sans-serif;
    text-transform: none!important;
    font-size: 14px!important;
}

// For consistency, make the overrided p a
// object tool buttons the same size as the ul li a
.object-tools p {
    line-height: 1.25rem;
}

// Fix margins in mobile view
@media (max-width: 767px) {
    .object-tools li {
        // our CSS is read before django's, so need !important
        // to override
        margin-left: 0!important;
        margin-right: 15px;
    }
}

// Fix height of buttons
.object-tools li {
    height: auto;
}

// Fixing height of buttons breaks layout because
// object-tools and changelist are siblings with
// flexbox positioning
#changelist {
    clear: both;
}

// Account for the h2, roughly 90px
@include at-media(tablet) {
    .object-tools {
        padding-left: 90px;
    }
}

// Combo box
#select2-id_domain-results,
#select2-id_user-results {
    width: 100%;
}

// Content list inside of a DjA alert, unstyled
.messagelist_content-list--unstyled {
    padding-left: 0;
    li {
        font-family: "Source Sans Pro Web", "Helvetica Neue", Helvetica, Roboto, Arial, sans-serif;
        font-size: 13.92px!important;
        background: none!important;
        padding: 0!important;
        margin: 0!important;
    }
}

// Fixes a display issue where the list was entirely white, or had too much whitespace
.select2-dropdown {
    display: inline-grid !important;
}

input.admin-confirm-button {
    text-transform: none;
}

// Button groups in /admin incorrectly have bullets.
// Remove that!
.usa-modal__footer .usa-button-group__item {
    list-style-type: none;
}

// USWDS media checks are overzealous in this situation,
// we should manually define this behaviour.
@media (max-width: 768px) {
    .button-list-mobile {
        display: contents !important;
    }
}

.usa-button-group {
    margin-left: -0.25rem!important;
    padding-left: 0!important;
    .usa-button-group__item {
        list-style-type: none;
        line-height: normal;
    }
    .button {
        display: inline-block;
        padding: 10px 8px;
        line-height: normal;
    }
    .usa-icon {
        top: 2px;
    }
    a.button:active, a.button:focus {
        text-decoration: none;
    }
}

.module--custom {
    a {
        font-size: 13px;
        font-weight: 600;
        border: solid 1px var(--darkened-bg);
        background: var(--darkened-bg);
    }
}

.usa-modal--django-admin .usa-prose ul > li {
    list-style-type: inherit;
    // Styling based off of the <p> styling in django admin
    line-height: 1.5;
    margin-bottom: 0;
    margin-top: 0;
    max-width: 68ex;
}

.usa-summary-box__dhs-color {
    color: $dhs-blue-70;
}

details.dja-detail-table {
    display: inline-table;
    background-color: var(--body-bg);
    .dja-details-summary {
        cursor: pointer;
        color: var(--body-quiet-color);
    }

    @media (max-width: 1024px){
        .dja-detail-contents {
            max-width: 400px !important;
            overflow-x: scroll !important;
        }
    }

    tr {
        background-color: transparent;
    }

    td, th {
        padding-left: 12px;
        border: none
    }

    thead > tr > th {
        border-radius: 4px;
        border-top: none;
        border-bottom: none;
    }

}


address.margin-top-neg-1__detail-list {
    margin-top: -8px !important;
}

.dja-detail-list {
    dl {
        padding-left: 0px !important;
        margin-top: 5px !important;
    }
    // Mimic the normal label size
    dt {
        font-size: 0.8125rem;
        color: var(--body-quiet-color);
    }

    address {
        font-size: 0.8125rem;
        color: var(--body-quiet-color);
    }
}

address.dja-address-contact-list {
    font-size: 0.8125rem;
    color: var(--body-quiet-color);
}

// Mimic the normal label size
@media (max-width: 1024px){
    .dja-detail-list dt {
        font-size: 0.875rem;
        color: var(--body-quiet-color);
    }
    .dja-detail-list address {
        font-size: 0.875rem;
        color: var(--body-quiet-color);
    }
}

.errors span.select2-selection {
    border: 1px solid var(--error-fg) !important;
}

<<<<<<< HEAD
.choice-filter {
    position: relative;
    padding-left: 20px;
    svg {
        top: 4px;
    }
}

.choice-filter--checked {
    svg:nth-child(1) {
        background: var(--checkbox-green);
        fill: var(--checkbox-green);
    }
    svg:nth-child(2) {
        color: var(--body-loud-color);
=======
// Let's define this block of code once and use it for analysts over a certain screen size,
// superusers over another screen size.
@mixin submit-row-wrapper--collapsed-one-line(){
    &.submit-row-wrapper--collapsed {
     transform: translate3d(0, 42px, 0);
    }
    .submit-row {
        clear: none;
    }
  }

// Sticky submit bar for domain requests on desktop
@media screen and (min-width:768px) {
    .submit-row-wrapper {
        position: fixed;
        bottom: 0;
        right: 0;
        left: 338px;
        background: var(--darkened-bg);
        border-top-left-radius: 6px;
        transition: transform .2s ease-out;
        .submit-row {
            margin-bottom: 0;
        }
    }
    .submit-row-wrapper--collapsed {
        // translate3d is more performant than translateY
        // https://stackoverflow.com/questions/22111256/translate3d-vs-translate-performance
        transform: translate3d(0, 88px, 0);
    }
    .submit-row-wrapper--collapsed-one-line {
        @include submit-row-wrapper--collapsed-one-line();
    }
    .submit-row {
        clear: both;
    }
    .submit-row-toggle{
        display: inline-block;
        position: absolute;
        top: -30px;
        right: 0;
        background: var(--darkened-bg);
    }
    #submitRowToggle {
        color: var(--body-fg);
    }
    .requested-domain-sticky {
        max-width: 325px;
        overflow: hidden;
        white-space: nowrap;
        text-overflow: ellipsis;
    }
}

.visible-768 {
    display: none;
}

@media screen and (min-width:768px) {
    .visible-768 {
        display: block;
    }
}

@media screen and (min-width:935px) {
    // Analyst only class
    .submit-row-wrapper--analyst-view {
        @include submit-row-wrapper--collapsed-one-line();
    }
}

@media screen and (min-width:1256px) {
    .submit-row-wrapper {
        @include submit-row-wrapper--collapsed-one-line();
    }
}

// Collapse button styles for fieldsets
.module.collapse {
    margin-top: -35px;
    padding-top: 0;
    border: none;
    h2 {
        background: none;
        color: var(--body-fg)!important;
        text-transform: none;
    }
    a {
        color: var(--link-fg);
>>>>>>> 4e9ab57a
    }
}<|MERGE_RESOLUTION|>--- conflicted
+++ resolved
@@ -424,7 +424,6 @@
     border: 1px solid var(--error-fg) !important;
 }
 
-<<<<<<< HEAD
 .choice-filter {
     position: relative;
     padding-left: 20px;
@@ -440,7 +439,9 @@
     }
     svg:nth-child(2) {
         color: var(--body-loud-color);
-=======
+    }
+}
+
 // Let's define this block of code once and use it for analysts over a certain screen size,
 // superusers over another screen size.
 @mixin submit-row-wrapper--collapsed-one-line(){
@@ -530,6 +531,5 @@
     }
     a {
         color: var(--link-fg);
->>>>>>> 4e9ab57a
     }
 }