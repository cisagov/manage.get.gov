--- conflicted
+++ resolved
@@ -140,14 +140,6 @@
     font-weight: font-weight('bold');
 }
 
-<<<<<<< HEAD
-table > caption > span {
-    font-weight: font-weight('bold');
-    text-transform: none;
-}
-
-=======
->>>>>>> e91eff78
 .change-list {
     .usa-table--striped tbody tr:nth-child(odd) td,
     .usa-table--striped tbody tr:nth-child(odd) th,
