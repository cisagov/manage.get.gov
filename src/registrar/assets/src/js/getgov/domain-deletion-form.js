--- conflicted
+++ resolved
@@ -115,23 +115,6 @@
 import { submitForm } from './form-helpers.js';
 
 export function domainDeletionEventListener() {
-<<<<<<< HEAD
-    const request_submit_button = document.getElementById("domain-deletion-submit-button")
-    const checkbox = document.getElementById("delete-domain-checkbox")
-
-    if(request_submit_button) {
-         request_submit_button.addEventListener("click", function (e) {
-           if(!checkbox.checked){
-            submitForm("submit-domain-deletion-form");
-           }
-           else{
-              request_submit_button.setAttribute('href','#toggle-delete-domain')       
-              request_submit_button.setAttribute('aria-controls', "toggle-delete-domain")
-              request_submit_button.click()
-           }
-        });
-    } 
-=======
     /*
     checkbox: the policy acknowledgment checkbox
     modal: the modal container element
@@ -232,5 +215,4 @@
 
     // hide modal so users cant tab to it for accessibility reasons
     modal.inert = true;
->>>>>>> b61a66e1
 }