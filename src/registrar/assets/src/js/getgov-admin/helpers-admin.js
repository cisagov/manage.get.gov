export function hideElement(element) {
    if (element) {
        element.classList.add('display-none');
    } else {
        console.warn('Called hideElement on a null or undefined element');
    }
};
  
export function showElement(element) {
    if (element) {
        element.classList.remove('display-none');
    } else {
        console.warn('Called showElement on a null or undefined element');
    }
};

// Adds or removes a boolean from our session
export function addOrRemoveSessionBoolean(name, add){
    if (add) {
        sessionStorage.setItem(name, "true");
    } else {
        sessionStorage.removeItem(name); 
    }
}

<<<<<<< HEAD
/**
 * Creates a temporary live region to announce messages for screen readers.
 */
export function announceForScreenReaders(message) {
    let liveRegion = document.createElement("div");
    liveRegion.setAttribute("aria-live", "assertive");
    liveRegion.setAttribute("role", "alert");
    liveRegion.style.position = "absolute";
    liveRegion.style.left = "-9999px";
    document.body.appendChild(liveRegion);

    // Delay the update slightly to ensure it's recognized
    setTimeout(() => {
        liveRegion.textContent = message;
        setTimeout(() => {
            document.body.removeChild(liveRegion);
        }, 1000);
    }, 100);
=======
export function getParameterByName(name, url) {
    if (!url) url = window.location.href;
    name = name.replace(/[\[\]]/g, '\\$&');
    var regex = new RegExp('[?&]' + name + '(=([^&#]*)|&|#|$)'),
        results = regex.exec(url);
    if (!results) return null;
    if (!results[2]) return '';
    return decodeURIComponent(results[2].replace(/\+/g, ' '));
>>>>>>> 30a4ef60
}<|MERGE_RESOLUTION|>--- conflicted
+++ resolved
@@ -23,7 +23,16 @@
     }
 }
 
-<<<<<<< HEAD
+export function getParameterByName(name, url) {
+    if (!url) url = window.location.href;
+    name = name.replace(/[\[\]]/g, '\\$&');
+    var regex = new RegExp('[?&]' + name + '(=([^&#]*)|&|#|$)'),
+        results = regex.exec(url);
+    if (!results) return null;
+    if (!results[2]) return '';
+    return decodeURIComponent(results[2].replace(/\+/g, ' '));
+}
+
 /**
  * Creates a temporary live region to announce messages for screen readers.
  */
@@ -42,14 +51,4 @@
             document.body.removeChild(liveRegion);
         }, 1000);
     }, 100);
-=======
-export function getParameterByName(name, url) {
-    if (!url) url = window.location.href;
-    name = name.replace(/[\[\]]/g, '\\$&');
-    var regex = new RegExp('[?&]' + name + '(=([^&#]*)|&|#|$)'),
-        results = regex.exec(url);
-    if (!results) return null;
-    if (!results[2]) return '';
-    return decodeURIComponent(results[2].replace(/\+/g, ' '));
->>>>>>> 30a4ef60
 }