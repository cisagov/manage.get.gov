/** An IIFE for admin in DjangoAdmin to listen to clicks on the growth report export button,
 * attach the seleted start and end dates to a url that'll trigger the view, and finally
 * redirect to that url.
 * 
 * This function also sets the start and end dates to match the url params if they exist
*/
(function () {
    // Function to get URL parameter value by name
    function getParameterByName(name, url) {
        if (!url) url = window.location.href;
        name = name.replace(/[\[\]]/g, '\\$&');
        var regex = new RegExp('[?&]' + name + '(=([^&#]*)|&|#|$)'),
            results = regex.exec(url);
        if (!results) return null;
        if (!results[2]) return '';
        return decodeURIComponent(results[2].replace(/\+/g, ' '));
    }

    // Get the current date in the format YYYY-MM-DD
    let currentDate = new Date().toISOString().split('T')[0];

    // Default the value of the start date input field to the current date
    let startDateInput = document.getElementById('start');

    // Default the value of the end date input field to the current date
    let endDateInput = document.getElementById('end');

    let exportButtons = document.querySelectorAll('.exportLink');

    if (exportButtons.length > 0) {
        // Check if start and end dates are present in the URL
        let urlStartDate = getParameterByName('start_date');
        let urlEndDate = getParameterByName('end_date');

        // Set input values based on URL parameters or current date
        startDateInput.value = urlStartDate || currentDate;
        endDateInput.value = urlEndDate || currentDate;

        exportButtons.forEach((btn) => {
            btn.addEventListener('click', function () {
                // Get the selected start and end dates
                let startDate = startDateInput.value;
                let endDate = endDateInput.value;
                let exportUrl = btn.dataset.exportUrl;

                // Build the URL with parameters
                exportUrl += "?start_date=" + startDate + "&end_date=" + endDate;

                // Redirect to the export URL
                window.location.href = exportUrl;
            });
        });
    }

})();

<<<<<<< HEAD
/** An IIFE to initialize the analytics page
*/
(function () {
    function createComparativeColumnChart(canvasId, title, labelOne, labelTwo) {
        var canvas = document.getElementById(canvasId);
        if (!canvas) {
            return
        }

        var ctx = canvas.getContext("2d");

        var listOne = JSON.parse(canvas.getAttribute('data-list-one'));
        var listTwo = JSON.parse(canvas.getAttribute('data-list-two'));

        var data = {
            labels: ["Total", "Federal", "Interstate", "State/Territory", "Tribal", "County", "City", "Special District", "School District", "Election Board"],
            datasets: [
                {
                    label: labelOne,
                    backgroundColor: "rgba(255, 99, 132, 0.2)",
                    borderColor: "rgba(255, 99, 132, 1)",
                    borderWidth: 1,
                    data: listOne,
                },
                {
                    label: labelTwo,
                    backgroundColor: "rgba(75, 192, 192, 0.2)",
                    borderColor: "rgba(75, 192, 192, 1)",
                    borderWidth: 1,
                    data: listTwo,
                },
            ],
        };

        var options = {
            responsive: true,
            maintainAspectRatio: false,
            plugins: {
                legend: {
                    position: 'top',
                },
                title: {
                    display: true,
                    text: title
                }
            },
            scales: {
                y: {
                    beginAtZero: true,
                },
            },
        };

=======

/** An IIFE to initialize the analytics page
*/
(function () {
    function createComparativeColumnChart(canvasId, title, labelOne, labelTwo) {
        var canvas = document.getElementById(canvasId);
        if (!canvas) {
            return
        }

        var ctx = canvas.getContext("2d");

        var listOne = JSON.parse(canvas.getAttribute('data-list-one'));
        var listTwo = JSON.parse(canvas.getAttribute('data-list-two'));

        var data = {
            labels: ["Total", "Federal", "Interstate", "State/Territory", "Tribal", "County", "City", "Special District", "School District", "Election Board"],
            datasets: [
                {
                    label: labelOne,
                    backgroundColor: "rgba(255, 99, 132, 0.2)",
                    borderColor: "rgba(255, 99, 132, 1)",
                    borderWidth: 1,
                    data: listOne,
                },
                {
                    label: labelTwo,
                    backgroundColor: "rgba(75, 192, 192, 0.2)",
                    borderColor: "rgba(75, 192, 192, 1)",
                    borderWidth: 1,
                    data: listTwo,
                },
            ],
        };

        var options = {
            responsive: true,
            maintainAspectRatio: false,
            plugins: {
                legend: {
                    position: 'top',
                },
                title: {
                    display: true,
                    text: title
                }
            },
            scales: {
                y: {
                    beginAtZero: true,
                },
            },
        };

>>>>>>> 13b3ed85
        new Chart(ctx, {
            type: "bar",
            data: data,
            options: options,
        });
    }
<<<<<<< HEAD

    function initComparativeColumnCharts() {
        document.addEventListener("DOMContentLoaded", function () {
            createComparativeColumnChart("myChart1", "Managed domains", "Start Date", "End Date");
            createComparativeColumnChart("myChart2", "Unmanaged domains", "Start Date", "End Date");
            createComparativeColumnChart("myChart3", "Deleted domains", "Start Date", "End Date");
            createComparativeColumnChart("myChart4", "Ready domains", "Start Date", "End Date");
            createComparativeColumnChart("myChart5", "Submitted requests", "Start Date", "End Date");
            createComparativeColumnChart("myChart6", "All requests", "Start Date", "End Date");
        });
    };
=======

    function initComparativeColumnCharts() {
        document.addEventListener("DOMContentLoaded", function () {
            createComparativeColumnChart("myChart1", "Managed domains", "Start Date", "End Date");
            createComparativeColumnChart("myChart2", "Unmanaged domains", "Start Date", "End Date");
            createComparativeColumnChart("myChart3", "Deleted domains", "Start Date", "End Date");
            createComparativeColumnChart("myChart4", "Ready domains", "Start Date", "End Date");
            createComparativeColumnChart("myChart5", "Submitted requests", "Start Date", "End Date");
            createComparativeColumnChart("myChart6", "All requests", "Start Date", "End Date");
        });
    };

>>>>>>> 13b3ed85
    initComparativeColumnCharts();
})();<|MERGE_RESOLUTION|>--- conflicted
+++ resolved
@@ -54,61 +54,6 @@
 
 })();
 
-<<<<<<< HEAD
-/** An IIFE to initialize the analytics page
-*/
-(function () {
-    function createComparativeColumnChart(canvasId, title, labelOne, labelTwo) {
-        var canvas = document.getElementById(canvasId);
-        if (!canvas) {
-            return
-        }
-
-        var ctx = canvas.getContext("2d");
-
-        var listOne = JSON.parse(canvas.getAttribute('data-list-one'));
-        var listTwo = JSON.parse(canvas.getAttribute('data-list-two'));
-
-        var data = {
-            labels: ["Total", "Federal", "Interstate", "State/Territory", "Tribal", "County", "City", "Special District", "School District", "Election Board"],
-            datasets: [
-                {
-                    label: labelOne,
-                    backgroundColor: "rgba(255, 99, 132, 0.2)",
-                    borderColor: "rgba(255, 99, 132, 1)",
-                    borderWidth: 1,
-                    data: listOne,
-                },
-                {
-                    label: labelTwo,
-                    backgroundColor: "rgba(75, 192, 192, 0.2)",
-                    borderColor: "rgba(75, 192, 192, 1)",
-                    borderWidth: 1,
-                    data: listTwo,
-                },
-            ],
-        };
-
-        var options = {
-            responsive: true,
-            maintainAspectRatio: false,
-            plugins: {
-                legend: {
-                    position: 'top',
-                },
-                title: {
-                    display: true,
-                    text: title
-                }
-            },
-            scales: {
-                y: {
-                    beginAtZero: true,
-                },
-            },
-        };
-
-=======
 
 /** An IIFE to initialize the analytics page
 */
@@ -163,14 +108,12 @@
             },
         };
 
->>>>>>> 13b3ed85
         new Chart(ctx, {
             type: "bar",
             data: data,
             options: options,
         });
     }
-<<<<<<< HEAD
 
     function initComparativeColumnCharts() {
         document.addEventListener("DOMContentLoaded", function () {
@@ -182,19 +125,5 @@
             createComparativeColumnChart("myChart6", "All requests", "Start Date", "End Date");
         });
     };
-=======
-
-    function initComparativeColumnCharts() {
-        document.addEventListener("DOMContentLoaded", function () {
-            createComparativeColumnChart("myChart1", "Managed domains", "Start Date", "End Date");
-            createComparativeColumnChart("myChart2", "Unmanaged domains", "Start Date", "End Date");
-            createComparativeColumnChart("myChart3", "Deleted domains", "Start Date", "End Date");
-            createComparativeColumnChart("myChart4", "Ready domains", "Start Date", "End Date");
-            createComparativeColumnChart("myChart5", "Submitted requests", "Start Date", "End Date");
-            createComparativeColumnChart("myChart6", "All requests", "Start Date", "End Date");
-        });
-    };
-
->>>>>>> 13b3ed85
     initComparativeColumnCharts();
 })();