/**
 * @file get-gov.js includes custom code for the .gov registrar.
 *
 * Constants and helper functions are at the top.
 * Event handlers are in the middle.
 * Initialization (run-on-load) stuff goes at the bottom.
 */


var DEFAULT_ERROR = "Please check this field for errors.";

var INFORMATIVE = "info";
var WARNING = "warning";
var ERROR = "error";
var SUCCESS = "success";

// <<>><<>><<>><<>><<>><<>><<>><<>><<>><<>><<>><<>><<>><<>><<>>
// Helper functions.

/** Makes an element invisible. */
function makeHidden(el) {
  el.style.position = "absolute";
  el.style.left = "-100vw";
  // The choice of `visiblity: hidden`
  // over `display: none` is due to
  // UX: the former will allow CSS
  // transitions when the elements appear.
  el.style.visibility = "hidden";
}

/** Makes visible a perviously hidden element. */
function makeVisible(el) {
  el.style.position = "relative";
  el.style.left = "unset";
  el.style.visibility = "visible";
}

/** Creates and returns a live region element. */
function createLiveRegion(id) {
  const liveRegion = document.createElement("div");
  liveRegion.setAttribute("role", "region");
  liveRegion.setAttribute("aria-live", "polite");
  liveRegion.setAttribute("id", id + "-live-region");
  liveRegion.classList.add("usa-sr-only");
  document.body.appendChild(liveRegion);
  return liveRegion;
}

/** Announces changes to assistive technology users. */
function announce(id, text) {
  let liveRegion = document.getElementById(id + "-live-region");
  if (!liveRegion) liveRegion = createLiveRegion(id);
  liveRegion.innerHTML = text;
}

/**
 * Slow down event handlers by limiting how frequently they fire.
 *
 * A wait period must occur with no activity (activity means "this
 * debounce function being called") before the handler is invoked.
 *
 * @param {Function} handler - any JS function
 * @param {number} cooldown - the wait period, in milliseconds
 */
function debounce(handler, cooldown=600) {
  let timeout;
  return function(...args) {
    const context = this;
    clearTimeout(timeout);
    timeout = setTimeout(() => handler.apply(context, args), cooldown);
  }
}

/** Asyncronously fetches JSON. No error handling. */
function fetchJSON(endpoint, callback, url="/api/v1/") {
    const xhr = new XMLHttpRequest();
    xhr.open('GET', url + endpoint);
    xhr.send();
    xhr.onload = function() {
      if (xhr.status != 200) return;
      callback(JSON.parse(xhr.response));
    };
    // nothing, don't care
    // xhr.onerror = function() { };
}

/** Modifies CSS and HTML when an input is valid/invalid. */
function toggleInputValidity(el, valid, msg=DEFAULT_ERROR) {
  if (valid) {
    el.setCustomValidity("");
    el.removeAttribute("aria-invalid");
    el.classList.remove('usa-input--error');
  } else {
    el.classList.remove('usa-input--success');
    el.setAttribute("aria-invalid", "true");
    el.setCustomValidity(msg);
    el.classList.add('usa-input--error');
  }
}

/** Display (or hide) a message beneath an element. */
function inlineToast(el, id, style, msg) {
  if (!el.id && !id) {
    console.error("Elements must have an `id` to show an inline toast.");
    return;
  }
  let toast = document.getElementById((el.id || id) + "--toast");
  if (style) {
    if (!toast) {
      // create and insert the message div
      toast = document.createElement("div");
      const toastBody = document.createElement("div");
      const p = document.createElement("p");
      toast.setAttribute("id", (el.id || id) + "--toast");
      toast.className = `usa-alert usa-alert--${style} usa-alert--slim`;
      toastBody.classList.add("usa-alert__body");
      p.classList.add("usa-alert__text");
      p.innerHTML = msg;
      toastBody.appendChild(p);
      toast.appendChild(toastBody);
      el.parentNode.insertBefore(toast, el.nextSibling);
    } else {
      // update and show the existing message div
      toast.className = `usa-alert usa-alert--${style} usa-alert--slim`;
      toast.querySelector("div p").innerHTML = msg;
      makeVisible(toast);
    }
  } else {
    if (toast) makeHidden(toast);
  }
}

function checkDomainAvailability(el) {
  const callback = (response) => {
    toggleInputValidity(el, (response && response.available), msg=response.message);
    announce(el.id, response.message);

    // Determines if we ignore the field if it is just blank
    ignore_blank = el.classList.contains("blank-ok")
    if (el.validity.valid) {
      el.classList.add('usa-input--success');
      // use of `parentElement` due to .gov inputs being wrapped in www/.gov decoration
      inlineToast(el.parentElement, el.id, SUCCESS, response.message);
    } else if (ignore_blank && response.code == "required"){
      // Visually remove the error
      error = "usa-input--error"
      if (el.classList.contains(error)){
        el.classList.remove(error)
      }
    } else {
      inlineToast(el.parentElement, el.id, ERROR, response.message);
    }
  }
  fetchJSON(`available/?domain=${el.value}`, callback);
}

/** Hides the toast message and clears the aira live region. */
function clearDomainAvailability(el) {
  el.classList.remove('usa-input--success');
  announce(el.id, "");
  // use of `parentElement` due to .gov inputs being wrapped in www/.gov decoration
  inlineToast(el.parentElement, el.id);
}

/** Runs all the validators associated with this element. */
function runValidators(el) {
  const attribute = el.getAttribute("validate") || "";
  if (!attribute.length) return;
  const validators = attribute.split(" ");
  let isInvalid = false;
  for (const validator of validators) {
    switch (validator) {
      case "domain":
        checkDomainAvailability(el);
        break;
    }
  }
  toggleInputValidity(el, !isInvalid);
}

/** Clears all the validators associated with this element. */
function clearValidators(el) {
  const attribute = el.getAttribute("validate") || "";
  if (!attribute.length) return;
  const validators = attribute.split(" ");
  for (const validator of validators) {
    switch (validator) {
      case "domain":
        clearDomainAvailability(el);
        break;
    }
  }
  toggleInputValidity(el, true);
}

/** Hookup listeners for yes/no togglers for form fields 
 * Parameters:
 *  - radioButtonName:  The "name=" value for the radio buttons being used as togglers
 *  - elementIdToShowIfYes: The Id of the element (eg. a div) to show if selected value of the given
 * radio button is true (hides this element if false)
 *  - elementIdToShowIfNo: The Id of the element (eg. a div) to show if selected value of the given
 * radio button is false (hides this element if true)
 * **/
function HookupYesNoListener(radioButtonName, elementIdToShowIfYes, elementIdToShowIfNo) {
  // Get the radio buttons
  let radioButtons = document.querySelectorAll('input[name="'+radioButtonName+'"]');

  function handleRadioButtonChange() {
    // Check the value of the selected radio button
    // Attempt to find the radio button element that is checked
    let radioButtonChecked = document.querySelector('input[name="'+radioButtonName+'"]:checked');

    // Check if the element exists before accessing its value
    let selectedValue = radioButtonChecked ? radioButtonChecked.value : null;

    switch (selectedValue) {
      case 'True':
        toggleTwoDomElements(elementIdToShowIfYes, elementIdToShowIfNo, 1);
        break;

      case 'False':
        toggleTwoDomElements(elementIdToShowIfYes, elementIdToShowIfNo, 2);
        break;

      default:
        toggleTwoDomElements(elementIdToShowIfYes, elementIdToShowIfNo, 0);
    }
  }

  if (radioButtons.length) {
    // Add event listener to each radio button
    radioButtons.forEach(function (radioButton) {
      radioButton.addEventListener('change', handleRadioButtonChange);
    });

    // initialize
    handleRadioButtonChange();
  }
}

// A generic display none/block toggle function that takes an integer param to indicate how the elements toggle
function toggleTwoDomElements(ele1, ele2, index) {
  let element1 = document.getElementById(ele1);
  let element2 = document.getElementById(ele2);
  if (element1 || element2) {
      // Toggle display based on the index
      if (element1) {element1.style.display = index === 1 ? 'block' : 'none';}
      if (element2) {element2.style.display = index === 2 ? 'block' : 'none';}
  } 
  else {
      console.error('Unable to find elements to toggle');
  }
}

// <<>><<>><<>><<>><<>><<>><<>><<>><<>><<>><<>><<>><<>><<>><<>>
// Event handlers.

/** On input change, handles running any associated validators. */
function handleInputValidation(e) {
  clearValidators(e.target);
  if (e.target.hasAttribute("auto-validate")) runValidators(e.target);
}

/** On button click, handles running any associated validators. */
function validateFieldInput(e) {
  const attribute = e.target.getAttribute("validate-for") || "";
  if (!attribute.length) return;
  const input = document.getElementById(attribute);
  removeFormErrors(input, true);
  runValidators(input);
}


function validateFormsetInputs(e, availabilityButton) {

  // Collect input IDs from the repeatable forms
  let inputs = Array.from(document.querySelectorAll('.repeatable-form input'))

  // Run validators for each input
  inputs.forEach(input => {
    removeFormErrors(input, true);
    runValidators(input);
  });

  // Set the validate-for attribute on the button with the collected input IDs
  // Not needed for functionality but nice for accessibility
  inputs = inputs.map(input => input.id).join(', ');
  availabilityButton.setAttribute('validate-for', inputs);

}

// <<>><<>><<>><<>><<>><<>><<>><<>><<>><<>><<>><<>><<>><<>><<>>
// Initialization code.

/**
 * An IIFE that will attach validators to inputs.
 *
 * It looks for elements with `validate="<type> <type>"` and adds change handlers.
 * 
 * These handlers know about two other attributes:
 *  - `validate-for="<id>"` creates a button which will run the validator(s) on <id>
 *  - `auto-validate` will run validator(s) when the user stops typing (otherwise,
 *     they will only run when a user clicks the button with `validate-for`)
 */
 (function validatorsInit() {
  "use strict";
  const needsValidation = document.querySelectorAll('[validate]');
  for(const input of needsValidation) {
    input.addEventListener('input', handleInputValidation);
  }
  const alternativeDomainsAvailability = document.getElementById('validate-alt-domains-availability');
  const activatesValidation = document.querySelectorAll('[validate-for]');

  for(const button of activatesValidation) {
    // Adds multi-field validation for alternative domains
    if (button === alternativeDomainsAvailability) {
      button.addEventListener('click', (e) => {
        validateFormsetInputs(e, alternativeDomainsAvailability)
      });
    } else {
      button.addEventListener('click', validateFieldInput);
    }
  }
})();

/**
 * Removes form errors surrounding a form input
 */
function removeFormErrors(input, removeStaleAlerts=false){
  // Remove error message
  let errorMessage = document.getElementById(`${input.id}__error-message`);
  if (errorMessage) {
    errorMessage.remove();
  }else{
    return
  }

  // Remove error classes
  if (input.classList.contains('usa-input--error')) {
    input.classList.remove('usa-input--error');
  }

  // Get the form label
  let label = document.querySelector(`label[for="${input.id}"]`);
  if (label) {
    label.classList.remove('usa-label--error');

    // Remove error classes from parent div
    let parentDiv = label.parentElement;
    if (parentDiv) {
      parentDiv.classList.remove('usa-form-group--error');
    }
  }

  if (removeStaleAlerts){
    let staleAlerts = document.querySelectorAll(".usa-alert--error")
    for (let alert of staleAlerts){
      // Don't remove the error associated with the input
      if (alert.id !== `${input.id}--toast`) {
        alert.remove()
      }
    }
  }
}

/**
 * Prepare the namerservers and DS data forms delete buttons
 * We will call this on the forms init, and also every time we add a form
 * 
 */
function removeForm(e, formLabel, isNameserversForm, addButton, formIdentifier){
  let totalForms = document.querySelector(`#id_${formIdentifier}-TOTAL_FORMS`);
  let formToRemove = e.target.closest(".repeatable-form");
  formToRemove.remove();
  let forms = document.querySelectorAll(".repeatable-form");
  totalForms.setAttribute('value', `${forms.length}`);

  let formNumberRegex = RegExp(`form-(\\d){1}-`, 'g');
  let formLabelRegex = RegExp(`${formLabel} (\\d+){1}`, 'g');
  // For the example on Nameservers
  let formExampleRegex = RegExp(`ns(\\d+){1}`, 'g');

  forms.forEach((form, index) => {
    // Iterate over child nodes of the current element
    Array.from(form.querySelectorAll('label, input, select')).forEach((node) => {
      // Iterate through the attributes of the current node
      Array.from(node.attributes).forEach((attr) => {
        // Check if the attribute value matches the regex
        if (formNumberRegex.test(attr.value)) {
          // Replace the attribute value with the updated value
          attr.value = attr.value.replace(formNumberRegex, `form-${index}-`);
        }
      });
    });

    // h2 and legend for DS form, label for nameservers  
    Array.from(form.querySelectorAll('h2, legend, label, p')).forEach((node) => {

      let innerSpan = node.querySelector('span')
      if (innerSpan) {
        innerSpan.textContent = innerSpan.textContent.replace(formLabelRegex, `${formLabel} ${index + 1}`);
      } else {
        node.textContent = node.textContent.replace(formLabelRegex, `${formLabel} ${index + 1}`);
        node.textContent = node.textContent.replace(formExampleRegex, `ns${index + 1}`);
      }
      
      // If the node is a nameserver label, one of the first 2 which was previously 3 and up (not required)
      // inject the USWDS required markup and make sure the INPUT is required
      if (isNameserversForm && index <= 1 && node.innerHTML.includes('server') && !node.innerHTML.includes('*')) {

        // Remove the word optional
        innerSpan.textContent = innerSpan.textContent.replace(/\s*\(\s*optional\s*\)\s*/, '');

        // Create a new element
        const newElement = document.createElement('abbr');
        newElement.textContent = '*';
        newElement.setAttribute("title", "required");
        newElement.classList.add("usa-hint", "usa-hint--required");

        // Append the new element to the label
        node.appendChild(newElement);
        // Find the next sibling that is an input element
        let nextInputElement = node.nextElementSibling;

        while (nextInputElement) {
          if (nextInputElement.tagName === 'INPUT') {
            // Found the next input element
            nextInputElement.setAttribute("required", "")
            break;
          }
          nextInputElement = nextInputElement.nextElementSibling;
        }
        nextInputElement.required = true;
      }

      
    
    });

    // Display the add more button if we have less than 13 forms
    if (isNameserversForm && forms.length <= 13) {
      addButton.removeAttribute("disabled");
    }

    if (isNameserversForm && forms.length < 3) {
      // Hide the delete buttons on the remaining nameservers
      Array.from(form.querySelectorAll('.delete-record')).forEach((deleteButton) => {
        deleteButton.setAttribute("disabled", "true");
      });
    }
  
  });
}

/**
 * Delete method for formsets using the DJANGO DELETE widget (Other Contacts)
 * 
 */
function markForm(e, formLabel){
  // Unlike removeForm, we only work with the visible forms when using DJANGO's DELETE widget
  let totalShownForms = document.querySelectorAll(`.repeatable-form:not([style*="display: none"])`).length;

  if (totalShownForms == 1) {
    // toggle the radio buttons
    let radioButton = document.querySelector('input[name="other_contacts-has_other_contacts"][value="False"]');
    radioButton.checked = true;
    // Trigger the change event
    let event = new Event('change');
    radioButton.dispatchEvent(event);
  } else {

    // Grab the hidden delete input and assign a value DJANGO will look for
    let formToRemove = e.target.closest(".repeatable-form");
    if (formToRemove) {
      let deleteInput = formToRemove.querySelector('input[class="deletion"]');
      if (deleteInput) {
        deleteInput.value = 'on';
      }
    }

    // Set display to 'none'
    formToRemove.style.display = 'none';
  }
  
  // Update h2s on the visible forms only. We won't worry about the forms' identifiers
  let shownForms = document.querySelectorAll(`.repeatable-form:not([style*="display: none"])`);
  let formLabelRegex = RegExp(`${formLabel} (\\d+){1}`, 'g');
  shownForms.forEach((form, index) => {
    // Iterate over child nodes of the current element
    Array.from(form.querySelectorAll('h2')).forEach((node) => {
        node.textContent = node.textContent.replace(formLabelRegex, `${formLabel} ${index + 1}`);
    });
  });
}

/**
 * Prepare the namerservers, DS data and Other Contacts formsets' delete button
 * for the last added form. We call this from the Add function
 * 
 */
function prepareNewDeleteButton(btn, formLabel) {
  let formIdentifier = "form"
  let isNameserversForm = document.querySelector(".nameservers-form");
  let isOtherContactsForm = document.querySelector(".other-contacts-form");
  let addButton = document.querySelector("#add-form");

  if (isOtherContactsForm) {
    formIdentifier = "other_contacts";
    // We will mark the forms for deletion
    btn.addEventListener('click', function(e) {
      markForm(e, formLabel);
    });
  } else {
    // We will remove the forms and re-order the formset
    btn.addEventListener('click', function(e) {
      removeForm(e, formLabel, isNameserversForm, addButton, formIdentifier);
    });
  }
}

/**
 * Prepare the namerservers, DS data and Other Contacts formsets' delete buttons
 * We will call this on the forms init
 * 
 */
function prepareDeleteButtons(formLabel) {
  let formIdentifier = "form"
  let deleteButtons = document.querySelectorAll(".delete-record");
  let isNameserversForm = document.querySelector(".nameservers-form");
  let isOtherContactsForm = document.querySelector(".other-contacts-form");
  let addButton = document.querySelector("#add-form");
  if (isOtherContactsForm) {
    formIdentifier = "other_contacts";
  }
  
  // Loop through each delete button and attach the click event listener
  deleteButtons.forEach((deleteButton) => {
    if (isOtherContactsForm) {
      // We will mark the forms for deletion
      deleteButton.addEventListener('click', function(e) {
        markForm(e, formLabel);
      });
    } else {
      // We will remove the forms and re-order the formset
      deleteButton.addEventListener('click', function(e) {
        removeForm(e, formLabel, isNameserversForm, addButton, formIdentifier);
      });
    }
  });
}

/**
 * DJANGO formset's DELETE widget
 * On form load, hide deleted forms, ie. those forms with hidden input of class 'deletion'
 * with value='on'
 */
function hideDeletedForms() {
  let hiddenDeleteButtonsWithValueOn = document.querySelectorAll('input[type="hidden"].deletion[value="on"]');

  // Iterating over the NodeList of hidden inputs
  hiddenDeleteButtonsWithValueOn.forEach(function(hiddenInput) {
      // Finding the closest parent element with class "repeatable-form" for each hidden input
      var repeatableFormToHide = hiddenInput.closest('.repeatable-form');
  
      // Checking if a matching parent element is found for each hidden input
      if (repeatableFormToHide) {
          // Setting the display property to "none" for each matching parent element
          repeatableFormToHide.style.display = 'none';
      }
  });
}

/**
 * An IIFE that attaches a click handler for our dynamic formsets
 *
 * Only does something on a few pages, but it should be fast enough to run
 * it everywhere.
 */
(function prepareFormsetsForms() {
  let formIdentifier = "form"
  let repeatableForm = document.querySelectorAll(".repeatable-form");
  let container = document.querySelector("#form-container");
  let addButton = document.querySelector("#add-form");
  let cloneIndex = 0;
  let formLabel = '';
  let isNameserversForm = document.querySelector(".nameservers-form");
  let isOtherContactsForm = document.querySelector(".other-contacts-form");
  let isDsDataForm = document.querySelector(".ds-data-form");
  let isDotgovDomain = document.querySelector(".dotgov-domain-form");
  // The Nameservers formset features 2 required and 11 optionals
  if (isNameserversForm) {
    // cloneIndex = 2;
    formLabel = "Name server";
  // DNSSEC: DS Data
  } else if (isDsDataForm) {
    formLabel = "DS data record";
  // The Other Contacts form
  } else if (isOtherContactsForm) {
    formLabel = "Organization contact";
    container = document.querySelector("#other-employees");
    formIdentifier = "other_contacts"
  } else if (isDotgovDomain) {
    formIdentifier = "dotgov_domain"
  }
  let totalForms = document.querySelector(`#id_${formIdentifier}-TOTAL_FORMS`);

  // On load: Disable the add more button if we have 13 forms
  if (isNameserversForm && document.querySelectorAll(".repeatable-form").length == 13) {
    addButton.setAttribute("disabled", "true");
  }

  // Hide forms which have previously been deleted
  hideDeletedForms()

  // Attach click event listener on the delete buttons of the existing forms
  prepareDeleteButtons(formLabel);

  if (addButton)
    addButton.addEventListener('click', addForm);

  function addForm(e){
      let forms = document.querySelectorAll(".repeatable-form");
      let formNum = forms.length;
      let newForm = repeatableForm[cloneIndex].cloneNode(true);
      let formNumberRegex = RegExp(`${formIdentifier}-(\\d){1}-`,'g');
      let formLabelRegex = RegExp(`${formLabel} (\\d){1}`, 'g');
      // For the eample on Nameservers
      let formExampleRegex = RegExp(`ns(\\d){1}`, 'g');

      // Some Nameserver form checks since the delete can mess up the source object we're copying
      // in regards to required fields and hidden delete buttons
      if (isNameserversForm) {

        // If the source element we're copying has required on an input,
        // reset that input
        let formRequiredNeedsCleanUp = newForm.innerHTML.includes('*');
        if (formRequiredNeedsCleanUp) {
          newForm.querySelector('label abbr').remove();
          // Get all input elements within the container
          const inputElements = newForm.querySelectorAll("input");
          // Loop through each input element and remove the 'required' attribute
          inputElements.forEach((input) => {
            if (input.hasAttribute("required")) {
              input.removeAttribute("required");
            }
          });
        }

        // If the source element we're copying has an disabled delete button,
        // enable that button
        let deleteButton= newForm.querySelector('.delete-record');
        if (deleteButton.hasAttribute("disabled")) {
          deleteButton.removeAttribute("disabled");
        }
      }

      formNum++;

      newForm.innerHTML = newForm.innerHTML.replace(formNumberRegex, `${formIdentifier}-${formNum-1}-`);
      if (isOtherContactsForm) {
        // For the other contacts form, we need to update the fieldset headers based on what's visible vs hidden,
        // since the form on the backend employs Django's DELETE widget.
        let totalShownForms = document.querySelectorAll(`.repeatable-form:not([style*="display: none"])`).length;
        newForm.innerHTML = newForm.innerHTML.replace(formLabelRegex, `${formLabel} ${totalShownForms + 1}`);
      } else {
        // Nameservers form is cloned from index 2 which has the word optional on init, does not have the word optional
        // if indices 0 or 1 have been deleted
        let containsOptional = newForm.innerHTML.includes('(optional)');
        if (isNameserversForm && !containsOptional) {
          newForm.innerHTML = newForm.innerHTML.replace(formLabelRegex, `${formLabel} ${formNum} (optional)`);
        } else {
          newForm.innerHTML = newForm.innerHTML.replace(formLabelRegex, `${formLabel} ${formNum}`);
        }
      }
      newForm.innerHTML = newForm.innerHTML.replace(formExampleRegex, `ns${formNum}`);
      newForm.innerHTML = newForm.innerHTML.replace(/\n/g, '');  // Remove newline characters
      newForm.innerHTML = newForm.innerHTML.replace(/>\s*</g, '><');  // Remove spaces between tags
      container.insertBefore(newForm, addButton);

      newForm.style.display = 'block';

      let inputs = newForm.querySelectorAll("input");
      // Reset the values of each input to blank
      inputs.forEach((input) => {
        input.classList.remove("usa-input--error");
        input.classList.remove("usa-input--success");
        if (input.type === "text" || input.type === "number" || input.type === "password" || input.type === "email" || input.type === "tel") {
          input.value = ""; // Set the value to an empty string
          
        } else if (input.type === "checkbox" || input.type === "radio") {
          input.checked = false; // Uncheck checkboxes and radios
        }
      });

      // Reset any existing validation classes
      let selects = newForm.querySelectorAll("select");
      selects.forEach((select) => {
        select.classList.remove("usa-input--error");
        select.classList.remove("usa-input--success");
        select.selectedIndex = 0; // Set the value to an empty string
      });

      let labels = newForm.querySelectorAll("label");
      labels.forEach((label) => {
        label.classList.remove("usa-label--error");
        label.classList.remove("usa-label--success");
      });

      let usaFormGroups = newForm.querySelectorAll(".usa-form-group");
      usaFormGroups.forEach((usaFormGroup) => {
        usaFormGroup.classList.remove("usa-form-group--error");
        usaFormGroup.classList.remove("usa-form-group--success");
      });

      // Remove any existing error and success messages
      let usaMessages = newForm.querySelectorAll(".usa-error-message, .usa-alert");
      usaMessages.forEach((usaErrorMessage) => {
        let parentDiv = usaErrorMessage.closest('div');
        if (parentDiv) {
          parentDiv.remove(); // Remove the parent div if it exists
        }
      });

      totalForms.setAttribute('value', `${formNum}`);

      // Attach click event listener on the delete buttons of the new form
      let newDeleteButton = newForm.querySelector(".delete-record");
      if (newDeleteButton)
        prepareNewDeleteButton(newDeleteButton, formLabel);

      // Disable the add more button if we have 13 forms
      if (isNameserversForm && formNum == 13) {
        addButton.setAttribute("disabled", "true");
      }

      if (isNameserversForm && forms.length >= 2) {
        // Enable the delete buttons on the nameservers
        forms.forEach((form, index) => {
          Array.from(form.querySelectorAll('.delete-record')).forEach((deleteButton) => {
            deleteButton.removeAttribute("disabled");
          });
        });
      }
  }
})();

/**
 * An IIFE that triggers a modal on the DS Data Form under certain conditions
 *
 */
(function triggerModalOnDsDataForm() {
  let saveButon = document.querySelector("#save-ds-data");

  // The view context will cause a hitherto hidden modal trigger to
  // show up. On save, we'll test for that modal trigger appearing. We'll
  // run that test once every 100 ms for 5 secs, which should balance performance
  // while accounting for network or lag issues.
  if (saveButon) {
    let i = 0;
    var tryToTriggerModal = setInterval(function() {
        i++;
        if (i > 100) {
          clearInterval(tryToTriggerModal);
        }
        let modalTrigger = document.querySelector("#ds-toggle-dnssec-alert");
        if (modalTrigger) {
          modalTrigger.click()
          clearInterval(tryToTriggerModal);
        }
    }, 50);
  }
})();


/**
 * An IIFE that listens to the other contacts radio form on DAs and toggles the contacts/no other contacts forms 
 *
 */
(function otherContactsFormListener() {
  HookupYesNoListener("other_contacts-has_other_contacts",'other-employees', 'no-other-employees')
})();


/**
 * An IIFE that listens to the yes/no radio buttons on the anything else form and toggles form field visibility accordingly
 *
 */
(function anythingElseFormListener() {
  HookupYesNoListener("additional_details-has_anything_else_text",'anything-else', null)
})();


<<<<<<< HEAD
/**
 * An IIFE that listens to the yes/no radio buttons on the CISA representatives form and toggles form field visibility accordingly
 *
 */
(function cisaRepresentativesFormListener() {
  HookupYesNoListener("additional_details-has_cisa_representative",'cisa-representative', null)
=======
    // initialize
    handleRadioButtonChange();
  }
})();

/**
 * An IIFE that disables the delete buttons on nameserver forms on page load if < 3 forms
 *
 */
(function nameserversFormListener() {
  let isNameserversForm = document.querySelector(".nameservers-form");
  if (isNameserversForm) {
    let forms = document.querySelectorAll(".repeatable-form");
    if (forms.length < 3) {
      // Hide the delete buttons on the 2 nameservers
      forms.forEach((form) => {
        Array.from(form.querySelectorAll('.delete-record')).forEach((deleteButton) => {
          deleteButton.setAttribute("disabled", "true");
        });
      });
    }
  }
>>>>>>> c565655a
})();<|MERGE_RESOLUTION|>--- conflicted
+++ resolved
@@ -789,20 +789,6 @@
   HookupYesNoListener("additional_details-has_anything_else_text",'anything-else', null)
 })();
 
-
-<<<<<<< HEAD
-/**
- * An IIFE that listens to the yes/no radio buttons on the CISA representatives form and toggles form field visibility accordingly
- *
- */
-(function cisaRepresentativesFormListener() {
-  HookupYesNoListener("additional_details-has_cisa_representative",'cisa-representative', null)
-=======
-    // initialize
-    handleRadioButtonChange();
-  }
-})();
-
 /**
  * An IIFE that disables the delete buttons on nameserver forms on page load if < 3 forms
  *
@@ -820,5 +806,31 @@
       });
     }
   }
->>>>>>> c565655a
+})();
+
+/**
+ * An IIFE that disables the delete buttons on nameserver forms on page load if < 3 forms
+ *
+ */
+(function nameserversFormListener() {
+  let isNameserversForm = document.querySelector(".nameservers-form");
+  if (isNameserversForm) {
+    let forms = document.querySelectorAll(".repeatable-form");
+    if (forms.length < 3) {
+      // Hide the delete buttons on the 2 nameservers
+      forms.forEach((form) => {
+        Array.from(form.querySelectorAll('.delete-record')).forEach((deleteButton) => {
+          deleteButton.setAttribute("disabled", "true");
+        });
+      });
+    }
+  }
+})();
+
+/**
+ * An IIFE that listens to the yes/no radio buttons on the CISA representatives form and toggles form field visibility accordingly
+ *
+ */
+(function cisaRepresentativesFormListener() {
+  HookupYesNoListener("additional_details-has_cisa_representative",'cisa-representative', null)
 })();