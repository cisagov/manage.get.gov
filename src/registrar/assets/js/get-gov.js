--- conflicted
+++ resolved
@@ -347,34 +347,6 @@
     // Iterate over child nodes of the current element
     Array.from(form.querySelectorAll('h2')).forEach((node) => {
         node.textContent = node.textContent.replace(formLabelRegex, `${formLabel} ${index + 1}`);
-<<<<<<< HEAD
-=======
-    });
-  });
-}
-
-/**
- * Prepare the namerservers, DS data and Other Contacts formsets' delete button
- * for the last added form. We call this from the Add function
- * 
- */
-function prepareNewDeleteButton(btn, formLabel) {
-  let formIdentifier = "form"
-  let isNameserversForm = document.querySelector(".nameservers-form");
-  let isOtherContactsForm = document.querySelector(".other-contacts-form");
-  let addButton = document.querySelector("#add-form");
-
-  if (isOtherContactsForm) {
-    formIdentifier = "other_contacts";
-    // We will mark the forms for deletion
-    btn.addEventListener('click', function(e) {
-      markForm(e, formLabel);
-    });
-  } else {
-    // We will remove the forms and re-order the formset
-    btn.addEventListener('click', function(e) {
-      removeForm(e, formLabel, isNameserversForm, addButton, formIdentifier);
->>>>>>> 66cf92e0
     });
   });
 }
@@ -402,58 +374,6 @@
       removeForm(e, formLabel, isNameserversForm, addButton, formIdentifier);
     });
   }
-}
-
-/**
- * Prepare the namerservers, DS data and Other Contacts formsets' delete buttons
- * We will call this on the forms init
- * 
- */
-function prepareDeleteButtons(formLabel) {
-  let formIdentifier = "form"
-  let deleteButtons = document.querySelectorAll(".delete-record");
-  let isNameserversForm = document.querySelector(".nameservers-form");
-  let isOtherContactsForm = document.querySelector(".other-contacts-form");
-  let addButton = document.querySelector("#add-form");
-  if (isOtherContactsForm) {
-    formIdentifier = "other_contacts";
-  }
-  
-  // Loop through each delete button and attach the click event listener
-  deleteButtons.forEach((deleteButton) => {
-    if (isOtherContactsForm) {
-      // We will mark the forms for deletion
-      deleteButton.addEventListener('click', function(e) {
-        markForm(e, formLabel);
-      });
-    } else {
-      // We will remove the forms and re-order the formset
-      deleteButton.addEventListener('click', function(e) {
-        removeForm(e, formLabel, isNameserversForm, addButton, formIdentifier);
-      });
-    }
-  });
-}
-
-/**
- * DJANGO formset's DELETE widget
- * On form load, hide deleted forms, ie. those forms with hidden input of class 'deletion'
- * with value='on'
- */
-function hideDeletedForms() {
-  let hiddenDeleteButtonsWithValueOn = document.querySelectorAll('input[type="hidden"].deletion[value="on"]');
-
-  // Iterating over the NodeList of hidden inputs
-  hiddenDeleteButtonsWithValueOn.forEach(function(hiddenInput) {
-      // Finding the closest parent element with class "repeatable-form" for each hidden input
-      var repeatableFormToHide = hiddenInput.closest('.repeatable-form');
-  
-      // Checking if a matching parent element is found for each hidden input
-      if (repeatableFormToHide) {
-          // Setting the display property to "none" for each matching parent element
-          repeatableFormToHide.style.display = 'none';
-      }
-  });
 }
 
 /**
@@ -745,8 +665,5 @@
     // initialize
     handleRadioButtonChange();
   }
-<<<<<<< HEAD
 })();
-=======
-})();
->>>>>>> 66cf92e0
+
