--- conflicted
+++ resolved
@@ -27,7 +27,6 @@
 )
 
 
-<<<<<<< HEAD
 class ContactForm(forms.ModelForm):
 
     """Form for updating contacts."""
@@ -63,10 +62,10 @@
 
         for field_name in self.required:
             self.fields[field_name].required = True
-=======
+
+
 class DomainSecurityEmailForm(forms.Form):
 
     """Form for adding or editing a security email to a domain."""
 
-    security_email = forms.EmailField(label="Security email")
->>>>>>> ace9a8e6
+    security_email = forms.EmailField(label="Security email")