"""Forms for portfolio."""

import logging
from django import forms
from django.core.validators import RegexValidator
from django.core.validators import MaxLengthValidator

from registrar.forms.utility.combobox import ComboboxWidget
from registrar.models import (
    PortfolioInvitation,
    UserPortfolioPermission,
    DomainInformation,
    Portfolio,
    SeniorOfficial,
)
from registrar.models.utility.portfolio_helper import (
    UserPortfolioPermissionChoices,
    UserPortfolioRoleChoices,
    get_domain_requests_description_display,
    get_domain_requests_display,
    get_domains_description_display,
    get_domains_display,
    get_members_description_display,
    get_members_display,
    get_portfolio_invitation_associations,
)

logger = logging.getLogger(__name__)


class PortfolioOrgAddressForm(forms.ModelForm):
    """Form for updating the portfolio org mailing address."""

    zipcode = forms.CharField(
        label="Zip code",
        validators=[
            RegexValidator(
                "^[0-9]{5}(?:-[0-9]{4})?$|^$",
                message="Enter a 5-digit or 9-digit zip code, like 12345 or 12345-6789.",
            )
        ],
        error_messages={
            "required": "Enter a 5-digit or 9-digit zip code, like 12345 or 12345-6789.",
        },
    )
    state_territory = forms.ChoiceField(
        label="State, territory, or military post",
        required=True,
        choices=DomainInformation.StateTerritoryChoices.choices,
        error_messages={
            "required": ("Select the state, territory, or military post where your organization is located.")
        },
        widget=ComboboxWidget(attrs={"required": True}),
    )

    class Meta:
        model = Portfolio
        fields = [
            "address_line1",
            "address_line2",
            "city",
            "state_territory",
            "zipcode",
            # "urbanization",
        ]
        error_messages = {
            "address_line1": {"required": "Enter the street address of your organization."},
            "city": {"required": "Enter the city where your organization is located."},
            "zipcode": {"required": "Enter a 5-digit or 9-digit zip code, like 12345 or 12345-6789."},
        }
        widgets = {
            "address_line1": forms.TextInput,
            "address_line2": forms.TextInput,
            "city": forms.TextInput,
            # "urbanization": forms.TextInput,
        }

    # the database fields have blank=True so ModelForm doesn't create
    # required fields by default. Use this list in __init__ to mark each
    # of these fields as required
    required = ["address_line1", "city", "state_territory", "zipcode"]

    def __init__(self, *args, **kwargs):
        super().__init__(*args, **kwargs)
        for field_name in self.required:
            self.fields[field_name].required = True
        self.fields["state_territory"].widget.attrs.pop("maxlength", None)
        self.fields["zipcode"].widget.attrs.pop("maxlength", None)


class PortfolioSeniorOfficialForm(forms.ModelForm):
    """
    Form for updating the portfolio senior official.
    This form is readonly for now.
    """

    JOIN = "senior_official"
    full_name = forms.CharField(label="Full name", required=False)

    class Meta:
        model = SeniorOfficial
        fields = [
            "title",
            "email",
        ]

    def __init__(self, *args, **kwargs):
        super().__init__(*args, **kwargs)
        if self.instance and self.instance.id:
            self.fields["full_name"].initial = self.instance.get_formatted_name()

    def clean(self):
        """Clean override to remove unused fields"""
        cleaned_data = super().clean()
        cleaned_data.pop("full_name", None)
        return cleaned_data


class BasePortfolioMemberForm(forms.ModelForm):
    """Base form for the PortfolioMemberForm and PortfolioInvitedMemberForm"""

    # The label for each of these has a red "required" star. We can just embed that here for simplicity.
    required_star = '<abbr class="usa-hint usa-hint--required" title="required">*</abbr>'
    role = forms.ChoiceField(
        choices=[
            # Uses .value because the choice has a different label (on /admin)
            (UserPortfolioRoleChoices.ORGANIZATION_ADMIN.value, "Admin access"),
            (UserPortfolioRoleChoices.ORGANIZATION_MEMBER.value, "Basic access"),
        ],
        widget=forms.RadioSelect,
        required=True,
        error_messages={
            "required": "Select the level of access you would like to grant this member.",
        },
    )

    domain_permissions = forms.ChoiceField(
        choices=[
            (
                UserPortfolioPermissionChoices.VIEW_MANAGED_DOMAINS.value,
                get_domains_display(UserPortfolioRoleChoices.ORGANIZATION_MEMBER, None),
            ),
            (
                UserPortfolioPermissionChoices.VIEW_ALL_DOMAINS.value,
                get_domains_display(
                    UserPortfolioRoleChoices.ORGANIZATION_MEMBER, [UserPortfolioPermissionChoices.VIEW_ALL_DOMAINS]
                ),
            ),
        ],
        widget=forms.RadioSelect,
        required=False,
        initial=UserPortfolioPermissionChoices.VIEW_MANAGED_DOMAINS.value,
        error_messages={
            "required": "Domain permission is required.",
        },
    )

    domain_request_permissions = forms.ChoiceField(
        choices=[
            ("no_access", get_domain_requests_display(UserPortfolioRoleChoices.ORGANIZATION_MEMBER, None)),
            (
                UserPortfolioPermissionChoices.VIEW_ALL_REQUESTS.value,
                get_domain_requests_display(
                    UserPortfolioRoleChoices.ORGANIZATION_MEMBER, [UserPortfolioPermissionChoices.VIEW_ALL_REQUESTS]
                ),
            ),
            (
                UserPortfolioPermissionChoices.EDIT_REQUESTS.value,
                get_domain_requests_display(
                    UserPortfolioRoleChoices.ORGANIZATION_MEMBER, [UserPortfolioPermissionChoices.EDIT_REQUESTS]
                ),
            ),
        ],
        widget=forms.RadioSelect,
        required=False,
        initial="no_access",
        error_messages={
            "required": "Domain request permission is required.",
        },
    )

    member_permissions = forms.ChoiceField(
        choices=[
            ("no_access", get_members_display(UserPortfolioRoleChoices.ORGANIZATION_MEMBER, None)),
            (
                UserPortfolioPermissionChoices.VIEW_MEMBERS.value,
                get_members_display(
                    UserPortfolioRoleChoices.ORGANIZATION_MEMBER, [UserPortfolioPermissionChoices.VIEW_MEMBERS]
                ),
            ),
        ],
        widget=forms.RadioSelect,
        required=False,
        initial="no_access",
        error_messages={
            "required": "Member permission is required.",
        },
    )

    # Tracks what form elements are required for a given role choice.
    # All of the fields included here have "required=False" by default as they are conditionally required.
    # see def clean() for more details.
    ROLE_REQUIRED_FIELDS = {
        UserPortfolioRoleChoices.ORGANIZATION_ADMIN: [],
        UserPortfolioRoleChoices.ORGANIZATION_MEMBER: [
            "domain_permissions",
            "member_permissions",
            "domain_request_permissions",
        ],
    }

    class Meta:
        model = None
        fields = ["roles", "additional_permissions"]

    def __init__(self, *args, **kwargs):
        """
        Override the form's initialization.

        Map existing model values to custom form fields.
        Update field descriptions.
        """
        super().__init__(*args, **kwargs)

        # Adds a <p> description beneath each option
        self.fields["domain_permissions"].descriptions = {
            UserPortfolioPermissionChoices.VIEW_MANAGED_DOMAINS.value: get_domains_description_display(
                UserPortfolioRoleChoices.ORGANIZATION_MEMBER, None
            ),
            UserPortfolioPermissionChoices.VIEW_ALL_DOMAINS.value: get_domains_description_display(
                UserPortfolioRoleChoices.ORGANIZATION_MEMBER, [UserPortfolioPermissionChoices.VIEW_ALL_DOMAINS]
            ),
        }
        self.fields["domain_request_permissions"].descriptions = {
            UserPortfolioPermissionChoices.EDIT_REQUESTS.value: (
                get_domain_requests_description_display(
                    UserPortfolioRoleChoices.ORGANIZATION_MEMBER, [UserPortfolioPermissionChoices.EDIT_REQUESTS]
                )
            ),
            UserPortfolioPermissionChoices.VIEW_ALL_REQUESTS.value: (
                get_domain_requests_description_display(
                    UserPortfolioRoleChoices.ORGANIZATION_MEMBER, [UserPortfolioPermissionChoices.VIEW_ALL_REQUESTS]
                )
            ),
            "no_access": get_domain_requests_description_display(UserPortfolioRoleChoices.ORGANIZATION_MEMBER, None),
        }
        self.fields["member_permissions"].descriptions = {
            UserPortfolioPermissionChoices.VIEW_MEMBERS.value: get_members_description_display(
                UserPortfolioRoleChoices.ORGANIZATION_MEMBER, [UserPortfolioPermissionChoices.VIEW_MEMBERS]
            ),
            "no_access": get_members_description_display(UserPortfolioRoleChoices.ORGANIZATION_MEMBER, None),
        }

        # Map model instance values to custom form fields
        if self.instance:
            self.map_instance_to_initial()

    def clean(self):
        """Validates form data based on selected role and its required fields.
        Updates roles and additional_permissions in cleaned_data so they can be properly
        mapped to the model.
        """
        cleaned_data = super().clean()
        role = cleaned_data.get("role")

        # handle role
        cleaned_data["roles"] = [role] if role else []

        # Get required fields for the selected role. Then validate all required fields for the role.
        required_fields = self.ROLE_REQUIRED_FIELDS.get(role, [])
        for field_name in required_fields:
            # Helpful error for if this breaks
            if field_name not in self.fields:
                raise ValueError(f"ROLE_REQUIRED_FIELDS referenced a non-existent field: {field_name}.")

            if not cleaned_data.get(field_name):
                self.add_error(field_name, self.fields.get(field_name).error_messages.get("required"))

        # Edgecase: Member uses a special form value for None called "no_access".
        if cleaned_data.get("domain_request_permissions") == "no_access":
            cleaned_data["domain_request_permissions"] = None

        # Edgecase: Member uses a special form value for None called "no_access".
        if cleaned_data.get("member_permissions") == "no_access":
            cleaned_data["member_permissions"] = None

        # Handle additional_permissions
        valid_fields = self.ROLE_REQUIRED_FIELDS.get(role, [])
        additional_permissions = {cleaned_data.get(field) for field in valid_fields if cleaned_data.get(field)}

        # Handle EDIT permissions (should be accompanied with a view permission)
        if UserPortfolioPermissionChoices.EDIT_MEMBERS in additional_permissions:
            additional_permissions.add(UserPortfolioPermissionChoices.VIEW_MEMBERS)

        if UserPortfolioPermissionChoices.EDIT_REQUESTS in additional_permissions:
            additional_permissions.add(UserPortfolioPermissionChoices.VIEW_ALL_REQUESTS)

        # Only set unique permissions not already defined in the base role
        role_permissions = UserPortfolioPermission.get_portfolio_permissions(cleaned_data["roles"], [], get_list=False)
        cleaned_data["additional_permissions"] = list(additional_permissions - role_permissions)

        return cleaned_data

    def map_instance_to_initial(self):
        """
        Maps self.instance to self.initial, handling roles and permissions.
        Updates self.initial dictionary with appropriate permission levels based on user role:
        {
            "role": "organization_admin" or "organization_member",
            "member_permission_admin": permission level if admin,
            "domain_request_permission_admin": permission level if admin,
            "domain_request_permissions": permission level if member
        }
        """
        if self.initial is None:
            self.initial = {}
        # Function variables
        perms = UserPortfolioPermission.get_portfolio_permissions(
            self.instance.roles, self.instance.additional_permissions, get_list=False
        )
        # Get the available options for roles, domains, and member.
        roles = [
            UserPortfolioRoleChoices.ORGANIZATION_ADMIN,
            UserPortfolioRoleChoices.ORGANIZATION_MEMBER,
        ]
        domain_request_perms = [
            UserPortfolioPermissionChoices.EDIT_REQUESTS,
            UserPortfolioPermissionChoices.VIEW_ALL_REQUESTS,
        ]
        domain_perms = [
            UserPortfolioPermissionChoices.VIEW_MANAGED_DOMAINS,
            UserPortfolioPermissionChoices.VIEW_ALL_DOMAINS,
        ]
        member_perms = [
            UserPortfolioPermissionChoices.VIEW_MEMBERS,
        ]

        # Build form data based on role (which options are available).
        # Get which one should be "selected" by assuming that EDIT takes precedence over view,
        # and ADMIN takes precedence over MEMBER.
        roles = self.instance.roles or []
        selected_role = next((role for role in roles if role in roles), None)
        self.initial["role"] = selected_role
        is_member = selected_role == UserPortfolioRoleChoices.ORGANIZATION_MEMBER
        if is_member:
            # Edgecase: Member and domain request use a special form value for None called "no_access".
            # This ensures a form selection.
            selected_domain_permission = next(
                (perm for perm in domain_perms if perm in perms),
                UserPortfolioPermissionChoices.VIEW_MANAGED_DOMAINS.value,
            )
            selected_domain_request_permission = next(
                (perm for perm in domain_request_perms if perm in perms), "no_access"
            )
            selected_member_permission = next((perm for perm in member_perms if perm in perms), "no_access")
            self.initial["domain_request_permissions"] = selected_domain_request_permission
            self.initial["domain_permissions"] = selected_domain_permission
            self.initial["member_permissions"] = selected_member_permission

    def is_change_from_member_to_admin(self) -> bool:
        """
        Checks if the roles have changed from not containing ORGANIZATION_ADMIN
        to containing ORGANIZATION_ADMIN.
        """
        previous_roles = set(self.initial.get("roles", []))  # Initial roles before change
        new_roles = set(self.cleaned_data.get("roles", []))  # New roles after change

        return (
            UserPortfolioRoleChoices.ORGANIZATION_ADMIN not in previous_roles
            and UserPortfolioRoleChoices.ORGANIZATION_ADMIN in new_roles
        )

    def is_change_from_admin_to_member(self) -> bool:
        """
        Checks if the roles have changed from containing ORGANIZATION_ADMIN
        to not containing ORGANIZATION_ADMIN.
        """
        previous_roles = set(self.initial.get("roles", []))  # Initial roles before change
        new_roles = set(self.cleaned_data.get("roles", []))  # New roles after change

        return (
            UserPortfolioRoleChoices.ORGANIZATION_ADMIN in previous_roles
            and UserPortfolioRoleChoices.ORGANIZATION_ADMIN not in new_roles
        )

    def is_change(self) -> bool:
        """
        Determines if the form has changed by comparing the initial data
        with the submitted cleaned data.

        Returns:
            bool: True if the form has changed, False otherwise.
        """
        # Compare role values
        previous_roles = set(self.initial.get("roles", []))
        new_roles = set(self.cleaned_data.get("roles", []))

        # Compare additional permissions values
        previous_permissions = set(self.initial.get("additional_permissions") or [])
        new_permissions = set(self.cleaned_data.get("additional_permissions") or [])

        return previous_roles != new_roles or previous_permissions != new_permissions


class PortfolioMemberForm(BasePortfolioMemberForm):
    """
    Form for updating a portfolio member.
    """

    class Meta:
        model = UserPortfolioPermission
        fields = ["roles", "additional_permissions"]

    def clean(self):
        """
        Override of clean to ensure that the user isn't removing themselves
        if they're the only portfolio admin
        """
        super().clean()
        role = self.cleaned_data.get("role")
<<<<<<< HEAD
        if role and self.instance.user.is_only_admin_of_portfolio(self.instance.portfolio):
            # This is how you associate a validation error to a particular field.
            # The alternative is to do this in clean_role, but execution order matters.
            raise forms.ValidationError(
                {
                    "role": forms.ValidationError(
                        "You can't change your member access because you're "
                        "the only admin for this organization. "
                        "To change your access, you'll need to add another admin."
                    )
                }
            )
=======
        if self.instance and hasattr(self.instance, "user") and hasattr(self.instance, "portfolio"):
            if role and self.instance.user.is_only_admin_of_portfolio(self.instance.portfolio):
                # This is how you associate a validation error to a particular field.
                # The alternative is to do this in clean_role, but execution order matters.
                raise forms.ValidationError({"role": forms.ValidationError(
                    "You can't change your member access because you're "
                    "the only admin for this organization. "
                    "To change your access, you'll need to add another admin."
                )})
>>>>>>> 8ee3ba61


class PortfolioInvitedMemberForm(BasePortfolioMemberForm):
    """
    Form for updating a portfolio invited member.
    """

    class Meta:
        model = PortfolioInvitation
        fields = ["roles", "additional_permissions"]


class PortfolioNewMemberForm(BasePortfolioMemberForm):
    """
    Form for adding a portfolio invited member.
    """

    email = forms.EmailField(
        label="Email",
        max_length=None,
        error_messages={
            "invalid": ("Enter an email address in the required format, like name@example.com."),
            "required": ("Enter an email address in the required format, like name@example.com."),
        },
        validators=[
            MaxLengthValidator(
                320,
                message="Response must be less than 320 characters.",
            )
        ],
        required=True,
    )

    class Meta:
        model = PortfolioInvitation
        fields = ["portfolio", "email", "roles", "additional_permissions"]

    def _post_clean(self):
        """
        Override _post_clean to customize model validation errors.
        This runs after form clean is complete, but before the errors are displayed.
        """
        try:
            super()._post_clean()
            self.instance.clean()
        except forms.ValidationError as e:
            override_error = False
            if hasattr(e, "code"):
                field = "email" if "email" in self.fields else None
                if e.code == "has_existing_permissions":
                    existing_permissions, existing_invitations = get_portfolio_invitation_associations(self.instance)

                    same_portfolio_for_permissions = existing_permissions.exclude(portfolio=self.instance.portfolio)
                    same_portfolio_for_invitations = existing_invitations.exclude(portfolio=self.instance.portfolio)
                    if same_portfolio_for_permissions.exists() or same_portfolio_for_invitations.exists():
                        self.add_error(
                            field, f"{self.instance.email} is already a member of another .gov organization."
                        )
                    override_error = True
                elif e.code == "has_existing_invitations":
                    self.add_error(
                        field, f"{self.instance.email} has already been invited to another .gov organization."
                    )
                    override_error = True

            # Errors denoted as "__all__" are special error types reserved for the model level clean function
            if override_error and "__all__" in self._errors:
                del self._errors["__all__"]<|MERGE_RESOLUTION|>--- conflicted
+++ resolved
@@ -418,20 +418,6 @@
         """
         super().clean()
         role = self.cleaned_data.get("role")
-<<<<<<< HEAD
-        if role and self.instance.user.is_only_admin_of_portfolio(self.instance.portfolio):
-            # This is how you associate a validation error to a particular field.
-            # The alternative is to do this in clean_role, but execution order matters.
-            raise forms.ValidationError(
-                {
-                    "role": forms.ValidationError(
-                        "You can't change your member access because you're "
-                        "the only admin for this organization. "
-                        "To change your access, you'll need to add another admin."
-                    )
-                }
-            )
-=======
         if self.instance and hasattr(self.instance, "user") and hasattr(self.instance, "portfolio"):
             if role and self.instance.user.is_only_admin_of_portfolio(self.instance.portfolio):
                 # This is how you associate a validation error to a particular field.
@@ -441,7 +427,6 @@
                     "the only admin for this organization. "
                     "To change your access, you'll need to add another admin."
                 )})
->>>>>>> 8ee3ba61
 
 
 class PortfolioInvitedMemberForm(BasePortfolioMemberForm):
