from __future__ import annotations  # allows forward references in annotations
from itertools import zip_longest
import logging
from typing import Callable
from phonenumber_field.formfields import PhoneNumberField  # type: ignore

from django import forms
from django.core.validators import RegexValidator, MaxLengthValidator
from django.utils.safestring import mark_safe
from django.db.models.fields.related import ForeignObjectRel, OneToOneField

from api.views import DOMAIN_API_MESSAGES

from registrar.models import Contact, DomainApplication, DraftDomain, Domain
from registrar.templatetags.url_helpers import public_site_url
from registrar.utility import errors

logger = logging.getLogger(__name__)


class RegistrarForm(forms.Form):
    """
    A common set of methods and configuration.

    The registrar's domain application is several pages of "steps".
    Each step is an HTML form containing one or more Django "forms".

    Subclass this class to create new forms.
    """

    def __init__(self, *args, **kwargs):
        kwargs.setdefault("label_suffix", "")
        # save a reference to an application object
        self.application = kwargs.pop("application", None)
        super(RegistrarForm, self).__init__(*args, **kwargs)

    def to_database(self, obj: DomainApplication | Contact):
        """
        Adds this form's cleaned data to `obj` and saves `obj`.

        Does nothing if form is not valid.
        """
        if not self.is_valid():
            return
        for name, value in self.cleaned_data.items():
            setattr(obj, name, value)
        obj.save()

    @classmethod
    def from_database(cls, obj: DomainApplication | Contact | None):
        """Returns a dict of form field values gotten from `obj`."""
        if obj is None:
            return {}
        return {name: getattr(obj, name) for name in cls.declared_fields.keys()}  # type: ignore


class RegistrarFormSet(forms.BaseFormSet):
    """
    As with RegistrarForm, a common set of methods and configuration.

    Subclass this class to create new formsets.
    """

    def __init__(self, *args, **kwargs):
        # save a reference to an application object
        self.application = kwargs.pop("application", None)
        super(RegistrarFormSet, self).__init__(*args, **kwargs)
        # quick workaround to ensure that the HTML `required`
        # attribute shows up on required fields for any forms
        # in the formset which have data already (stated another
        # way: you can leave a form in the formset blank, but
        # if you opt to fill it out, you must fill it out _right_)
        for index in range(self.initial_form_count()):
            self.forms[index].use_required_attribute = True

    def should_delete(self, cleaned):
        """Should this entry be deleted from the database?"""
        raise NotImplementedError

    def pre_update(self, db_obj, cleaned):
        """Code to run before an item in the formset is saved."""
        for key, value in cleaned.items():
            setattr(db_obj, key, value)

    def pre_create(self, db_obj, cleaned):
        """Code to run before an item in the formset is created in the database."""
        return cleaned

    def to_database(self, obj: DomainApplication):
        """
        Adds this form's cleaned data to `obj` and saves `obj`.

        Does nothing if form is not valid.

        Hint: Subclass should call `self._to_database(...)`.
        """
        raise NotImplementedError

    def test_if_more_than_one_join(self, db_obj, rel, related_name):
        """Helper for finding whether an object is joined more than once."""
        # threshold is the number of related objects that are acceptable
        # when determining if related objects exist. threshold is 0 for most
        # relationships. if the relationship is related_name, we know that
        # there is already exactly 1 acceptable relationship (the one we are
        # attempting to delete), so the threshold is 1
        threshold = 1 if rel == related_name else 0

        # Raise a KeyError if rel is not a defined field on the db_obj model
        # This will help catch any errors in reverse_join config on forms
        if rel not in [field.name for field in db_obj._meta.get_fields()]:
            raise KeyError(f"{rel} is not a defined field on the {db_obj._meta.model_name} model.")

        # if attr rel in db_obj is not None, then test if reference object(s) exist
        if getattr(db_obj, rel) is not None:
            field = db_obj._meta.get_field(rel)
            if isinstance(field, OneToOneField):
                # if the rel field is a OneToOne field, then we have already
                # determined that the object exists (is not None)
                return True
            elif isinstance(field, ForeignObjectRel):
                # if the rel field is a ManyToOne or ManyToMany, then we need
                # to determine if the count of related objects is greater than
                # the threshold
                return getattr(db_obj, rel).count() > threshold
        return False

    def _to_database(
        self,
        obj: DomainApplication,
        join: str,
        reverse_joins: list,
        should_delete: Callable,
        pre_update: Callable,
        pre_create: Callable,
    ):
        """
        Performs the actual work of saving.

        Has hooks such as `should_delete` and `pre_update` by which the
        subclass can control behavior. Add more hooks whenever needed.
        """
        if not self.is_valid():
            return
        obj.save()

        query = getattr(obj, join).order_by("created_at").all()  # order matters

        # get the related name for the join defined for the db_obj for this form.
        # the related name will be the reference on a related object back to db_obj
        related_name = ""
        field = obj._meta.get_field(join)
        if isinstance(field, ForeignObjectRel) and callable(field.related_query_name):
            related_name = field.related_query_name()
        elif hasattr(field, "related_query_name") and callable(field.related_query_name):
            related_name = field.related_query_name()

        # the use of `zip` pairs the forms in the formset with the
        # related objects gotten from the database -- there should always be
        # at least as many forms as database entries: extra forms means new
        # entries, but fewer forms is _not_ the correct way to delete items
        # (likely a client-side error or an attempt at data tampering)
        for db_obj, post_data in zip_longest(query, self.forms, fillvalue=None):
            cleaned = post_data.cleaned_data if post_data is not None else {}

            # matching database object exists, update it
            if db_obj is not None and cleaned:
                if should_delete(cleaned):
                    if any(self.test_if_more_than_one_join(db_obj, rel, related_name) for rel in reverse_joins):
                        # Remove the specific relationship without deleting the object
                        getattr(db_obj, related_name).remove(self.application)
                    else:
                        # If there are no other relationships, delete the object
                        db_obj.delete()
                    continue
                else:
                    pre_update(db_obj, cleaned)
                    db_obj.save()

            # no matching database object, create it
            # make sure not to create a database object if cleaned has 'delete' attribute
            elif db_obj is None and cleaned and not cleaned.get("delete", False):
                kwargs = pre_create(db_obj, cleaned)
                getattr(obj, join).create(**kwargs)

    @classmethod
    def on_fetch(cls, query):
        """Code to run when fetching formset's objects from the database."""
        return query.values()

    @classmethod
    def from_database(cls, obj: DomainApplication, join: str, on_fetch: Callable):
        """Returns a dict of form field values gotten from `obj`."""
        return on_fetch(getattr(obj, join).order_by("created_at"))  # order matters


class OrganizationTypeForm(RegistrarForm):
    organization_type = forms.ChoiceField(
        # use the long names in the application form
        choices=DomainApplication.OrganizationChoicesVerbose.choices,
        widget=forms.RadioSelect,
        error_messages={"required": "Select the type of organization you represent."},
    )


class TribalGovernmentForm(RegistrarForm):
    federally_recognized_tribe = forms.BooleanField(
        label="Federally-recognized tribe ",
        required=False,
    )

    state_recognized_tribe = forms.BooleanField(
        label="State-recognized tribe ",
        required=False,
    )

    tribe_name = forms.CharField(
        label="What is the name of the tribe you represent?",
        error_messages={"required": "Enter the tribe you represent."},
    )

    def clean(self):
        """Needs to be either state or federally recognized."""
        if not (self.cleaned_data["federally_recognized_tribe"] or self.cleaned_data["state_recognized_tribe"]):
            raise forms.ValidationError(
                # no sec because we are using it to include an internal URL
                # into a link. There should be no user-facing input in the
                # HTML indicated here.
                mark_safe(  # nosec
                    "You can’t complete this application yet. "
                    "Only tribes recognized by the U.S. federal government "
                    "or by a U.S. state government are eligible for .gov "
                    'domains. Use our <a href="{}">contact form</a> to '
                    "tell us more about your tribe and why you want a .gov "
                    "domain. We’ll review your information and get back "
                    "to you.".format(public_site_url("contact"))
                ),
                code="invalid",
            )


class OrganizationFederalForm(RegistrarForm):
    federal_type = forms.ChoiceField(
        choices=DomainApplication.BranchChoices.choices,
        widget=forms.RadioSelect,
        error_messages={"required": ("Select the part of the federal government your organization is in.")},
    )


class OrganizationElectionForm(RegistrarForm):
    is_election_board = forms.NullBooleanField(
        widget=forms.RadioSelect(
            choices=[
                (True, "Yes"),
                (False, "No"),
            ],
        )
    )

    def clean_is_election_board(self):
        """This box must be checked to proceed but offer a clear error."""
        # already converted to a boolean
        is_election_board = self.cleaned_data["is_election_board"]
        if is_election_board is None:
            raise forms.ValidationError(
                ("Select “Yes” if you represent an election office. Select “No” if you don’t."),
                code="required",
            )
        return is_election_board


class OrganizationContactForm(RegistrarForm):
    # for federal agencies we also want to know the top-level agency.
    federal_agency = forms.ChoiceField(
        label="Federal agency",
        # not required because this field won't be filled out unless
        # it is a federal agency. Use clean to check programatically
        # if it has been filled in when required.
        required=False,
        choices=[("", "--Select--")] + DomainApplication.AGENCY_CHOICES,
    )
    organization_name = forms.CharField(
        label="Organization name",
        error_messages={"required": "Enter the name of your organization."},
    )
    address_line1 = forms.CharField(
        label="Street address",
        error_messages={"required": "Enter the street address of your organization."},
    )
    address_line2 = forms.CharField(
        required=False,
        label="Street address line 2 (optional)",
    )
    city = forms.CharField(
        label="City",
        error_messages={"required": "Enter the city where your organization is located."},
    )
    state_territory = forms.ChoiceField(
        label="State, territory, or military post",
        choices=[("", "--Select--")] + DomainApplication.StateTerritoryChoices.choices,
        error_messages={
            "required": ("Select the state, territory, or military post where your organization is located.")
        },
    )
    zipcode = forms.CharField(
        label="Zip code",
        validators=[
            RegexValidator(
                "^[0-9]{5}(?:-[0-9]{4})?$|^$",
                message="Enter a zip code in the form of 12345 or 12345-6789.",
            )
        ],
    )
    urbanization = forms.CharField(
        required=False,
        label="Urbanization (required for Puerto Rico only)",
    )

    def clean_federal_agency(self):
        """Require something to be selected when this is a federal agency."""
        federal_agency = self.cleaned_data.get("federal_agency", None)
        # need the application object to know if this is federal
        if self.application is None:
            # hmm, no saved application object?, default require the agency
            if not federal_agency:
                # no answer was selected
                raise forms.ValidationError(
                    "Select the federal agency your organization is in.",
                    code="required",
                )
        if self.application.is_federal():
            if not federal_agency:
                # no answer was selected
                raise forms.ValidationError(
                    "Select the federal agency your organization is in.",
                    code="required",
                )
        return federal_agency


class AboutYourOrganizationForm(RegistrarForm):
    about_your_organization = forms.CharField(
        label="About your organization",
        widget=forms.Textarea(),
        validators=[
            MaxLengthValidator(
                1000,
                message="Response must be less than 1000 characters.",
            )
        ],
        error_messages={"required": ("Enter more information about your organization.")},
    )


class AuthorizingOfficialForm(RegistrarForm):
    def to_database(self, obj):
        if not self.is_valid():
            return
        contact = getattr(obj, "authorizing_official", None)
        if contact is not None:
            super().to_database(contact)
        else:
            contact = Contact()
            super().to_database(contact)
            obj.authorizing_official = contact
            obj.save()

    @classmethod
    def from_database(cls, obj):
        contact = getattr(obj, "authorizing_official", None)
        return super().from_database(contact)

    first_name = forms.CharField(
        label="First name / given name",
        error_messages={"required": ("Enter the first name / given name of your authorizing official.")},
    )
    last_name = forms.CharField(
        label="Last name / family name",
        error_messages={"required": ("Enter the last name / family name of your authorizing official.")},
    )
    title = forms.CharField(
        label="Title or role in your organization",
        error_messages={
            "required": (
                "Enter the title or role your authorizing official has in your"
                " organization (e.g., Chief Information Officer)."
            )
        },
    )
    email = forms.EmailField(
        label="Email",
        error_messages={"invalid": ("Enter an email address in the required format, like name@example.com.")},
    )


class CurrentSitesForm(RegistrarForm):
    website = forms.URLField(
        required=False,
        label="Public website",
        error_messages={
<<<<<<< HEAD
            "invalid": ("Enter your organization’s current website in the required format, like www.city.com.")
=======
            "invalid": ("Enter your organization's current website in the required format, like example.com.")
>>>>>>> e2af9ac1
        },
    )


class BaseCurrentSitesFormSet(RegistrarFormSet):
    JOIN = "current_websites"

    def should_delete(self, cleaned):
        website = cleaned.get("website", "")
        return website.strip() == ""

    def to_database(self, obj: DomainApplication):
        # If we want to test against multiple joins for a website object, replace the empty array
        # and change the JOIN in the models to allow for reverse references
        self._to_database(obj, self.JOIN, [], self.should_delete, self.pre_update, self.pre_create)

    @classmethod
    def from_database(cls, obj):
        return super().from_database(obj, cls.JOIN, cls.on_fetch)


CurrentSitesFormSet = forms.formset_factory(
    CurrentSitesForm,
    extra=1,
    absolute_max=1500,  # django default; use `max_num` to limit entries
    formset=BaseCurrentSitesFormSet,
)


class AlternativeDomainForm(RegistrarForm):
    def clean_alternative_domain(self):
        """Validation code for domain names."""
        try:
            requested = self.cleaned_data.get("alternative_domain", None)
            validated = DraftDomain.validate(requested, blank_ok=True)
        except errors.ExtraDotsError:
            raise forms.ValidationError(DOMAIN_API_MESSAGES["extra_dots"], code="extra_dots")
        except errors.DomainUnavailableError:
            raise forms.ValidationError(DOMAIN_API_MESSAGES["unavailable"], code="unavailable")
        except errors.RegistrySystemError:
            raise forms.ValidationError(DOMAIN_API_MESSAGES["error"], code="error")
        except ValueError:
            raise forms.ValidationError(DOMAIN_API_MESSAGES["invalid"], code="invalid")
        return validated

    alternative_domain = forms.CharField(
        required=False,
        label="",
    )


class BaseAlternativeDomainFormSet(RegistrarFormSet):
    JOIN = "alternative_domains"

    def should_delete(self, cleaned):
        domain = cleaned.get("alternative_domain", "")
        return domain.strip() == ""

    def pre_update(self, db_obj, cleaned):
        domain = cleaned.get("alternative_domain", None)
        if domain is not None:
            db_obj.website = f"{domain}.gov"

    def pre_create(self, db_obj, cleaned):
        domain = cleaned.get("alternative_domain", None)
        if domain is not None:
            return {"website": f"{domain}.gov"}
        else:
            return {}

    def to_database(self, obj: DomainApplication):
        # If we want to test against multiple joins for a website object, replace the empty array and
        # change the JOIN in the models to allow for reverse references
        self._to_database(obj, self.JOIN, [], self.should_delete, self.pre_update, self.pre_create)

    @classmethod
    def on_fetch(cls, query):
        return [{"alternative_domain": Domain.sld(domain.website)} for domain in query]

    @classmethod
    def from_database(cls, obj):
        return super().from_database(obj, cls.JOIN, cls.on_fetch)


AlternativeDomainFormSet = forms.formset_factory(
    AlternativeDomainForm,
    extra=1,
    absolute_max=1500,  # django default; use `max_num` to limit entries
    formset=BaseAlternativeDomainFormSet,
)


class DotGovDomainForm(RegistrarForm):
    def to_database(self, obj):
        if not self.is_valid():
            return
        domain = self.cleaned_data.get("requested_domain", None)
        if domain:
            requested_domain = getattr(obj, "requested_domain", None)
            if requested_domain is not None:
                requested_domain.name = f"{domain}.gov"
                requested_domain.save()
            else:
                requested_domain = DraftDomain.objects.create(name=f"{domain}.gov")
                obj.requested_domain = requested_domain
                obj.save()

        obj.save()

    @classmethod
    def from_database(cls, obj):
        values = {}
        requested_domain = getattr(obj, "requested_domain", None)
        if requested_domain is not None:
            values["requested_domain"] = Domain.sld(requested_domain.name)
        return values

    def clean_requested_domain(self):
        """Validation code for domain names."""
        try:
            requested = self.cleaned_data.get("requested_domain", None)
            validated = DraftDomain.validate(requested)
        except errors.BlankValueError:
            raise forms.ValidationError(DOMAIN_API_MESSAGES["required"], code="required")
        except errors.ExtraDotsError:
            raise forms.ValidationError(DOMAIN_API_MESSAGES["extra_dots"], code="extra_dots")
        except errors.DomainUnavailableError:
            raise forms.ValidationError(DOMAIN_API_MESSAGES["unavailable"], code="unavailable")
        except errors.RegistrySystemError:
            raise forms.ValidationError(DOMAIN_API_MESSAGES["error"], code="error")
        except ValueError:
            raise forms.ValidationError(DOMAIN_API_MESSAGES["invalid"], code="invalid")
        return validated

    requested_domain = forms.CharField(label="What .gov domain do you want?")


class PurposeForm(RegistrarForm):
    purpose = forms.CharField(
        label="Purpose",
        widget=forms.Textarea(),
        validators=[
            MaxLengthValidator(
                1000,
                message="Response must be less than 1000 characters.",
            )
        ],
        error_messages={"required": "Describe how you’ll use the .gov domain you’re requesting."},
    )


class YourContactForm(RegistrarForm):
    def to_database(self, obj):
        if not self.is_valid():
            return
        contact = getattr(obj, "submitter", None)
        if contact is not None:
            super().to_database(contact)
        else:
            contact = Contact()
            super().to_database(contact)
            obj.submitter = contact
            obj.save()

    @classmethod
    def from_database(cls, obj):
        contact = getattr(obj, "submitter", None)
        return super().from_database(contact)

    first_name = forms.CharField(
        label="First name / given name",
        error_messages={"required": "Enter your first name / given name."},
    )
    middle_name = forms.CharField(
        required=False,
        label="Middle name (optional)",
    )
    last_name = forms.CharField(
        label="Last name / family name",
        error_messages={"required": "Enter your last name / family name."},
    )
    title = forms.CharField(
        label="Title or role in your organization",
        error_messages={
            "required": ("Enter your title or role in your organization (e.g., Chief Information Officer).")
        },
    )
    email = forms.EmailField(
        label="Email",
        error_messages={"invalid": ("Enter your email address in the required format, like name@example.com.")},
    )
    phone = PhoneNumberField(
        label="Phone",
        error_messages={"invalid": "Enter a valid 10-digit phone number.", "required": "Enter your phone number."},
    )


class OtherContactsYesNoForm(RegistrarForm):
    def __init__(self, *args, **kwargs):
        """Extend the initialization of the form from RegistrarForm __init__"""
        super().__init__(*args, **kwargs)
        # set the initial value based on attributes of application
        if self.application and self.application.has_other_contacts():
            initial_value = True
        elif self.application and self.application.has_rationale():
            initial_value = False
        else:
            # No pre-selection for new applications
            initial_value = None

        self.fields["has_other_contacts"] = forms.TypedChoiceField(
            coerce=lambda x: x.lower() == "true" if x is not None else None,  # coerce strings to bool, excepting None
            choices=((True, "Yes, I can name other employees."), (False, "No (We’ll ask you to explain why).")),
            initial=initial_value,
            widget=forms.RadioSelect,
        )


class OtherContactsForm(RegistrarForm):
    first_name = forms.CharField(
        label="First name / given name",
        error_messages={"required": "Enter the first name / given name of this contact."},
    )
    middle_name = forms.CharField(
        required=False,
        label="Middle name (optional)",
    )
    last_name = forms.CharField(
        label="Last name / family name",
        error_messages={"required": "Enter the last name / family name of this contact."},
    )
    title = forms.CharField(
        label="Title or role in your organization",
        error_messages={
            "required": (
                "Enter the title or role in your organization of this contact (e.g., Chief Information Officer)."
            )
        },
    )
    email = forms.EmailField(
        label="Email",
        error_messages={"invalid": ("Enter an email address in the required format, like name@example.com.")},
    )
    phone = PhoneNumberField(
        label="Phone",
        error_messages={
            "invalid": "Enter a valid 10-digit phone number.",
            "required": "Enter a phone number for this contact.",
        },
    )

    def __init__(self, *args, **kwargs):
        self.form_data_marked_for_deletion = False
        super().__init__(*args, **kwargs)

    def mark_form_for_deletion(self):
        self.form_data_marked_for_deletion = True

    def clean(self):
        """
        This method overrides the default behavior for forms.
        This cleans the form after field validation has already taken place.
        In this override, allow for a form which is empty to be considered
        valid even though certain required fields have not passed field
        validation
        """

        if self.form_data_marked_for_deletion:
            # clear any errors raised by the form fields
            # (before this clean() method is run, each field
            # performs its own clean, which could result in
            # errors that we wish to ignore at this point)
            #
            # NOTE: we cannot just clear() the errors list.
            # That causes problems.
            for field in self.fields:
                if field in self.errors:
                    del self.errors[field]
            # return empty object with only 'delete' attribute defined.
            # this will prevent _to_database from creating an empty
            # database object
            return {"delete": True}

        return self.cleaned_data


class BaseOtherContactsFormSet(RegistrarFormSet):
    JOIN = "other_contacts"
    REVERSE_JOINS = [
        "user",
        "authorizing_official",
        "submitted_applications",
        "contact_applications",
        "information_authorizing_official",
        "submitted_applications_information",
        "contact_applications_information",
    ]

    def __init__(self, *args, **kwargs):
        self.formset_data_marked_for_deletion = False
        self.application = kwargs.pop("application", None)
        super(RegistrarFormSet, self).__init__(*args, **kwargs)
        # quick workaround to ensure that the HTML `required`
        # attribute shows up on required fields for the first form
        # in the formset plus those that have data already.
        for index in range(max(self.initial_form_count(), 1)):
            self.forms[index].use_required_attribute = True

    def should_delete(self, cleaned):
        empty = (isinstance(v, str) and (v.strip() == "" or v is None) for v in cleaned.values())
        return all(empty) or self.formset_data_marked_for_deletion

    def to_database(self, obj: DomainApplication):
        self._to_database(obj, self.JOIN, self.REVERSE_JOINS, self.should_delete, self.pre_update, self.pre_create)

    @classmethod
    def from_database(cls, obj):
        return super().from_database(obj, cls.JOIN, cls.on_fetch)

    def mark_formset_for_deletion(self):
        """Mark other contacts formset for deletion.
        Updates forms in formset as well to mark them for deletion.
        This has an effect on validity checks and to_database methods.
        """
        self.formset_data_marked_for_deletion = True
        for form in self.forms:
            form.mark_form_for_deletion()

    def is_valid(self):
        """Extend is_valid from RegistrarFormSet. When marking this formset for deletion, set
        validate_min to false so that validation does not attempt to enforce a minimum
        number of other contacts when contacts marked for deletion"""
        if self.formset_data_marked_for_deletion:
            self.validate_min = False
        return super().is_valid()


OtherContactsFormSet = forms.formset_factory(
    OtherContactsForm,
    extra=1,
    absolute_max=1500,  # django default; use `max_num` to limit entries
    min_num=1,
    validate_min=True,
    formset=BaseOtherContactsFormSet,
)


class NoOtherContactsForm(RegistrarForm):
    no_other_contacts_rationale = forms.CharField(
        required=True,
        # label has to end in a space to get the label_suffix to show
        label=(
            "You don’t need to provide names of other employees now, but it may "
            "slow down our assessment of your eligibility. Describe why there are "
            "no other employees who can help verify your request."
        ),
        widget=forms.Textarea(),
        validators=[
            MaxLengthValidator(
                1000,
                message="Response must be less than 1000 characters.",
            )
        ],
        error_messages={"required": ("Rationale for no other employees is required.")},
    )

    def __init__(self, *args, **kwargs):
        self.form_data_marked_for_deletion = False
        super().__init__(*args, **kwargs)

    def mark_form_for_deletion(self):
        """Marks no_other_contacts form for deletion.
        This changes behavior of validity checks and to_database
        methods."""
        self.form_data_marked_for_deletion = True

    def clean(self):
        """
        This method overrides the default behavior for forms.
        This cleans the form after field validation has already taken place.
        In this override, remove errors associated with the form if form data
        is marked for deletion.
        """

        if self.form_data_marked_for_deletion:
            # clear any errors raised by the form fields
            # (before this clean() method is run, each field
            # performs its own clean, which could result in
            # errors that we wish to ignore at this point)
            #
            # NOTE: we cannot just clear() the errors list.
            # That causes problems.
            for field in self.fields:
                if field in self.errors:
                    del self.errors[field]

        return self.cleaned_data

    def to_database(self, obj):
        """
        This method overrides the behavior of RegistrarForm.
        If form data is marked for deletion, set relevant fields
        to None before saving.
        Do nothing if form is not valid.
        """
        if not self.is_valid():
            return
        if self.form_data_marked_for_deletion:
            for field_name, _ in self.fields.items():
                setattr(obj, field_name, None)
        else:
            for name, value in self.cleaned_data.items():
                setattr(obj, name, value)
        obj.save()


class AnythingElseForm(RegistrarForm):
    anything_else = forms.CharField(
        required=False,
        label="Anything else?",
        widget=forms.Textarea(),
        validators=[
            MaxLengthValidator(
                1000,
                message="Response must be less than 1000 characters.",
            )
        ],
    )


class RequirementsForm(RegistrarForm):
    is_policy_acknowledged = forms.BooleanField(
        label="I read and agree to the requirements for operating .gov domains.",
        error_messages={
            "required": ("Check the box if you read and agree to the requirements for operating .gov domains.")
        },
    )<|MERGE_RESOLUTION|>--- conflicted
+++ resolved
@@ -397,11 +397,7 @@
         required=False,
         label="Public website",
         error_messages={
-<<<<<<< HEAD
-            "invalid": ("Enter your organization’s current website in the required format, like www.city.com.")
-=======
             "invalid": ("Enter your organization's current website in the required format, like example.com.")
->>>>>>> e2af9ac1
         },
     )
 
