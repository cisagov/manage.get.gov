# registrar/signals.py
from django.db.models.signals import post_delete
from django.dispatch import receiver
<<<<<<< HEAD
from django.db.backends.signals import connection_created
from .models import UserDomainRole, DomainInvitation, User
=======
>>>>>>> a8f5ea89

from .models import UserDomainRole, DomainInvitation


@receiver(post_delete, sender=UserDomainRole)
def cleanup_retrieved_domain_invitations(sender, instance, **kwargs):
    """
    Safely clean up retrieved domain invitations when a UserDomainRole is deleted.
    Avoid dereferencing related objects that may already be deleted in cascades.
    """
    email = None
    if getattr(instance, "user_id", None):
        email = User.objects.filter(pk=instance.user_id).values_list("email", flat=True).first()

    if not email:
        return

    DomainInvitation.objects.filter(
<<<<<<< HEAD
        email=email,
        domain_id=instance.domain_id,
        status=DomainInvitation.DomainInvitationStatus.RETRIEVED,
    ).delete()


def on_connection_created(sender, connection, **kwargs):
    sd = connection.settings_dict
    logger.info(
        "DB_CONNECTION_CREATED: alias=%s vendor=%s db=%s user=%s host=%s pid=%s",
        connection.alias,
        connection.vendor,
        sd.get("NAME"),
        sd.get("USER"),
        sd.get("HOST"),
        getattr(connection, "get_backend_pid", lambda: None)(),
    )


# Hook up the signal only if toggled on
if os.getenv("LOG_DB_CONNECTIONS", "false").lower() == "true":
    connection_created.connect(on_connection_created)
=======
        email=instance.user.email, domain=instance.domain, status=DomainInvitation.DomainInvitationStatus.RETRIEVED
    ).delete()
>>>>>>> a8f5ea89
<|MERGE_RESOLUTION|>--- conflicted
+++ resolved
@@ -1,13 +1,7 @@
 # registrar/signals.py
 from django.db.models.signals import post_delete
 from django.dispatch import receiver
-<<<<<<< HEAD
-from django.db.backends.signals import connection_created
 from .models import UserDomainRole, DomainInvitation, User
-=======
->>>>>>> a8f5ea89
-
-from .models import UserDomainRole, DomainInvitation
 
 
 @receiver(post_delete, sender=UserDomainRole)
@@ -24,30 +18,7 @@
         return
 
     DomainInvitation.objects.filter(
-<<<<<<< HEAD
         email=email,
         domain_id=instance.domain_id,
         status=DomainInvitation.DomainInvitationStatus.RETRIEVED,
-    ).delete()
-
-
-def on_connection_created(sender, connection, **kwargs):
-    sd = connection.settings_dict
-    logger.info(
-        "DB_CONNECTION_CREATED: alias=%s vendor=%s db=%s user=%s host=%s pid=%s",
-        connection.alias,
-        connection.vendor,
-        sd.get("NAME"),
-        sd.get("USER"),
-        sd.get("HOST"),
-        getattr(connection, "get_backend_pid", lambda: None)(),
-    )
-
-
-# Hook up the signal only if toggled on
-if os.getenv("LOG_DB_CONNECTIONS", "false").lower() == "true":
-    connection_created.connect(on_connection_created)
-=======
-        email=instance.user.email, domain=instance.domain, status=DomainInvitation.DomainInvitationStatus.RETRIEVED
-    ).delete()
->>>>>>> a8f5ea89
+    ).delete()