--- conflicted
+++ resolved
@@ -158,18 +158,17 @@
             "title": "ADMIN",
         },
         {
-<<<<<<< HEAD
             "username": "8facfafb-a55e-4743-bc87-1db82cc09fd3",
             "first_name": "Agapito",
             "last_name": "Pabalan",
             "email": "agapito.pabalan@ecstech.com",
             "title": "ADMIN",
-=======
+        },
+        {
             "username": "285df9a1-0139-49df-878f-e15f0c991a05",
             "first_name": "Erin",
             "last_name": "Tingler",
             "email": "erin.tingler@associates.cisa.dhs.gov",
->>>>>>> a8f5ea89
         },
     ]
 
