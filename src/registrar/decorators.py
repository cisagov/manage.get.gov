import logging
import functools
from django.core.exceptions import PermissionDenied
from django.utils.decorators import method_decorator
from registrar.models import Domain, DomainInformation, DomainInvitation, DomainRequest, UserDomainRole
from registrar.models.portfolio_invitation import PortfolioInvitation
from registrar.models.user_portfolio_permission import UserPortfolioPermission


logger = logging.getLogger(__name__)

# Constants for clarity
ALL = "all"
IS_STAFF = "is_staff"
IS_CISA_ANALYST = "is_cisa_analyst"
IS_OMB_ANALYST = "is_omb_analyst"
IS_FULL_ACCESS = "is_full_access"
IS_DOMAIN_MANAGER = "is_domain_manager"
IS_DOMAIN_REQUEST_CREATOR = "is_domain_request_creator"
IS_STAFF_MANAGING_DOMAIN = "is_staff_managing_domain"
IS_PORTFOLIO_MEMBER = "is_portfolio_member"
IS_PORTFOLIO_MEMBER_AND_DOMAIN_MANAGER = "is_portfolio_member_and_domain_manager"
IS_DOMAIN_MANAGER_AND_NOT_PORTFOLIO_MEMBER = "is_domain_manager_and_not_portfolio_member"
HAS_PORTFOLIO_DOMAINS_ANY_PERM = "has_portfolio_domains_any_perm"
HAS_PORTFOLIO_DOMAINS_VIEW_ALL = "has_portfolio_domains_view_all"
HAS_PORTFOLIO_DOMAIN_REQUESTS_ANY_PERM = "has_portfolio_domain_requests_any_perm"
HAS_PORTFOLIO_DOMAIN_REQUESTS_VIEW_ALL = "has_portfolio_domain_requests_view_all"
HAS_PORTFOLIO_DOMAIN_REQUESTS_EDIT = "has_portfolio_domain_requests_edit"
HAS_PORTFOLIO_MEMBERS_ANY_PERM = "has_portfolio_members_any_perm"
HAS_PORTFOLIO_MEMBERS_EDIT = "has_portfolio_members_edit"
HAS_PORTFOLIO_MEMBERS_VIEW = "has_portfolio_members_view"


def grant_access(*rules):
    """
    A decorator that enforces access control based on specified rules.

    Usage:
        - Multiple rules in a single decorator:
          @grant_access(IS_STAFF, IS_SUPERUSER, IS_DOMAIN_MANAGER)

        - Stacked decorators for separate rules:
          @grant_access(IS_SUPERUSER)
          @grant_access(IS_DOMAIN_MANAGER)

    The decorator supports both function-based views (FBVs) and class-based views (CBVs).
    """

    def decorator(view):
        if isinstance(view, type):  # Check if decorating a class-based view (CBV)
            original_dispatch = view.dispatch  # Store the original dispatch method

            @method_decorator(grant_access(*rules))  # Apply the decorator to dispatch
            def wrapped_dispatch(self, request, *args, **kwargs):
                if not _user_has_permission(request.user, request, rules, **kwargs):
                    raise PermissionDenied  # Deny access if the user lacks permission
                return original_dispatch(self, request, *args, **kwargs)

            view.dispatch = wrapped_dispatch  # Replace the dispatch method
            return view

        else:  # If decorating a function-based view (FBV)
            view.has_explicit_access = True  # Mark the view as having explicit access control
            existing_rules = getattr(view, "_access_rules", set())  # Retrieve existing rules
            existing_rules.update(rules)  # Merge with new rules
            view._access_rules = existing_rules  # Store updated rules

            @functools.wraps(view)
            def wrapper(request, *args, **kwargs):
                if not _user_has_permission(request.user, request, rules, **kwargs):
                    raise PermissionDenied  # Deny access if the user lacks permission
                return view(request, *args, **kwargs)  # Proceed with the original view

            return wrapper

    return decorator


def _user_has_permission(user, request, rules, **kwargs):
    """
    Determines if the user meets the required permission rules.

    This function evaluates a set of predefined permission rules to check whether a user has access
    to a specific view. It supports various access control conditions, including staff status,
    domain management roles, and portfolio-related permissions.

    Parameters:
        - user: The user requesting access.
        - request: The HTTP request object.
        - rules: A set of access control rules to evaluate.
        - **kwargs: Additional keyword arguments used in specific permission checks.

    Returns:
        - True if the user satisfies any of the specified rules.
        - False otherwise.
    """

    # Skip authentication if @login_not_required is applied
    if getattr(request, "login_not_required", False):
        return True

    # Allow everyone if `ALL` is in rules
    if ALL in rules:
        return True

    # Ensure user is authenticated and not restricted
    if not user.is_authenticated or user.is_restricted():
        return False

    portfolio = request.session.get("portfolio")
    # Define permission checks
    permission_checks = [
        (IS_STAFF, lambda: user.is_staff),
<<<<<<< HEAD
        (IS_CISA_ANALYST, lambda: user.has_perm("registrar.analyst_access_permission")),
        (IS_OMB_ANALYST, lambda: user.has_perm("registrar.omb_analyst_access_permission")),
        (IS_FULL_ACCESS, lambda: user.has_perm("registrar.full_access_permission")),
        (IS_DOMAIN_MANAGER, lambda: _is_domain_manager(user, **kwargs)),
=======
        (
            IS_DOMAIN_MANAGER,
            lambda: (not user.is_org_user(request) and _is_domain_manager(user, **kwargs))
            or (
                user.is_org_user(request)
                and _is_domain_manager(user, **kwargs)
                and _domain_exists_under_portfolio(portfolio, kwargs.get("domain_pk"))
            ),
        ),
>>>>>>> e557df2e
        (IS_STAFF_MANAGING_DOMAIN, lambda: _is_staff_managing_domain(request, **kwargs)),
        (IS_PORTFOLIO_MEMBER, lambda: user.is_org_user(request)),
        (
            HAS_PORTFOLIO_DOMAINS_VIEW_ALL,
            lambda: user.is_org_user(request)
            and user.has_view_all_domains_portfolio_permission(portfolio)
            and _domain_exists_under_portfolio(portfolio, kwargs.get("domain_pk")),
        ),
        (
            HAS_PORTFOLIO_DOMAINS_ANY_PERM,
            lambda: user.is_org_user(request)
            and user.has_any_domains_portfolio_permission(portfolio)
            and _domain_exists_under_portfolio(portfolio, kwargs.get("domain_pk")),
        ),
        (
            IS_PORTFOLIO_MEMBER_AND_DOMAIN_MANAGER,
            lambda: _is_domain_manager(user, **kwargs)
            and _is_portfolio_member(request)
            and _domain_exists_under_portfolio(portfolio, kwargs.get("domain_pk")),
        ),
        (
            IS_DOMAIN_MANAGER_AND_NOT_PORTFOLIO_MEMBER,
            lambda: _is_domain_manager(user, **kwargs) and not _is_portfolio_member(request),
        ),
        (
            IS_DOMAIN_REQUEST_CREATOR,
            lambda: _is_domain_request_creator(user, kwargs.get("domain_request_pk"))
            and not _is_portfolio_member(request),
        ),
        (
            HAS_PORTFOLIO_DOMAIN_REQUESTS_ANY_PERM,
            lambda: user.is_org_user(request)
            and user.has_any_requests_portfolio_permission(portfolio)
            and _domain_request_exists_under_portfolio(portfolio, kwargs.get("domain_request_pk")),
        ),
        (
            HAS_PORTFOLIO_DOMAIN_REQUESTS_VIEW_ALL,
            lambda: user.is_org_user(request)
            and user.has_view_all_domain_requests_portfolio_permission(portfolio)
            and _domain_request_exists_under_portfolio(portfolio, kwargs.get("domain_request_pk")),
        ),
        (
            HAS_PORTFOLIO_DOMAIN_REQUESTS_EDIT,
            lambda: _has_portfolio_domain_requests_edit(user, request, kwargs.get("domain_request_pk"))
            and _domain_request_exists_under_portfolio(portfolio, kwargs.get("domain_request_pk")),
        ),
        (
            HAS_PORTFOLIO_MEMBERS_ANY_PERM,
            lambda: user.is_org_user(request)
            and (
                user.has_view_members_portfolio_permission(portfolio)
                or user.has_edit_members_portfolio_permission(portfolio)
            )
            and (
                # AND rather than OR because these functions return true if the PK is not found.
                # This adds support for if the view simply doesn't have said PK.
                _member_exists_under_portfolio(portfolio, kwargs.get("member_pk"))
                and _member_invitation_exists_under_portfolio(portfolio, kwargs.get("invitedmember_pk"))
            ),
        ),
        (
            HAS_PORTFOLIO_MEMBERS_EDIT,
            lambda: user.is_org_user(request)
            and user.has_edit_members_portfolio_permission(portfolio)
            and (
                # AND rather than OR because these functions return true if the PK is not found.
                # This adds support for if the view simply doesn't have said PK.
                _member_exists_under_portfolio(portfolio, kwargs.get("member_pk"))
                and _member_invitation_exists_under_portfolio(portfolio, kwargs.get("invitedmember_pk"))
            ),
        ),
        (
            HAS_PORTFOLIO_MEMBERS_VIEW,
            lambda: user.is_org_user(request)
            and user.has_view_members_portfolio_permission(portfolio)
            and (
                # AND rather than OR because these functions return true if the PK is not found.
                # This adds support for if the view simply doesn't have said PK.
                _member_exists_under_portfolio(portfolio, kwargs.get("member_pk"))
                and _member_invitation_exists_under_portfolio(portfolio, kwargs.get("invitedmember_pk"))
            ),
        ),
    ]

    # Check conditions iteratively
    return any(check() for rule, check in permission_checks if rule in rules)


def _has_portfolio_domain_requests_edit(user, request, domain_request_id):
    if domain_request_id and not _is_domain_request_creator(user, domain_request_id):
        return False
    return user.is_org_user(request) and user.has_edit_request_portfolio_permission(request.session.get("portfolio"))


def _is_domain_manager(user, **kwargs):
    """
    Determines if the given user is a domain manager for a specified domain.

    - First, it checks if 'domain_pk' is present in the URL parameters.
    - If 'domain_pk' exists, it verifies if the user has a domain role for that domain.
    - If 'domain_pk' is absent, it checks for 'domain_invitation_pk' to determine if the user
      has domain permissions through an invitation.

    Returns:
        bool: True if the user is a domain manager, False otherwise.
    """
    domain_id = kwargs.get("domain_pk")
    if domain_id:
        return UserDomainRole.objects.filter(user=user, domain_id=domain_id).exists()
    domain_invitation_id = kwargs.get("domain_invitation_pk")
    if domain_invitation_id:
        return DomainInvitation.objects.filter(id=domain_invitation_id, domain__permissions__user=user).exists()
    return False


def _domain_exists_under_portfolio(portfolio, domain_pk):
    """Checks to see if the given domain exists under the provided portfolio.
    HELPFUL REMINDER: Watch for typos! Verify that the kwarg key exists before using this function.
    Returns True if the pk is falsy. Otherwise, returns a bool if said object exists.
    """
    # The view expects this, and the page will throw an error without this if it needs it.
    # Thus, if it is none, we are not checking on a specific record and therefore there is nothing to check.
    if not domain_pk:
        logger.warning(
            "_domain_exists_under_portfolio => Could not find domain_pk. "
            "This is a non-issue if called from the right context."
        )
        return True
    return Domain.objects.filter(domain_info__portfolio=portfolio, id=domain_pk).exists()


def _domain_request_exists_under_portfolio(portfolio, domain_request_pk):
    """Checks to see if the given domain request exists under the provided portfolio.
    HELPFUL REMINDER: Watch for typos! Verify that the kwarg key exists before using this function.
    Returns True if the pk is falsy. Otherwise, returns a bool if said object exists.
    """
    # The view expects this, and the page will throw an error without this if it needs it.
    # Thus, if it is none, we are not checking on a specific record and therefore there is nothing to check.
    if not domain_request_pk:
        logger.warning(
            "_domain_request_exists_under_portfolio => Could not find domain_request_pk. "
            "This is a non-issue if called from the right context."
        )
        return True
    return DomainRequest.objects.filter(portfolio=portfolio, id=domain_request_pk).exists()


def _member_exists_under_portfolio(portfolio, member_pk):
    """Checks to see if the given UserPortfolioPermission exists under the provided portfolio.
    HELPFUL REMINDER: Watch for typos! Verify that the kwarg key exists before using this function.
    Returns True if the pk is falsy. Otherwise, returns a bool if said object exists.
    """
    # The view expects this, and the page will throw an error without this if it needs it.
    # Thus, if it is none, we are not checking on a specific record and therefore there is nothing to check.
    if not member_pk:
        logger.warning(
            "_member_exists_under_portfolio => Could not find member_pk. "
            "This is a non-issue if called from the right context."
        )
        return True
    return UserPortfolioPermission.objects.filter(portfolio=portfolio, id=member_pk).exists()


def _member_invitation_exists_under_portfolio(portfolio, invitedmember_pk):
    """Checks to see if the given PortfolioInvitation exists under the provided portfolio.
    HELPFUL REMINDER: Watch for typos! Verify that the kwarg key exists before using this function.
    Returns True if the pk is falsy. Otherwise, returns a bool if said object exists.
    """
    # The view expects this, and the page will throw an error without this if it needs it.
    # Thus, if it is none, we are not checking on a specific record and therefore there is nothing to check.
    if not invitedmember_pk:
        logger.warning(
            "_member_invitation_exists_under_portfolio => Could not find invitedmember_pk. "
            "This is a non-issue if called from the right context."
        )
        return True
    return PortfolioInvitation.objects.filter(portfolio=portfolio, id=invitedmember_pk).exists()


def _is_domain_request_creator(user, domain_request_pk):
    """Checks to see if the user is the creator of a domain request
    with domain_request_pk."""
    if domain_request_pk:
        return DomainRequest.objects.filter(creator=user, id=domain_request_pk).exists()
    return True


def _is_portfolio_member(request):
    """Checks to see if the user in the request is a member of the
    portfolio in the request's session."""
    return request.user.is_org_user(request)


def _is_staff_managing_domain(request, **kwargs):
    """
    Determines whether a staff user (analyst or superuser) has permission to manage a domain
    that they did not create or were not invited to.

    The function enforces:
    1. **User Authorization** - The user must have `analyst_access_permission` or `full_access_permission`.
    2. **Valid Session Context** - The user must have explicitly selected the domain for management
       via an 'analyst action' (e.g., by clicking 'Manage Domain' in the admin interface).
    3. **Domain Status Check** - Only domains in specific statuses (e.g., APPROVED, IN_REVIEW, etc.)
       can be managed, except in cases where the domain lacks a status due to errors.

    Process:
    - First, the function retrieves the `domain_pk` from the URL parameters.
    - If `domain_pk` is not provided, it attempts to resolve the domain via `domain_invitation_pk`.
    - It checks if the user has the required permissions.
    - It verifies that the user has an active 'analyst action' session for the domain.
    - Finally, it ensures that the domain is in a status that allows management.

    Returns:
        bool: True if the user is allowed to manage the domain, False otherwise.
    """

    domain_id = kwargs.get("domain_pk")
    if not domain_id:
        domain_invitation_id = kwargs.get("domain_invitation_pk")
        domain_invitation = DomainInvitation.objects.filter(id=domain_invitation_id).first()
        if domain_invitation:
            domain_id = domain_invitation.domain_id

    # Check if the request user is permissioned...
    user_is_analyst_or_superuser = request.user.has_perm(
        "registrar.analyst_access_permission"
    ) or request.user.has_perm("registrar.full_access_permission")

    if not user_is_analyst_or_superuser:
        return False

    # Check if the user is attempting a valid edit action.
    # In other words, if the analyst/admin did not click
    # the 'Manage Domain' button in /admin,
    # then they cannot access this page.
    session = request.session
    can_do_action = (
        "analyst_action" in session
        and "analyst_action_location" in session
        and session["analyst_action_location"] == domain_id
    )

    if not can_do_action:
        return False

    # Analysts may manage domains, when they are in these statuses:
    valid_domain_statuses = [
        DomainRequest.DomainRequestStatus.APPROVED,
        DomainRequest.DomainRequestStatus.IN_REVIEW,
        DomainRequest.DomainRequestStatus.REJECTED,
        DomainRequest.DomainRequestStatus.ACTION_NEEDED,
        # Edge case - some domains do not have
        # a status or DomainInformation... aka a status of 'None'.
        # It is necessary to access those to correct errors.
        None,
    ]

    requested_domain = DomainInformation.objects.filter(domain_id=domain_id).first()

    # if no domain information or domain request exist, the user
    # should be able to manage the domain; however, if domain information
    # and domain request exist, and domain request is not in valid status,
    # user should not be able to manage domain
    if (
        requested_domain
        and requested_domain.domain_request
        and requested_domain.domain_request.status not in valid_domain_statuses
    ):
        return False

    # Valid session keys exist,
    # the user is permissioned,
    # and it is in a valid status
    return True<|MERGE_RESOLUTION|>--- conflicted
+++ resolved
@@ -111,12 +111,9 @@
     # Define permission checks
     permission_checks = [
         (IS_STAFF, lambda: user.is_staff),
-<<<<<<< HEAD
         (IS_CISA_ANALYST, lambda: user.has_perm("registrar.analyst_access_permission")),
         (IS_OMB_ANALYST, lambda: user.has_perm("registrar.omb_analyst_access_permission")),
         (IS_FULL_ACCESS, lambda: user.has_perm("registrar.full_access_permission")),
-        (IS_DOMAIN_MANAGER, lambda: _is_domain_manager(user, **kwargs)),
-=======
         (
             IS_DOMAIN_MANAGER,
             lambda: (not user.is_org_user(request) and _is_domain_manager(user, **kwargs))
@@ -126,7 +123,6 @@
                 and _domain_exists_under_portfolio(portfolio, kwargs.get("domain_pk"))
             ),
         ),
->>>>>>> e557df2e
         (IS_STAFF_MANAGING_DOMAIN, lambda: _is_staff_managing_domain(request, **kwargs)),
         (IS_PORTFOLIO_MEMBER, lambda: user.is_org_user(request)),
         (
