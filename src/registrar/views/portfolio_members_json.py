--- conflicted
+++ resolved
@@ -221,142 +221,4 @@
 # Custom Func to use array_remove to remove null values
 class ArrayRemove(Func):
     function = "array_remove"
-<<<<<<< HEAD
-    template = "%(function)s(%(expressions)s, NULL)"
-
-
-def initial_invitations_search(portfolio):
-    """Perform initial invitations search and get related DomainInvitation data based on the email."""
-    # Get DomainInvitation query for matching email and for the portfolio
-    domain_invitations = DomainInvitation.objects.filter(
-        email=OuterRef("email"),  # Check if email matches the OuterRef("email")
-        domain__domain_info__portfolio=portfolio,  # Check if the domain's portfolio matches the given portfolio
-    ).annotate(domain_info=Concat(F("domain__id"), Value(":"), F("domain__name"), output_field=CharField()))
-    # PortfolioInvitation query
-    invitations = PortfolioInvitation.objects.filter(portfolio=portfolio)
-    invitations = invitations.annotate(
-        first_name=Value(None, output_field=CharField()),
-        last_name=Value(None, output_field=CharField()),
-        email_display=F("email"),
-        last_active=Value("Invited", output_field=TextField()),
-        member_display=F("email"),
-        # Use ArrayRemove to return an empty list when no domain invitations are found
-        domain_info=ArrayRemove(
-            ArrayAgg(
-                Subquery(domain_invitations.values("domain_info")),
-                distinct=True,
-            )
-        ),
-        source=Value("invitation", output_field=CharField()),
-    ).values(
-        "id",
-        "first_name",
-        "last_name",
-        "email_display",
-        "last_active",
-        "roles",
-        "additional_permissions",
-        "member_display",
-        "domain_info",
-        "source",
-    )
-    return invitations
-
-
-def apply_search_term(queryset, request):
-    """Apply search term to the queryset."""
-    search_term = request.GET.get("search_term", "").lower()
-    if search_term:
-        queryset = queryset.filter(
-            Q(first_name__icontains=search_term)
-            | Q(last_name__icontains=search_term)
-            | Q(email_display__icontains=search_term)
-        )
-    return queryset
-
-
-def apply_sorting(queryset, request):
-    """Apply sorting to the queryset."""
-    sort_by = request.GET.get("sort_by", "id")  # Default to 'id'
-    order = request.GET.get("order", "asc")  # Default to 'asc'
-    # Adjust sort_by to match the annotated fields in the unioned queryset
-    if sort_by == "member":
-        sort_by = "member_display"
-    if order == "desc":
-        queryset = queryset.order_by(F(sort_by).desc())
-    else:
-        queryset = queryset.order_by(sort_by)
-    return queryset
-
-
-def serialize_members(request, portfolio, item, user):
-    # Check if the user can edit other users
-    user_can_edit_other_users = any(
-        user.has_perm(perm) for perm in ["registrar.full_access_permission", "registrar.change_user"]
-    )
-
-    view_only = not user.has_edit_members_portfolio_permission(portfolio) or not user_can_edit_other_users
-
-    # We only need to call user_portfolio_permissions.get_managed_domains_count()
-    # What does it do: counts of domain by a specific user for the organization it's in
-
-    # For in progress requests: user.get_active_requests_count()
-    # If they're is_admin AND user_portfolio_permissions.get_managed_domains_count() == 1
-    # Portfolio == Organization
-    # Question: Can a ORGANIZATION_ADMIN also be a SUBORGANIZATION_ADMIN?
-    # Question: Does SUBORGANIZATION_ADMIN exist?
-
-    is_admin = UserPortfolioRoleChoices.ORGANIZATION_ADMIN in (item.get("roles") or [])
-    action_url = reverse("member" if item["source"] == "permission" else "invitedmember", kwargs={"pk": item["id"]})
-
-    # Serialize member data
-    member_json = {
-        "id": item.get("id", ""),
-        "source": item.get("source", ""),
-        "name": " ".join(filter(None, [item.get("first_name", ""), item.get("last_name", "")])),
-        "email": item.get("email_display", ""),
-        "member_display": item.get("member_display", ""),
-        "roles": (item.get("roles") or []),
-        "permissions": UserPortfolioPermission.get_portfolio_permissions(
-            item.get("roles"), item.get("additional_permissions")
-        ),
-        # split domain_info array values into ids to form urls, and names
-        "domain_urls": [
-            reverse("domain", kwargs={"pk": domain_info.split(":")[0]}) for domain_info in item.get("domain_info")
-        ],
-        "domain_names": [domain_info.split(":")[1] for domain_info in item.get("domain_info")],
-        "is_admin": is_admin,
-        "last_active": item.get("last_active"),
-        "action_url": action_url,
-        "action_label": ("View" if view_only else "Manage"),
-        "svg_icon": ("visibility" if view_only else "settings"),
-    }
-    return member_json
-
-
-# def get_user_domain_count(request):
-#     """Fetch the domain count for a specified user and portfolio."""
-
-#     user_id = request.GET.get("user_id")
-#     portfolio = request.GET.get("portfolio")
-
-#     # Fetch the target user based on the user_id provided
-#     try:
-#         target_user = User.objects.get(id=user_id)
-#     except User.DoesNotExist:
-#         return JsonResponse({"error": "User not found."}, status=404)
-
-#     # Check permissions and count domains
-#     if target_user.is_org_user(request) and target_user.has_view_all_domains_portfolio_permission(portfolio):
-#         domain_count = DomainInformation.objects.filter(portfolio=portfolio).count()
-#     else:
-#         domain_count = UserDomainRole.objects.filter(user=target_user).count()
-
-#     return JsonResponse({
-#         "user_id": user_id,
-#         "portfolio": portfolio,
-#         "domain_count": domain_count,
-#     })
-=======
-    template = "%(function)s(%(expressions)s, NULL)"
->>>>>>> 570340a1
+    template = "%(function)s(%(expressions)s, NULL)"