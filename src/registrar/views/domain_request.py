--- conflicted
+++ resolved
@@ -23,8 +23,6 @@
     DomainRequestPermissionWithdrawView,
     DomainRequestWizardPermissionView,
 )
-
-from waffle.decorators import flag_is_active
 
 logger = logging.getLogger(__name__)
 
@@ -232,12 +230,8 @@
         context = self.get_context_data()
         if self.__class__ == DomainRequestWizard:
             if request.path_info == self.NEW_URL_NAME:
-<<<<<<< HEAD
                 context = self.get_context_data()
                 return render(request, "domain_request_intro.html", context=context)
-=======
-                return render(request, "domain_request_intro.html", context)
->>>>>>> 1457c3aa
             else:
                 return self.goto(self.steps.first)
 
@@ -404,13 +398,9 @@
             "is_federal": self.domain_request.is_federal(),
             "modal_button": modal_button,
             "modal_heading": modal_heading,
-<<<<<<< HEAD
             # Use the profile waffle feature flag to toggle profile features throughout domain requests
             "has_profile_feature_flag": has_profile_flag,
             "user": self.request.user,
-=======
-            "has_profile_feature_flag": flag_is_active(self.request, "profile_feature"),
->>>>>>> 1457c3aa
         }
         return context
 
