import logging
from collections import defaultdict
from django.http import Http404, HttpResponse, HttpResponseRedirect
from django.shortcuts import redirect, render
from django.urls import resolve, reverse
from django.utils.safestring import mark_safe
from django.utils.translation import gettext_lazy as _
from django.views.generic import TemplateView
from django.contrib import messages

from registrar.forms import domain_request_wizard as forms
from registrar.models import DomainRequest
from registrar.models.contact import Contact
from registrar.models.user import User
from registrar.utility import StrEnum
from registrar.views.utility import StepsHelper
from registrar.views.utility.permission_views import DomainRequestPermissionDeleteView

from .utility import (
    DomainRequestPermissionView,
    DomainRequestPermissionWithdrawView,
    DomainRequestWizardPermissionView,
)

from waffle.decorators import flag_is_active

logger = logging.getLogger(__name__)


class Step(StrEnum):
    """
    Names for each page of the domain request wizard.

    As with Django's own `TextChoices` class, steps will
    appear in the order they are defined. (Order matters.)
    """

    ORGANIZATION_TYPE = "generic_org_type"
    TRIBAL_GOVERNMENT = "tribal_government"
    ORGANIZATION_FEDERAL = "organization_federal"
    ORGANIZATION_ELECTION = "organization_election"
    ORGANIZATION_CONTACT = "organization_contact"
    ABOUT_YOUR_ORGANIZATION = "about_your_organization"
    AUTHORIZING_OFFICIAL = "authorizing_official"
    CURRENT_SITES = "current_sites"
    DOTGOV_DOMAIN = "dotgov_domain"
    PURPOSE = "purpose"
    YOUR_CONTACT = "your_contact"
    OTHER_CONTACTS = "other_contacts"
    ADDITIONAL_DETAILS = "additional_details"
    REQUIREMENTS = "requirements"
    REVIEW = "review"


class DomainRequestWizard(DomainRequestWizardPermissionView, TemplateView):
    """
    A common set of methods and configuration.

    The registrar's domain request is several pages of "steps".
    Together, these steps constitute a "wizard".

    This base class sets up a shared state (stored in the user's session)
    between pages of the domain request and provides common methods for
    processing form data.

    Views for each step should inherit from this base class.

    Any method not marked as internal can be overridden in a subclass,
    although not without consulting the base implementation, first.
    """

    template_name = ""

    # uniquely namespace the wizard in urls.py
    # (this is not seen _in_ urls, only for Django's internal naming)
    # NB: this is included here for reference. Do not change it without
    # also changing the many places it is hardcoded in the HTML templates
    URL_NAMESPACE = "domain-request"
    # name for accessing /domain-request/<id>/edit
    EDIT_URL_NAME = "edit-domain-request"
    NEW_URL_NAME = "/request/"
    # We need to pass our human-readable step titles as context to the templates.
    TITLES = {
        Step.ORGANIZATION_TYPE: _("Type of organization"),
        Step.TRIBAL_GOVERNMENT: _("Tribal government"),
        Step.ORGANIZATION_FEDERAL: _("Federal government branch"),
        Step.ORGANIZATION_ELECTION: _("Election office"),
        Step.ORGANIZATION_CONTACT: _("Organization name and mailing address"),
        Step.ABOUT_YOUR_ORGANIZATION: _("About your organization"),
        Step.AUTHORIZING_OFFICIAL: _("Authorizing official"),
        Step.CURRENT_SITES: _("Current websites"),
        Step.DOTGOV_DOMAIN: _(".gov domain"),
        Step.PURPOSE: _("Purpose of your domain"),
        Step.YOUR_CONTACT: _("Your contact information"),
        Step.OTHER_CONTACTS: _("Other employees from your organization"),
        Step.ADDITIONAL_DETAILS: _("Additional details"),
        Step.REQUIREMENTS: _("Requirements for operating a .gov domain"),
        Step.REVIEW: _("Review and submit your domain request"),
    }

    # We can use a dictionary with step names and callables that return booleans
    # to show or hide particular steps based on the state of the process.
    WIZARD_CONDITIONS = {
        Step.ORGANIZATION_FEDERAL: lambda w: w.from_model("show_organization_federal", False),
        Step.TRIBAL_GOVERNMENT: lambda w: w.from_model("show_tribal_government", False),
        Step.ORGANIZATION_ELECTION: lambda w: w.from_model("show_organization_election", False),
        Step.ABOUT_YOUR_ORGANIZATION: lambda w: w.from_model("show_about_your_organization", False),
    }

    def __init__(self):
        super().__init__()
        self.steps = StepsHelper(self)
        self._domain_request = None  # for caching

    def has_pk(self):
        """Does this wizard know about a DomainRequest database record?"""
        return "domain_request_id" in self.storage

    @property
    def prefix(self):
        """Namespace the wizard to avoid clashes in session variable names."""
        # this is a string literal but can be made dynamic if we'd like
        # users to have multiple domain requests open for editing simultaneously
        return "wizard_domain_request"

    @property
    def domain_request(self) -> DomainRequest:
        """
        Attempt to match the current wizard with a DomainRequest.

        Will create a domain request if none exists.
        """
        if self._domain_request:
            return self._domain_request

        # For linter. The else block should never be hit, but if it does,
        # there may be a UI consideration. That will need to be handled in another ticket.
        creator = None
        if self.request.user is not None and isinstance(self.request.user, User):
            creator = self.request.user
        else:
            raise ValueError("Invalid value for User")

        if self.has_pk():
            id = self.storage["domain_request_id"]
            try:
                self._domain_request = DomainRequest.objects.get(
                    creator=creator,
                    pk=id,
                )
                return self._domain_request
            except DomainRequest.DoesNotExist:
                logger.debug("DomainRequest id %s did not have a DomainRequest" % id)

        self._domain_request = DomainRequest.objects.create(creator=self.request.user)

        self.storage["domain_request_id"] = self._domain_request.id
        return self._domain_request

    @property
    def storage(self):
        # marking session as modified on every access
        # so that updates to nested keys are always saved
        # Also - check that self.request.session has the attr
        # modified to account for test environments calling
        # view methods
        if hasattr(self.request.session, "modified"):
            self.request.session.modified = True
        return self.request.session.setdefault(self.prefix, {})

    @storage.setter
    def storage(self, value):
        self.request.session[self.prefix] = value
        self.request.session.modified = True

    @storage.deleter
    def storage(self):
        if self.prefix in self.request.session:
            del self.request.session[self.prefix]
            self.request.session.modified = True

    def done(self):
        """Called when the user clicks the submit button, if all forms are valid."""
        self.domain_request.submit()  # change the status to submitted
        self.domain_request.save()
        logger.debug("Domain Request object saved: %s", self.domain_request.id)
        return redirect(reverse(f"{self.URL_NAMESPACE}:finished"))

    def from_model(self, attribute: str, default, *args, **kwargs):
        """
        Get a attribute from the database model, if it exists.

        If it is a callable, call it with any given `args` and `kwargs`.

        This method exists so that we can avoid needlessly creating a record
        in the database before the wizard has been saved.
        """
        if self.has_pk():
            if hasattr(self.domain_request, attribute):
                attr = getattr(self.domain_request, attribute)
                if callable(attr):
                    return attr(*args, **kwargs)
                else:
                    return attr
            else:
                raise AttributeError("Model has no attribute %s" % str(attribute))
        else:
            return default

    def get(self, request, *args, **kwargs):
        """This method handles GET requests."""
        current_url = resolve(request.path_info).url_name

        # if user visited via an "edit" url, associate the id of the
        # domain request they are trying to edit to this wizard instance
        # and remove any prior wizard data from their session
        if current_url == self.EDIT_URL_NAME and "id" in kwargs:
            del self.storage
            self.storage["domain_request_id"] = kwargs["id"]
            self.storage["step_history"] = self.db_check_for_unlocking_steps()

        # if accessing this class directly, redirect to the first step
        #     in other words, if `DomainRequestWizard` is called as view
        #     directly by some redirect or url handler, we'll send users
        #     either to an acknowledgement page or to the first step in
        #     the processes (if an edit rather than a new request); subclasses
        #     will NOT be redirected. The purpose of this is to allow code to
        #     send users "to the domain request wizard" without needing to
        #     know which view is first in the list of steps.
        context = self.get_context_data()
        if self.__class__ == DomainRequestWizard:
            if request.path_info == self.NEW_URL_NAME:
                return render(request, "domain_request_intro.html", context)
            else:
                return self.goto(self.steps.first)

        self.steps.current = current_url
        context["forms"] = self.get_forms()

        # if pending requests exist and user does not have approved domains,
        # present message that domain request cannot be submitted
        pending_requests = self.pending_requests()
        if len(pending_requests) > 0:
            message_header = "You cannot submit this request yet"
            message_content = (
                f"<h4 class='usa-alert__heading'>{message_header}</h4> "
                "<p class='margin-bottom-0'>New domain requests cannot be submitted until we have finished "
                f"reviewing your pending request: <strong>{pending_requests[0].requested_domain}</strong>. "
                "You can continue to fill out this request and save it as a draft to be submitted later. "
                f"<a class='usa-link' href='{reverse('home')}'>View your pending requests.</a></p>"
            )
            context["pending_requests_message"] = mark_safe(message_content)  # nosec

        context["pending_requests_exist"] = len(pending_requests) > 0

        return render(request, self.template_name, context)

    def get_all_forms(self, **kwargs) -> list:
        """
        Calls `get_forms` for all steps and returns a flat list.

        All arguments (**kwargs) are passed directly to `get_forms`.
        """
        nested = (self.get_forms(step=step, **kwargs) for step in self.steps)
        flattened = [form for lst in nested for form in lst]
        return flattened

    def get_forms(self, step=None, use_post=False, use_db=False, files=None):
        """
        This method constructs the forms for a given step.

        The form's initial data will always be gotten from the database,
        via the form's `from_database` classmethod.

        The form's bound data will be gotten from POST if `use_post` is True,
        and from the database if `use_db` is True (provided that record exists).
        An empty form will be provided if neither of those are true.
        """

        kwargs = {
            "files": files,
            "prefix": self.steps.current,
            "domain_request": self.domain_request,  # this is a property, not an object
        }

        if step is None:
            forms = self.forms
        else:
            url = reverse(f"{self.URL_NAMESPACE}:{step}")
            forms = resolve(url).func.view_class.forms

        instantiated = []

        for form in forms:
            data = form.from_database(self.domain_request) if self.has_pk() else None
            if use_post:
                instantiated.append(form(self.request.POST, **kwargs))
            elif use_db:
                instantiated.append(form(data, **kwargs))
            else:
                instantiated.append(form(initial=data, **kwargs))

        return instantiated

    def pending_requests(self):
        """return an array of pending requests if user has pending requests
        and no approved requests"""
        if self.approved_domain_requests_exist() or self.approved_domains_exist():
            return []
        else:
            return self.pending_domain_requests()

    def approved_domain_requests_exist(self):
        """Checks if user is creator of domain requests with DomainRequestStatus.APPROVED status"""
        approved_domain_request_count = DomainRequest.objects.filter(
            creator=self.request.user, status=DomainRequest.DomainRequestStatus.APPROVED
        ).count()
        return approved_domain_request_count > 0

    def approved_domains_exist(self):
        """Checks if user has permissions on approved domains

        This additional check is necessary to account for domains which were migrated
        and do not have a domain request"""
        return self.request.user.permissions.count() > 0

    def pending_domain_requests(self):
        """Returns a List of user's domain requests with one of the following states:
        DomainRequestStatus.SUBMITTED, DomainRequestStatus.IN_REVIEW, DomainRequestStatus.ACTION_NEEDED"""
        # if the current domain request has DomainRequestStatus.ACTION_NEEDED status, this check should not be performed
        if self.domain_request.status == DomainRequest.DomainRequestStatus.ACTION_NEEDED:
            return []
        check_statuses = [
            DomainRequest.DomainRequestStatus.SUBMITTED,
            DomainRequest.DomainRequestStatus.IN_REVIEW,
            DomainRequest.DomainRequestStatus.ACTION_NEEDED,
        ]
        return DomainRequest.objects.filter(creator=self.request.user, status__in=check_statuses)

    def db_check_for_unlocking_steps(self):
        """Helper for get_context_data

        Queries the DB for a domain request and returns a list of unlocked steps."""
        history_dict = {
            "generic_org_type": self.domain_request.generic_org_type is not None,
            "tribal_government": self.domain_request.tribe_name is not None,
            "organization_federal": self.domain_request.federal_type is not None,
            "organization_election": self.domain_request.is_election_board is not None,
            "organization_contact": (
                self.domain_request.federal_agency is not None
                or self.domain_request.organization_name is not None
                or self.domain_request.address_line1 is not None
                or self.domain_request.city is not None
                or self.domain_request.state_territory is not None
                or self.domain_request.zipcode is not None
                or self.domain_request.urbanization is not None
            ),
            "about_your_organization": self.domain_request.about_your_organization is not None,
            "authorizing_official": self.domain_request.authorizing_official is not None,
            "current_sites": (
                self.domain_request.current_websites.exists() or self.domain_request.requested_domain is not None
            ),
            "dotgov_domain": self.domain_request.requested_domain is not None,
            "purpose": self.domain_request.purpose is not None,
            "your_contact": self.domain_request.submitter is not None,
            "other_contacts": (
                self.domain_request.other_contacts.exists()
                or self.domain_request.no_other_contacts_rationale is not None
            ),
            "additional_details": (
                (self.domain_request.anything_else is not None and self.domain_request.cisa_representative_email)
                or self.domain_request.is_policy_acknowledged is not None
            ),
            "requirements": self.domain_request.is_policy_acknowledged is not None,
            "review": self.domain_request.is_policy_acknowledged is not None,
        }
        return [key for key, value in history_dict.items() if value]

    def get_context_data(self):
        """Define context for access on all wizard pages."""
<<<<<<< HEAD

        context_stuff = {}
        if DomainRequest._form_complete(self.domain_request):
            modal_button = '<button type="submit" ' 'class="usa-button" ' ">Submit request</button>"
            context_stuff = {
                "form_titles": self.TITLES,
                "steps": self.steps,
                "visited": self.storage.get("step_history", []),
                "is_federal": self.domain_request.is_federal(),
                "modal_button": modal_button,
                "modal_heading": "You are about to submit a domain request for "
                + str(self.domain_request.requested_domain),
                "modal_description": "Once you submit this request, you won’t be able to edit it until we review it.\
                You’ll only be able to withdraw your request.",
                "review_form_is_complete": True,
                "has_profile_feature_flag": flag_is_active(self.request, "profile_feature"),
            }
        else:  # form is not complete
            modal_button = '<button type="button" ' 'class="usa-button" ' " data-close-modal>Return to request</button>"
            context_stuff = {
                "form_titles": self.TITLES,
                "steps": self.steps,
                "visited": self.storage.get("step_history", []),
                "is_federal": self.domain_request.is_federal(),
                "modal_button": modal_button,
                "modal_heading": "You can’t submit this request",
                "modal_description": "You can’t submit this request because it’s incomplete.\
                Click return to request and complete the sections that are missing information.",
                "review_form_is_complete": False,
                "has_profile_feature_flag": flag_is_active(self.request, "profile_feature"),
            }
        return context_stuff
=======
        # Build the submit button that we'll pass to the modal.
        modal_button = '<button type="submit" ' 'class="usa-button" ' ">Submit request</button>"
        # Concatenate the modal header that we'll pass to the modal.
        if self.domain_request.requested_domain:
            modal_heading = "You are about to submit a domain request for " + str(self.domain_request.requested_domain)
        else:
            modal_heading = "You are about to submit an incomplete request"

        return {
            "form_titles": self.TITLES,
            "steps": self.steps,
            # Add information about which steps should be unlocked
            "visited": self.storage.get("step_history", []),
            "is_federal": self.domain_request.is_federal(),
            "modal_button": modal_button,
            "modal_heading": modal_heading,
            "has_profile_feature_flag": flag_is_active(self.request, "profile_feature"),
        }
>>>>>>> 1457c3aa

    def get_step_list(self) -> list:
        """Dynamically generated list of steps in the form wizard."""
        step_list = []
        for step in Step:
            condition = self.WIZARD_CONDITIONS.get(step, True)
            if callable(condition):
                condition = condition(self)
            if condition:
                step_list.append(step)
        return step_list

    def goto(self, step):
        self.steps.current = step
        return redirect(reverse(f"{self.URL_NAMESPACE}:{step}"))

    def goto_next_step(self):
        """Redirects to the next step."""
        next = self.steps.next
        if next:
            self.steps.current = next
            return self.goto(next)
        else:
            raise Http404()

    def is_valid(self, forms: list) -> bool:
        """Returns True if all forms in the wizard are valid."""
        are_valid = (form.is_valid() for form in forms)
        return all(are_valid)

    def post(self, request, *args, **kwargs) -> HttpResponse:
        """This method handles POST requests."""

        # which button did the user press?
        button: str = request.POST.get("submit_button", "")

        # if user has acknowledged the intro message
        if button == "intro_acknowledge":
            if request.path_info == self.NEW_URL_NAME:
                del self.storage
            return self.goto(self.steps.first)

        # if accessing this class directly, redirect to the first step
        if self.__class__ == DomainRequestWizard:
            return self.goto(self.steps.first)

        forms = self.get_forms(use_post=True)
        if self.is_valid(forms):
            # always save progress
            self.save(forms)
        else:
            context = self.get_context_data()
            context["forms"] = forms
            return render(request, self.template_name, context)

        # if user opted to save their progress,
        # return them to the page they were already on
        if button == "save":
            messages.success(request, "Your progress has been saved!")
            return self.goto(self.steps.current)
        # if user opted to save progress and return,
        # return them to the home page
        if button == "save_and_return":
            return HttpResponseRedirect(reverse("home"))
        # otherwise, proceed as normal
        return self.goto_next_step()

    def save(self, forms: list):
        """
        Unpack the form responses onto the model object properties.

        Saves the domain request to the database.
        """
        for form in forms:
            if form is not None and hasattr(form, "to_database"):
                form.to_database(self.domain_request)


class OrganizationType(DomainRequestWizard):
    template_name = "domain_request_org_type.html"
    forms = [forms.OrganizationTypeForm]


class TribalGovernment(DomainRequestWizard):
    template_name = "domain_request_tribal_government.html"
    forms = [forms.TribalGovernmentForm]


class OrganizationFederal(DomainRequestWizard):
    template_name = "domain_request_org_federal.html"
    forms = [forms.OrganizationFederalForm]


class OrganizationElection(DomainRequestWizard):
    template_name = "domain_request_org_election.html"
    forms = [forms.OrganizationElectionForm]


class OrganizationContact(DomainRequestWizard):
    template_name = "domain_request_org_contact.html"
    forms = [forms.OrganizationContactForm]


class AboutYourOrganization(DomainRequestWizard):
    template_name = "domain_request_about_your_organization.html"
    forms = [forms.AboutYourOrganizationForm]


class AuthorizingOfficial(DomainRequestWizard):
    template_name = "domain_request_authorizing_official.html"
    forms = [forms.AuthorizingOfficialForm]

    def get_context_data(self):
        context = super().get_context_data()
        context["generic_org_type"] = self.domain_request.generic_org_type
        context["federal_type"] = self.domain_request.federal_type
        return context


class CurrentSites(DomainRequestWizard):
    template_name = "domain_request_current_sites.html"
    forms = [forms.CurrentSitesFormSet]


class DotgovDomain(DomainRequestWizard):
    template_name = "domain_request_dotgov_domain.html"
    forms = [forms.DotGovDomainForm, forms.AlternativeDomainFormSet]

    def get_context_data(self):
        context = super().get_context_data()
        context["generic_org_type"] = self.domain_request.generic_org_type
        context["federal_type"] = self.domain_request.federal_type
        return context


class Purpose(DomainRequestWizard):
    template_name = "domain_request_purpose.html"
    forms = [forms.PurposeForm]


class YourContact(DomainRequestWizard):
    template_name = "domain_request_your_contact.html"
    forms = [forms.YourContactForm]


class OtherContacts(DomainRequestWizard):
    template_name = "domain_request_other_contacts.html"
    forms = [forms.OtherContactsYesNoForm, forms.OtherContactsFormSet, forms.NoOtherContactsForm]

    def is_valid(self, forms: list) -> bool:
        """Overrides default behavior defined in DomainRequestWizard.
        Depending on value in other_contacts_yes_no_form, marks forms in
        other_contacts or no_other_contacts for deletion. Then validates
        all forms.
        """
        other_contacts_yes_no_form = forms[0]
        other_contacts_forms = forms[1]
        no_other_contacts_form = forms[2]

        # set all the required other_contact fields as necessary since new forms
        # were added through javascript
        for form in forms[1].forms:
            for field_item, field in form.fields.items():
                if field.required:
                    field.widget.attrs["required"] = "required"

        all_forms_valid = True
        # test first for yes_no_form validity
        if other_contacts_yes_no_form.is_valid():
            # test for has_contacts
            if other_contacts_yes_no_form.cleaned_data.get("has_other_contacts"):
                # mark the no_other_contacts_form for deletion
                no_other_contacts_form.mark_form_for_deletion()
                # test that the other_contacts_forms and no_other_contacts_forms are valid
                all_forms_valid = all(form.is_valid() for form in forms[1:])
            else:
                # mark the other_contacts_forms formset for deletion
                other_contacts_forms.mark_formset_for_deletion()
                all_forms_valid = all(form.is_valid() for form in forms[1:])
        else:
            # if yes no form is invalid, no choice has been made
            # mark other forms for deletion so that their errors are not
            # returned
            other_contacts_forms.mark_formset_for_deletion()
            no_other_contacts_form.mark_form_for_deletion()
            all_forms_valid = False
        return all_forms_valid


class AdditionalDetails(DomainRequestWizard):

    template_name = "domain_request_additional_details.html"

    forms = [
        forms.CisaRepresentativeYesNoForm,
        forms.CisaRepresentativeForm,
        forms.AdditionalDetailsYesNoForm,
        forms.AdditionalDetailsForm,
    ]

    def is_valid(self, forms: list) -> bool:

        # Validate Cisa Representative
        """Overrides default behavior defined in DomainRequestWizard.
        Depending on value in yes_no forms, marks corresponding data
        for deletion. Then validates all forms.
        """
        cisa_representative_email_yes_no_form = forms[0]
        cisa_representative_email_form = forms[1]
        anything_else_yes_no_form = forms[2]
        anything_else_form = forms[3]

        # ------- Validate cisa representative -------
        cisa_rep_portion_is_valid = True
        # test first for yes_no_form validity
        if cisa_representative_email_yes_no_form.is_valid():
            # test for existing data
            if not cisa_representative_email_yes_no_form.cleaned_data.get("has_cisa_representative"):
                # mark the cisa_representative_email_form for deletion
                cisa_representative_email_form.mark_form_for_deletion()
            else:
                cisa_rep_portion_is_valid = cisa_representative_email_form.is_valid()
        else:
            # if yes no form is invalid, no choice has been made
            # mark the cisa_representative_email_form for deletion
            cisa_representative_email_form.mark_form_for_deletion()
            cisa_rep_portion_is_valid = False

        # ------- Validate anything else -------
        anything_else_portion_is_valid = True
        # test first for yes_no_form validity
        if anything_else_yes_no_form.is_valid():
            # test for existing data
            if not anything_else_yes_no_form.cleaned_data.get("has_anything_else_text"):
                # mark the anything_else_form for deletion
                anything_else_form.mark_form_for_deletion()
            else:
                anything_else_portion_is_valid = anything_else_form.is_valid()
        else:
            # if yes no form is invalid, no choice has been made
            # mark the anything_else_form for deletion
            anything_else_form.mark_form_for_deletion()
            anything_else_portion_is_valid = False

        # ------- Return combined validation result -------
        all_forms_valid = cisa_rep_portion_is_valid and anything_else_portion_is_valid
        return all_forms_valid


class Requirements(DomainRequestWizard):
    template_name = "domain_request_requirements.html"
    forms = [forms.RequirementsForm]


class Review(DomainRequestWizard):
    template_name = "domain_request_review.html"
    forms = []  # type: ignore

    def get_context_data(self):
        if DomainRequest._form_complete(self.domain_request) is False:
            logger.warning("User arrived at review page with an incomplete form.")
        context = super().get_context_data()
        context["Step"] = Step.__members__
        context["domain_request"] = self.domain_request
        return context

    def goto_next_step(self):
        return self.done()
        # TODO: validate before saving, show errors
        # Extra info:
        #
        # Formtools used saved POST data to revalidate each form as
        # the user had entered it. This implementation (in this file) discards
        # that data and tries to instantiate the forms from the database
        # in order to perform validation.
        #
        # This must be possible in Django (after all, that is how ModelForms work),
        # but is presently not working: the form claims it is invalid,
        # even when careful checking via breakpoint() shows that the form
        # object contains valid data.
        #
        # forms = self.get_all_forms()
        # if self.is_valid(forms):
        #     return self.done()
        # else:
        #     # TODO: errors to let users know why this isn't working
        #     return self.goto(self.steps.current)


class Finished(DomainRequestWizard):
    template_name = "domain_request_done.html"
    forms = []  # type: ignore

    def get(self, request, *args, **kwargs):
        context = self.get_context_data()
        context["domain_request_id"] = self.domain_request.id
        # clean up this wizard session, because we are done with it
        del self.storage
        return render(self.request, self.template_name, context)


class DomainRequestStatus(DomainRequestPermissionView):
    template_name = "domain_request_status.html"

    def get_context_data(self, **kwargs):
        """Extend get_context_data to add has_profile_feature_flag to context"""
        context = super().get_context_data(**kwargs)
        # This is a django waffle flag which toggles features based off of the "flag" table
        context["has_profile_feature_flag"] = flag_is_active(self.request, "profile_feature")
        return context


class DomainRequestWithdrawConfirmation(DomainRequestPermissionWithdrawView):
    """This page will ask user to confirm if they want to withdraw

    The DomainRequestPermissionView restricts access so that only the
    `creator` of the domain request may withdraw it.
    """

    template_name = "domain_request_withdraw_confirmation.html"

    def get_context_data(self, **kwargs):
        """Extend get_context_data to add has_profile_feature_flag to context"""
        context = super().get_context_data(**kwargs)
        # This is a django waffle flag which toggles features based off of the "flag" table
        context["has_profile_feature_flag"] = flag_is_active(self.request, "profile_feature")
        return context


class DomainRequestWithdrawn(DomainRequestPermissionWithdrawView):
    # this view renders no template
    template_name = ""

    def get(self, *args, **kwargs):
        """View class that does the actual withdrawing.

        If user click on withdraw confirm button, this view updates the status
        to withdraw and send back to homepage.
        """
        domain_request = DomainRequest.objects.get(id=self.kwargs["pk"])
        domain_request.withdraw()
        domain_request.save()
        return HttpResponseRedirect(reverse("home"))


class DomainRequestDeleteView(DomainRequestPermissionDeleteView):
    """Delete view for home that allows the end user to delete DomainRequests"""

    object: DomainRequest  # workaround for type mismatch in DeleteView

    def has_permission(self):
        """Custom override for has_permission to exclude all statuses, except WITHDRAWN and STARTED"""
        has_perm = super().has_permission()
        if not has_perm:
            return False

        status = self.get_object().status
        valid_statuses = [DomainRequest.DomainRequestStatus.WITHDRAWN, DomainRequest.DomainRequestStatus.STARTED]
        if status not in valid_statuses:
            return False

        return True

    def get_success_url(self):
        """After a delete is successful, redirect to home"""
        return reverse("home")

    def post(self, request, *args, **kwargs):
        # Grab all orphaned contacts
        domain_request: DomainRequest = self.get_object()
        contacts_to_delete, duplicates = self._get_orphaned_contacts(domain_request)

        # Delete the DomainRequest
        response = super().post(request, *args, **kwargs)

        # Delete orphaned contacts - but only for if they are not associated with a user
        Contact.objects.filter(id__in=contacts_to_delete, user=None).delete()

        # After a delete occurs, do a second sweep on any returned duplicates.
        # This determines if any of these three fields share a contact, which is used for
        # the edge case where the same user may be an AO, and a submitter, for example.
        if len(duplicates) > 0:
            duplicates_to_delete, _ = self._get_orphaned_contacts(domain_request, check_db=True)
            Contact.objects.filter(id__in=duplicates_to_delete, user=None).delete()

        return response

    def _get_orphaned_contacts(self, domain_request: DomainRequest, check_db=False):
        """
        Collects all orphaned contacts associated with a given DomainRequest object.

        An orphaned contact is defined as a contact that is associated with the domain request,
        but not with any other domain_request. This includes the authorizing official, the submitter,
        and any other contacts linked to the domain_request.

        Parameters:
        domain_request (DomainRequest): The DomainRequest object for which to find orphaned contacts.
        check_db (bool, optional): A flag indicating whether to check the database for the existence of the contacts.
                                Defaults to False.

        Returns:
        tuple: A tuple containing two lists. The first list contains the IDs of the orphaned contacts.
            The second list contains any duplicate contacts found. ([Contacts], [Contacts])
        """
        contacts_to_delete = []

        # Get each contact object on the DomainRequest object
        ao = domain_request.authorizing_official
        submitter = domain_request.submitter
        other_contacts = list(domain_request.other_contacts.all())
        other_contact_ids = domain_request.other_contacts.all().values_list("id", flat=True)

        # Check if the desired item still exists in the DB
        if check_db:
            ao = self._get_contacts_by_id([ao.id]).first() if ao is not None else None
            submitter = self._get_contacts_by_id([submitter.id]).first() if submitter is not None else None
            other_contacts = self._get_contacts_by_id(other_contact_ids)

        # Pair each contact with its db related name for use in checking if it has joins
        checked_contacts = [(ao, "authorizing_official"), (submitter, "submitted_domain_requests")]
        checked_contacts.extend((contact, "contact_domain_requests") for contact in other_contacts)

        for contact, related_name in checked_contacts:
            if contact is not None and not contact.has_more_than_one_join(related_name):
                contacts_to_delete.append(contact.id)

        return (contacts_to_delete, self._get_duplicates(checked_contacts))

    def _get_contacts_by_id(self, contact_ids):
        """Given a list of ids, grab contacts if it exists"""
        contacts = Contact.objects.filter(id__in=contact_ids)
        return contacts

    def _get_duplicates(self, objects):
        """Given a list of objects, return a list of which items were duplicates"""
        # Gets the occurence count
        object_dict = defaultdict(int)
        for contact, _related in objects:
            object_dict[contact] += 1

        duplicates = [item for item, count in object_dict.items() if count > 1]
        return duplicates<|MERGE_RESOLUTION|>--- conflicted
+++ resolved
@@ -21,6 +21,8 @@
     DomainRequestPermissionWithdrawView,
     DomainRequestWizardPermissionView,
 )
+
+from waffle.decorators import flag_is_active
 
 from waffle.decorators import flag_is_active
 
@@ -378,7 +380,6 @@
 
     def get_context_data(self):
         """Define context for access on all wizard pages."""
-<<<<<<< HEAD
 
         context_stuff = {}
         if DomainRequest._form_complete(self.domain_request):
@@ -411,26 +412,6 @@
                 "has_profile_feature_flag": flag_is_active(self.request, "profile_feature"),
             }
         return context_stuff
-=======
-        # Build the submit button that we'll pass to the modal.
-        modal_button = '<button type="submit" ' 'class="usa-button" ' ">Submit request</button>"
-        # Concatenate the modal header that we'll pass to the modal.
-        if self.domain_request.requested_domain:
-            modal_heading = "You are about to submit a domain request for " + str(self.domain_request.requested_domain)
-        else:
-            modal_heading = "You are about to submit an incomplete request"
-
-        return {
-            "form_titles": self.TITLES,
-            "steps": self.steps,
-            # Add information about which steps should be unlocked
-            "visited": self.storage.get("step_history", []),
-            "is_federal": self.domain_request.is_federal(),
-            "modal_button": modal_button,
-            "modal_heading": modal_heading,
-            "has_profile_feature_flag": flag_is_active(self.request, "profile_feature"),
-        }
->>>>>>> 1457c3aa
 
     def get_step_list(self) -> list:
         """Dynamically generated list of steps in the form wizard."""
