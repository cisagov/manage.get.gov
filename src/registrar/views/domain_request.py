import logging
from datetime import date
from collections import defaultdict
from django.contrib import messages
from django.contrib.auth.mixins import PermissionRequiredMixin
from django.http import Http404, HttpResponse, HttpResponseRedirect
from django.shortcuts import redirect, render
from django.urls import resolve, reverse
from django.utils.safestring import mark_safe
from django.utils.translation import gettext_lazy as _
from django.views.generic import DeleteView, DetailView, TemplateView
from registrar.decorators import (
    HAS_PORTFOLIO_DOMAIN_REQUESTS_EDIT,
    HAS_PORTFOLIO_DOMAIN_REQUESTS_VIEW_ALL,
    IS_DOMAIN_REQUEST_CREATOR,
    grant_access,
)
from registrar.forms import domain_request_wizard as forms
from registrar.forms import feb
from registrar.forms.utility.wizard_form_helper import request_step_list
from registrar.models import DomainRequest
from registrar.models.contact import Contact
from registrar.models.user import User
from registrar.utility.waffle import flag_is_active_for_user
from registrar.views.utility import StepsHelper
from registrar.utility.enums import Step, PortfolioDomainRequestStep
from registrar.views.utility.invitation_helper import get_org_membership
from ..utility.email import send_templated_email, EmailSendingError

logger = logging.getLogger(__name__)


@grant_access(IS_DOMAIN_REQUEST_CREATOR, HAS_PORTFOLIO_DOMAIN_REQUESTS_EDIT)
class DomainRequestWizard(TemplateView):
    """
    A common set of methods and configuration.

    The registrar's domain request is several pages of "steps".
    Together, these steps constitute a "wizard".

    This base class sets up a shared state (stored in the user's session)
    between pages of the domain request and provides common methods for
    processing form data.

    Views for each step should inherit from this base class.

    Any method not marked as internal can be overridden in a subclass,
    although not without consulting the base implementation, first.
    """

    template_name = ""
    is_portfolio = False

    # uniquely namespace the wizard in urls.py
    # (this is not seen _in_ urls, only for Django's internal naming)
    # NB: this is included here for reference. Do not change it without
    # also changing the many places it is hardcoded in the HTML templates
    URL_NAMESPACE = "domain-request"
    # name for accessing /domain-request/<domain_request_pk>/edit
    EDIT_URL_NAME = "edit-domain-request"
    NEW_URL_NAME = "start"
    FINISHED_URL_NAME = "finished"

    # region: Titles
    # We need to pass our human-readable step titles as context to the templates.
    REGULAR_TITLES = {
        Step.ORGANIZATION_TYPE: _("Type of organization"),
        Step.TRIBAL_GOVERNMENT: _("Tribal government"),
        Step.ORGANIZATION_FEDERAL: _("Federal government branch"),
        Step.ORGANIZATION_ELECTION: _("Election office"),
        Step.ORGANIZATION_CONTACT: _("Organization"),
        Step.ABOUT_YOUR_ORGANIZATION: _("About your organization"),
        Step.SENIOR_OFFICIAL: _("Senior official"),
        Step.CURRENT_SITES: _("Current websites"),
        Step.DOTGOV_DOMAIN: _(".gov domain"),
        Step.PURPOSE: _("Purpose of your domain"),
        Step.OTHER_CONTACTS: _("Other employees from your organization"),
        Step.ADDITIONAL_DETAILS: _("Additional details"),
        Step.REQUIREMENTS: _("Requirements for operating a .gov domain"),
        Step.REVIEW: _("Review and submit your domain request"),
    }

    # Titles for the portfolio context
    PORTFOLIO_TITLES = {
        PortfolioDomainRequestStep.REQUESTING_ENTITY: _("Requesting entity"),
        PortfolioDomainRequestStep.DOTGOV_DOMAIN: _(".gov domain"),
        PortfolioDomainRequestStep.PURPOSE: _("Purpose of your domain"),
        PortfolioDomainRequestStep.ADDITIONAL_DETAILS: _("Additional details"),
        PortfolioDomainRequestStep.REQUIREMENTS: _("Requirements for operating a .gov domain"),
        PortfolioDomainRequestStep.REVIEW: _("Review and submit your domain request"),
    }
    # endregion

    # region: Wizard conditions
    # We can use a dictionary with step names and callables that return booleans
    # to show or hide particular steps based on the state of the process.
    REGULAR_WIZARD_CONDITIONS = {
        Step.ORGANIZATION_FEDERAL: lambda w: w.from_model("show_organization_federal", False),
        Step.TRIBAL_GOVERNMENT: lambda w: w.from_model("show_tribal_government", False),
        Step.ORGANIZATION_ELECTION: lambda w: w.from_model("show_organization_election", False),
        Step.ABOUT_YOUR_ORGANIZATION: lambda w: w.from_model("show_about_your_organization", False),
    }

    PORTFOLIO_WIZARD_CONDITIONS = {}  # type: ignore
    # endregion

    # region: Unlocking steps
    # The conditions by which each step is "unlocked" or "locked"
    REGULAR_UNLOCKING_STEPS = {
        Step.ORGANIZATION_TYPE: lambda self: self.domain_request.generic_org_type is not None,
        Step.TRIBAL_GOVERNMENT: lambda self: self.domain_request.tribe_name is not None,
        Step.ORGANIZATION_FEDERAL: lambda self: self.domain_request.federal_type is not None,
        Step.ORGANIZATION_ELECTION: lambda self: self.domain_request.is_election_board is not None,
        Step.ORGANIZATION_CONTACT: lambda self: self.from_model("unlock_organization_contact", False),
        Step.ABOUT_YOUR_ORGANIZATION: lambda self: self.domain_request.about_your_organization is not None,
        Step.SENIOR_OFFICIAL: lambda self: self.domain_request.senior_official is not None,
        Step.CURRENT_SITES: lambda self: (
            self.domain_request.current_websites.exists() or self.domain_request.senior_official is not None
        ),
        Step.DOTGOV_DOMAIN: lambda self: self.domain_request.requested_domain is not None,
        Step.PURPOSE: lambda self: self.domain_request.purpose is not None,
        Step.OTHER_CONTACTS: lambda self: self.from_model("unlock_other_contacts", False),
        Step.ADDITIONAL_DETAILS: lambda self: (
            # Additional details is complete as long as "has anything else" and "has cisa rep" are not None
            (
                self.domain_request.has_anything_else_text is not None
                and self.domain_request.has_cisa_representative is not None
            )
        ),
        Step.REQUIREMENTS: lambda self: self.domain_request.is_policy_acknowledged is not None,
        Step.REVIEW: lambda self: self.domain_request.is_policy_acknowledged is not None,
    }

    PORTFOLIO_UNLOCKING_STEPS = {
        PortfolioDomainRequestStep.REQUESTING_ENTITY: lambda w: w.from_model("unlock_requesting_entity", False),
<<<<<<< HEAD
=======
        PortfolioDomainRequestStep.CURRENT_SITES: lambda self: (
            self.domain_request.current_websites.exists() or self.from_model("unlock_requesting_entity", False)
        ),
>>>>>>> 71eef1f0
        PortfolioDomainRequestStep.DOTGOV_DOMAIN: lambda self: self.domain_request.requested_domain is not None,
        PortfolioDomainRequestStep.PURPOSE: lambda self: self.domain_request.purpose is not None,
        PortfolioDomainRequestStep.ADDITIONAL_DETAILS: lambda self: self.domain_request.anything_else is not None,
        PortfolioDomainRequestStep.REQUIREMENTS: lambda self: self.domain_request.is_policy_acknowledged is not None,
        PortfolioDomainRequestStep.REVIEW: lambda self: self.domain_request.is_policy_acknowledged is not None,
    }
    # endregion

    def __init__(self):
        super().__init__()
        self.titles = {}
        self.wizard_conditions = {}
        self.unlocking_steps = {}
        self.steps = None
        # Configure titles, wizard_conditions, unlocking_steps, and steps
        self.configure_step_options()
        self._domain_request = None  # for caching
        self.kwargs = {}

    def configure_step_options(self):
        """Changes which steps are available to the user based on self.is_portfolio.
        This may change on the fly, so we need to evaluate it on the fly.

        Using this information, we then set three configuration variables.
        - self.titles => Returns the page titles for each step
        - self.wizard_conditions => Conditionally shows / hides certain steps
        - self.unlocking_steps => Determines what steps are locked/unlocked

        Then, we create self.steps.
        """
        if self.is_portfolio:
            self.titles = self.PORTFOLIO_TITLES
            self.wizard_conditions = self.PORTFOLIO_WIZARD_CONDITIONS
            self.unlocking_steps = self.PORTFOLIO_UNLOCKING_STEPS
        else:
            self.titles = self.REGULAR_TITLES
            self.wizard_conditions = self.REGULAR_WIZARD_CONDITIONS
            self.unlocking_steps = self.REGULAR_UNLOCKING_STEPS
        self.steps = StepsHelper(self)

    def has_pk(self):
        """Does this wizard know about a DomainRequest database record?"""
        return bool(self.kwargs.get("domain_request_pk") is not None)

    def get_step_enum(self):
        """Determines which step enum we should use for the wizard"""
        return PortfolioDomainRequestStep if self.is_portfolio else Step

    def requires_feb_questions(self) -> bool:
        return self.domain_request.is_feb() and flag_is_active_for_user(self.request.user, "organization_feature")

    @property
    def prefix(self):
        """Namespace the wizard to avoid clashes in session variable names."""
        # this is a string literal but can be made dynamic if we'd like
        # users to have multiple domain requests open for editing simultaneously
        return "wizard_domain_request"

    @property
    def domain_request(self) -> DomainRequest:
        """
        Attempt to match the current wizard with a DomainRequest.

        Will create a domain request if none exists.
        """
        if self._domain_request:
            return self._domain_request

        # For linter. The else block should never be hit, but if it does,
        # there may be a UI consideration. That will need to be handled in another ticket.
        creator = None
        if self.request.user is not None and isinstance(self.request.user, User):
            creator = self.request.user
        else:
            raise ValueError("Invalid value for User")

        if self.has_pk():
            try:
                self._domain_request = DomainRequest.objects.get(
                    creator=creator,
                    pk=self.kwargs.get("domain_request_pk"),
                )
                return self._domain_request
            except DomainRequest.DoesNotExist:
                logger.debug("DomainRequest id %s did not have a DomainRequest" % self.kwargs.get("domain_request_pk"))

        # If a user is creating a request, we assume that perms are handled upstream
        if self.request.user.is_org_user(self.request):
            portfolio = self.request.session.get("portfolio")
            self._domain_request = DomainRequest.objects.create(
                creator=self.request.user,
                portfolio=portfolio,
            )
            # Question for reviewers: we should probably be doing this right?
            if portfolio and not self._domain_request.generic_org_type:
                self._domain_request.generic_org_type = portfolio.organization_type
                self._domain_request.save()
        else:
            self._domain_request = DomainRequest.objects.create(creator=self.request.user)
        return self._domain_request

    @property
    def storage(self):
        # marking session as modified on every access
        # so that updates to nested keys are always saved
        # Also - check that self.request.session has the attr
        # modified to account for test environments calling
        # view methods
        if hasattr(self.request.session, "modified"):
            self.request.session.modified = True
        return self.request.session.setdefault(self.prefix, {})

    @storage.setter
    def storage(self, value):
        self.request.session[self.prefix] = value
        self.request.session.modified = True

    @storage.deleter
    def storage(self):
        if self.prefix in self.request.session:
            del self.request.session[self.prefix]
            self.request.session.modified = True

    def done(self):
        """Called when the user clicks the submit button, if all forms are valid."""
        self.domain_request.submit()  # change the status to submitted
        self.domain_request.save()
        logger.debug("Domain Request object saved: %s", self.domain_request.id)
        # Notify OMB if an FEB request has been submitted
        if self.requires_feb_questions():
            try:
                self.send_omb_submission_email()
            except Exception:
                logger.warning(self.domain_request, "Could not send email confirmation to OMB.")
        return redirect(reverse(f"{self.URL_NAMESPACE}:finished"))

    def from_model(self, attribute: str, default, *args, **kwargs):
        """
        Get a attribute from the database model, if it exists.

        If it is a callable, call it with any given `args` and `kwargs`.

        This method exists so that we can avoid needlessly creating a record
        in the database before the wizard has been saved.
        """
        if self.has_pk():
            if hasattr(self.domain_request, attribute):
                attr = getattr(self.domain_request, attribute)
                if callable(attr):
                    return attr(*args, **kwargs)
                else:
                    return attr
            else:
                raise AttributeError("Model has no attribute %s" % str(attribute))
        else:
            return default

    def get(self, request, *args, **kwargs):
        """This method handles GET requests."""

        self.kwargs = kwargs
        if not self.is_portfolio and self.request.user.is_org_user(request):
            self.is_portfolio = True
            # Configure titles, wizard_conditions, unlocking_steps, and steps
            self.configure_step_options()

        current_url = resolve(request.path_info).url_name

        # if user visited via an "edit" url, associate the pk of the
        # domain request they are trying to edit to this wizard instance
        # and remove any prior wizard data from their session
        if current_url == self.EDIT_URL_NAME and "domain_request_pk" in kwargs:
            del self.storage

        # if accessing this class directly, redirect to either to an acknowledgement
        # page or to the first step in the processes (if an edit rather than a new request);
        # subclasseswill NOT be redirected. The purpose of this is to allow code to
        # send users "to the domain request wizard" without needing to know which view
        # is first in the list of steps.
        if self.__class__ == DomainRequestWizard:
            if current_url == self.NEW_URL_NAME:
                # Clear context so the prop getter won't create a request here.
                # Creating a request will be handled in the post method for the
                # intro page.
                return render(request, "domain_request_intro.html")
            else:
                return self.goto(self.steps.first)

        # refresh step_history to ensure we don't erroneously unlock unfinished
        # steps just because we visited it
        self.storage["step_history"] = self.db_check_for_unlocking_steps()
        context = self.get_context_data()
        self.steps.current = current_url
        context["forms"] = self.get_forms()

        # if pending requests exist and user does not have approved domains,
        # present message that domain request cannot be submitted
        pending_requests = self.pending_requests()
        portfolio = self.request.session.get("portfolio")
        _, member_of_this_org = get_org_membership(portfolio, self.request.user.email, self.request.user)
        if not member_of_this_org and len(pending_requests) > 0:
            message_header = "You cannot submit this request yet"
            message_content = (
                f"<h4 class='usa-alert__heading'>{message_header}</h4> "
                "<p class='margin-bottom-0'>New domain requests cannot be submitted until we have finished "
                f"reviewing your pending request: <strong>{pending_requests[0].requested_domain}</strong>. "
                "You can continue to fill out this request and save it as a draft to be submitted later. "
                f"<a class='usa-link' href='{reverse('home')}'>View your pending requests.</a></p>"
            )
            context["pending_requests_message"] = mark_safe(message_content)  # nosec

        context["pending_requests_exist"] = len(pending_requests) > 0

        return render(request, self.template_name, context)

    def get_all_forms(self, **kwargs) -> list:
        """
        Calls `get_forms` for all steps and returns a flat list.

        All arguments (**kwargs) are passed directly to `get_forms`.
        """
        nested = (self.get_forms(step=step, **kwargs) for step in self.steps)
        flattened = [form for lst in nested for form in lst]
        return flattened

    def get_forms(self, step=None, use_post=False, use_db=False, files=None):
        """
        This method constructs the forms for a given step.

        The form's initial data will always be gotten from the database,
        via the form's `from_database` classmethod.

        The form's bound data will be gotten from POST if `use_post` is True,
        and from the database if `use_db` is True (provided that record exists).
        An empty form will be provided if neither of those are true.
        """

        kwargs = {
            "files": files,
            "prefix": self.steps.current,
            "domain_request": self.domain_request,  # this is a property, not an object
        }

        if step is None:
            forms = self.forms
        else:
            url = reverse(f"{self.URL_NAMESPACE}:{step}")
            forms = resolve(url).func.view_class.forms

        instantiated = []

        for form in forms:
            data = form.from_database(self.domain_request) if self.has_pk() else None
            if use_post:
                instantiated.append(form(self.request.POST, **kwargs))
            elif use_db:
                instantiated.append(form(data, **kwargs))
            else:
                instantiated.append(form(initial=data, **kwargs))

        return instantiated

    def pending_requests(self):
        """return an array of pending requests if user has pending requests
        and no approved requests"""
        if self.approved_domain_requests_exist() or self.approved_domains_exist():
            return []
        else:
            return self.pending_domain_requests()

    def approved_domain_requests_exist(self):
        """Checks if user is creator of domain requests with DomainRequestStatus.APPROVED status"""
        approved_domain_request_count = DomainRequest.objects.filter(
            creator=self.request.user, status=DomainRequest.DomainRequestStatus.APPROVED
        ).count()
        return approved_domain_request_count > 0

    def approved_domains_exist(self):
        """Checks if user has permissions on approved domains

        This additional check is necessary to account for domains which were migrated
        and do not have a domain request"""
        return self.request.user.permissions.count() > 0

    def pending_domain_requests(self):
        """Returns a List of user's domain requests with one of the following states:
        DomainRequestStatus.SUBMITTED, DomainRequestStatus.IN_REVIEW, DomainRequestStatus.ACTION_NEEDED"""
        # if the current domain request has DomainRequestStatus.ACTION_NEEDED status, this check should not be performed
        if self.domain_request.status == DomainRequest.DomainRequestStatus.ACTION_NEEDED:
            return []
        check_statuses = [
            DomainRequest.DomainRequestStatus.SUBMITTED,
            DomainRequest.DomainRequestStatus.IN_REVIEW,
            DomainRequest.DomainRequestStatus.ACTION_NEEDED,
        ]
        return DomainRequest.objects.filter(creator=self.request.user, status__in=check_statuses)

    def db_check_for_unlocking_steps(self):
        """Helper for get_context_data.
        Queries the DB for a domain request and returns a list of unlocked steps."""
        return [key for key, is_unlocked_checker in self.unlocking_steps.items() if is_unlocked_checker(self)]

    def form_is_complete(self):
        """Determines if all required steps in the domain request form are complete.
        Returns:
            bool: True if all required steps are complete, False otherwise
        """
        # 1. Get all steps visibly present to the user (required steps)
        # 2. Return every possible step that is "unlocked" (even hidden, conditional ones)
        # 3. Narrows down the list to remove hidden conditional steps
        required_steps = set(self.steps.all)
        unlockable_steps = {step.value for step in self.db_check_for_unlocking_steps()}
        unlocked_steps = {step for step in required_steps if step in unlockable_steps}
        return required_steps == unlocked_steps

    def get_context_data(self):
        """Define context for access on all wizard pages."""
        requested_domain_name = None
        if self.domain_request.requested_domain is not None:
            requested_domain_name = self.domain_request.requested_domain.name

        context = {}
        org_steps_complete = self.form_is_complete()
        if org_steps_complete:
            context = {
                "form_titles": self.titles,
                "steps": self.steps,
                "visited": self.storage.get("step_history", []),
                "is_federal": self.domain_request.is_federal(),
                "review_form_is_complete": True,
                "user": self.request.user,
                "requested_domain__name": requested_domain_name,
            }
        else:  # form is not complete
            context = {
                "form_titles": self.titles,
                "steps": self.steps,
                "visited": self.storage.get("step_history", []),
                "is_federal": self.domain_request.is_federal(),
                "review_form_is_complete": False,
                "user": self.request.user,
                "requested_domain__name": requested_domain_name,
            }
        context["domain_request_id"] = self.domain_request.id
        return context

    def get_step_list(self) -> list:
        """Dynamically generated list of steps in the form wizard."""
        return request_step_list(self, self.get_step_enum())

    def goto(self, step):
        self.steps.current = step
        return redirect(reverse(f"{self.URL_NAMESPACE}:{step}", kwargs={"domain_request_pk": self.domain_request.id}))

    def goto_next_step(self):
        """Redirects to the next step."""
        next = self.steps.next
        if next:
            self.steps.current = next
            return self.goto(next)
        else:
            raise Http404()

    def is_valid(self, forms: list) -> bool:
        """Returns True if all forms in the wizard are valid."""
        are_valid = (form.is_valid() for form in forms)
        return all(are_valid)

    def post(self, request, *args, **kwargs) -> HttpResponse:
        """This method handles POST requests."""
        if not self.is_portfolio and self.request.user.is_org_user(request):  # type: ignore
            self.is_portfolio = True
            # Configure titles, wizard_conditions, unlocking_steps, and steps
            self.configure_step_options()

        # which button did the user press?
        button: str = request.POST.get("submit_button", "")

        # if user has acknowledged the intro message
        if button == "intro_acknowledge":
            # Split into a function: C901 'DomainRequestWizard.post' is too complex (11)
            self.handle_intro_acknowledge(request)

        # if accessing this class directly, redirect to the first step
        if self.__class__ == DomainRequestWizard:
            return self.goto(self.steps.first)

        forms = self.get_forms(use_post=True)
        if self.is_valid(forms):
            # always save progress
            self.save(forms)
        else:
            context = self.get_context_data()
            context["forms"] = forms
            return render(request, self.template_name, context)

        # if user opted to save their progress,
        # return them to the page they were already on
        if button == "save":
            messages.success(request, "Your progress has been saved!")
            return self.goto(self.steps.current)
        # if user opted to save progress and return,
        # return them to the home page
        if button == "save_and_return":
            if request.user.is_org_user(request):
                return HttpResponseRedirect(reverse("domain-requests"))
            else:
                return HttpResponseRedirect(reverse("home"))

        # otherwise, proceed as normal
        return self.goto_next_step()

    def handle_intro_acknowledge(self, request):
        """If we are starting a new request, clear storage
        and redirect to the first step"""
        return self.goto(self.steps.first)

    def save(self, forms: list):
        """
        Unpack the form responses onto the model object properties.

        Saves the domain request to the database.
        """
        for form in forms:
            if form is not None and hasattr(form, "to_database"):
                form.to_database(self.domain_request)


# TODO - this is a WIP until the domain request experience for portfolios is complete
class PortfolioDomainRequestWizard(DomainRequestWizard):
    is_portfolio = True


# Portfolio pages
class RequestingEntity(DomainRequestWizard):
    template_name = "domain_request_requesting_entity.html"
    forms = [forms.RequestingEntityYesNoForm, forms.RequestingEntityForm]

    def save(self, forms: list):
        """Override of save to clear or associate certain suborganization data
        depending on what the user wishes to do. For instance, we want to add a suborganization
        if the user selects one."""

        # Get the yes/no dropdown value
        yesno_form = forms[0]
        yesno_cleaned_data = yesno_form.cleaned_data
        requesting_entity_is_suborganization = yesno_cleaned_data.get("requesting_entity_is_suborganization")

        # Get the suborg value, and the requested suborg value
        requesting_entity_form = forms[1]
        cleaned_data = requesting_entity_form.cleaned_data
        sub_organization = cleaned_data.get("sub_organization")
        requested_suborganization = cleaned_data.get("requested_suborganization")

        # Do some data cleanup, depending on what option was checked
        if requesting_entity_is_suborganization and (sub_organization or requested_suborganization):
            # Cleanup the organization name field, as this isn't for suborganizations.
            requesting_entity_form.cleaned_data.update({"organization_name": None})
        else:
            # If the user doesn't intend to create a suborg, simply don't make one and do some data cleanup
            requesting_entity_form.cleaned_data.update(
                {
                    "organization_name": (
                        self.domain_request.portfolio.organization_name if self.domain_request.portfolio else None
                    ),
                    "sub_organization": None,
                    "requested_suborganization": None,
                    "suborganization_city": None,
                    "suborganization_state_territory": None,
                }
            )
        super().save(forms)


class PortfolioAdditionalDetails(DomainRequestWizard):
    template_name = "portfolio_domain_request_additional_details.html"

    forms = [
        feb.FEBAnythingElseYesNoForm,
        forms.PortfolioAnythingElseForm,
    ]

    def get_context_data(self):
        context = super().get_context_data()
        context["requires_feb_questions"] = self.requires_feb_questions()
        return context

    def is_valid(self, forms: list) -> bool:
        """
        Validates the forms for portfolio additional details.

        Expected order of forms_list:
            0: FEBAnythingElseYesNoForm
            1: PortfolioAnythingElseForm
        """
        feb_anything_else_yes_no_form = forms[0]
        portfolio_anything_else_form = forms[1]

        if not self.requires_feb_questions():
            for i in range(1):
                forms[i].mark_form_for_deletion()
            # If FEB questions aren't required, validate only the anything else form
            return feb_anything_else_yes_no_form.is_valid()
        anything_else_forms_valid = True
        if not portfolio_anything_else_form.is_valid():
            feb_anything_else_yes_no_form.mark_form_for_deletion()
            anything_else_forms_valid = False
        if portfolio_anything_else_form.cleaned_data.get("has_anything_else_text"):
            feb_anything_else_yes_no_form.fields["anything_else"].required = True
            feb_anything_else_yes_no_form.fields["anything_else"].error_messages[
                "required"
            ] = "Please provide additional details you'd like us to know. \
                If you have nothing to add, select 'No'."
            anything_else_forms_valid = feb_anything_else_yes_no_form.is_valid()
        return anything_else_forms_valid


# Non-portfolio pages
class OrganizationType(DomainRequestWizard):
    template_name = "domain_request_org_type.html"
    forms = [forms.OrganizationTypeForm]


class TribalGovernment(DomainRequestWizard):
    template_name = "domain_request_tribal_government.html"
    forms = [forms.TribalGovernmentForm]


class OrganizationFederal(DomainRequestWizard):
    template_name = "domain_request_org_federal.html"
    forms = [forms.OrganizationFederalForm]


class OrganizationElection(DomainRequestWizard):
    template_name = "domain_request_org_election.html"
    forms = [forms.OrganizationElectionForm]


class OrganizationContact(DomainRequestWizard):
    template_name = "domain_request_org_contact.html"
    forms = [forms.OrganizationContactForm]


class AboutYourOrganization(DomainRequestWizard):
    template_name = "domain_request_about_your_organization.html"
    forms = [forms.AboutYourOrganizationForm]


class SeniorOfficial(DomainRequestWizard):
    template_name = "domain_request_senior_official.html"
    forms = [forms.SeniorOfficialForm]

    def get_context_data(self):
        context = super().get_context_data()
        context["generic_org_type"] = self.domain_request.generic_org_type
        context["federal_type"] = self.domain_request.federal_type
        return context


class CurrentSites(DomainRequestWizard):
    template_name = "domain_request_current_sites.html"
    forms = [forms.CurrentSitesFormSet]


class DotgovDomain(DomainRequestWizard):
    template_name = "domain_request_dotgov_domain.html"
    forms = [
        forms.DotGovDomainForm,
        forms.AlternativeDomainFormSet,
        feb.ExecutiveNamingRequirementsYesNoForm,
        feb.ExecutiveNamingRequirementsDetailsForm,
    ]

    def get_context_data(self):
        context = super().get_context_data()
        context["generic_org_type"] = self.domain_request.generic_org_type
        context["federal_type"] = self.domain_request.federal_type
        context["requires_feb_questions"] = self.requires_feb_questions()
        return context

    def is_valid(self, forms_list: list) -> bool:
        """
        Expected order of forms_list:
          0: DotGovDomainForm
          1: AlternativeDomainFormSet
          2: ExecutiveNamingRequirementsYesNoForm
          3: ExecutiveNamingRequirementsDetailsForm
        """
        logger.debug("Validating dotgov domain form")
        # If FEB questions aren't required, validate only non-FEB forms
        if not self.requires_feb_questions():
            forms_list[2].mark_form_for_deletion()
            forms_list[3].mark_form_for_deletion()
            return forms_list[0].is_valid() and forms_list[1].is_valid()

        if not forms_list[2].is_valid():
            logger.debug("Dotgov domain form is invalid")
            # mark details form for deletion so that its errors don't show up
            forms_list[3].mark_form_for_deletion()
            return False

        if forms_list[2].cleaned_data.get("feb_naming_requirements", None):
            logger.debug("Marking details form for deletion")
            # If the user selects "yes" or has made no selection, no details are needed.
            forms_list[3].mark_form_for_deletion()
            valid = all(form.is_valid() for i, form in enumerate(forms_list) if i != 3)
        else:
            # "No" was selected – details are required.
            valid = all(form.is_valid() for form in forms_list)
        return valid


class Purpose(DomainRequestWizard):
    template_name = "domain_request_purpose.html"

    forms = [
        feb.FEBPurposeOptionsForm,
        forms.PurposeDetailsForm,
        feb.FEBTimeFrameYesNoForm,
        feb.FEBTimeFrameDetailsForm,
        feb.FEBInteragencyInitiativeYesNoForm,
        feb.FEBInteragencyInitiativeDetailsForm,
    ]

    def get_context_data(self):
        context = super().get_context_data()
        context["requires_feb_questions"] = self.requires_feb_questions()
        return context

    def is_valid(self, forms_list: list) -> bool:
        """
        Expected order of forms_list:
          0: FEBPurposeOptionsForm
          1: PurposeDetailsForm
          2: FEBTimeFrameYesNoForm
          3: FEBTimeFrameDetailsForm
          4: FEBInteragencyInitiativeYesNoForm
          5: FEBInteragencyInitiativeDetailsForm
        """

        feb_purpose_options_form = forms_list[0]
        purpose_details_form = forms_list[1]
        feb_timeframe_yes_no_form = forms_list[2]
        feb_timeframe_details_form = forms_list[3]
        feb_initiative_yes_no_form = forms_list[4]
        feb_initiative_details_form = forms_list[5]

        if not self.requires_feb_questions():
            # if FEB questions don't apply, mark those forms for deletion
            feb_purpose_options_form.mark_form_for_deletion()
            feb_timeframe_yes_no_form.mark_form_for_deletion()
            feb_timeframe_details_form.mark_form_for_deletion()
            feb_initiative_yes_no_form.mark_form_for_deletion()
            feb_initiative_details_form.mark_form_for_deletion()
            # we only care about the purpose details form in this case since it's used in both instances
            return purpose_details_form.is_valid()

        if feb_purpose_options_form.is_valid():
            option = feb_purpose_options_form.cleaned_data.get("feb_purpose_choice")
            if option == "new":
                purpose_details_form.fields["purpose"].error_messages = {
                    "required": "Provide details on why a new domain is required."
                }
            elif option == "redirect":
                purpose_details_form.fields["purpose"].error_messages = {
                    "required": "Provide details on why a redirect is necessary."
                }
            elif option == "other":
                purpose_details_form.fields["purpose"].error_messages = {
                    "required": "Provide details on how this domain will be used."
                }
            # If somehow none of these are true use the default error message
        else:
            # Ensure details form doesn't throw errors if it's not showing
            purpose_details_form.mark_form_for_deletion()

        feb_timeframe_valid = feb_timeframe_yes_no_form.is_valid()
        feb_initiative_valid = feb_initiative_yes_no_form.is_valid()

        if not feb_timeframe_valid or not feb_timeframe_yes_no_form.cleaned_data.get("has_timeframe"):
            # Ensure details form doesn't throw errors if it's not showing
            feb_timeframe_details_form.mark_form_for_deletion()

        if not feb_initiative_valid or not feb_initiative_yes_no_form.cleaned_data.get("is_interagency_initiative"):
            # Ensure details form doesn't throw errors if it's not showing
            feb_initiative_details_form.mark_form_for_deletion()

        valid = all(form.is_valid() for form in forms_list if not form.form_data_marked_for_deletion)

        return valid


class OtherContacts(DomainRequestWizard):
    template_name = "domain_request_other_contacts.html"
    forms = [forms.OtherContactsYesNoForm, forms.OtherContactsFormSet, forms.NoOtherContactsForm]

    def is_valid(self, forms: list) -> bool:
        """Overrides default behavior defined in DomainRequestWizard.
        Depending on value in other_contacts_yes_no_form, marks forms in
        other_contacts or no_other_contacts for deletion. Then validates
        all forms.
        """
        other_contacts_yes_no_form = forms[0]
        other_contacts_forms = forms[1]
        no_other_contacts_form = forms[2]

        # set all the required other_contact fields as necessary since new forms
        # were added through javascript
        for form in forms[1].forms:
            for field_item, field in form.fields.items():
                if field.required:
                    field.widget.attrs["required"] = "required"

        all_forms_valid = True
        # test first for yes_no_form validity
        if other_contacts_yes_no_form.is_valid():
            # test for has_contacts
            if other_contacts_yes_no_form.cleaned_data.get("has_other_contacts"):
                # mark the no_other_contacts_form for deletion
                no_other_contacts_form.mark_form_for_deletion()
                # test that the other_contacts_forms and no_other_contacts_forms are valid
                all_forms_valid = all(form.is_valid() for form in forms[1:])
            else:
                # mark the other_contacts_forms formset for deletion
                other_contacts_forms.mark_formset_for_deletion()
                all_forms_valid = all(form.is_valid() for form in forms[1:])
        else:
            # if yes no form is invalid, no choice has been made
            # mark other forms for deletion so that their errors are not
            # returned
            other_contacts_forms.mark_formset_for_deletion()
            no_other_contacts_form.mark_form_for_deletion()
            all_forms_valid = False
        return all_forms_valid


class AdditionalDetails(DomainRequestWizard):
    template_name = "domain_request_additional_details.html"
    forms = [
        forms.CisaRepresentativeYesNoForm,
        forms.CisaRepresentativeForm,
        forms.AnythingElseYesNoForm,
        forms.AnythingElseForm,
    ]

    def is_valid(self, forms: list) -> bool:

        # Validate Cisa Representative
        """Overrides default behavior defined in DomainRequestWizard.
        Depending on value in yes_no forms, marks corresponding data
        for deletion. Then validates all forms.
        """
        cisa_representative_email_yes_no_form = forms[0]
        cisa_representative_email_form = forms[1]
        anything_else_yes_no_form = forms[2]
        anything_else_form = forms[3]

        # ------- Validate cisa representative -------
        cisa_rep_portion_is_valid = True
        # test first for yes_no_form validity
        if cisa_representative_email_yes_no_form.is_valid():
            # test for existing data
            if not cisa_representative_email_yes_no_form.cleaned_data.get("has_cisa_representative"):
                # mark the cisa_representative_email_form for deletion
                cisa_representative_email_form.mark_form_for_deletion()
            else:
                cisa_rep_portion_is_valid = cisa_representative_email_form.is_valid()
        else:
            # if yes no form is invalid, no choice has been made
            # mark the cisa_representative_email_form for deletion
            cisa_representative_email_form.mark_form_for_deletion()
            cisa_rep_portion_is_valid = False

        # ------- Validate anything else -------
        anything_else_portion_is_valid = True
        # test first for yes_no_form validity
        if anything_else_yes_no_form.is_valid():
            # test for existing data
            if not anything_else_yes_no_form.cleaned_data.get("has_anything_else_text"):
                # mark the anything_else_form for deletion
                anything_else_form.mark_form_for_deletion()
            else:
                anything_else_portion_is_valid = anything_else_form.is_valid()
        else:
            # if yes no form is invalid, no choice has been made
            # mark the anything_else_form for deletion
            anything_else_form.mark_form_for_deletion()
            anything_else_portion_is_valid = False

        # ------- Return combined validation result -------
        all_forms_valid = cisa_rep_portion_is_valid and anything_else_portion_is_valid
        return all_forms_valid


class Requirements(DomainRequestWizard):
    template_name = "domain_request_requirements.html"
    forms = [forms.RequirementsForm]

    def get_context_data(self):
        context = super().get_context_data()
        context["requires_feb_questions"] = self.requires_feb_questions()
        return context

    # Override the get_forms method to set the policy acknowledgement label conditionally based on feb status
    def get_forms(self, step=None, use_post=False, use_db=False, files=None):
        forms_list = super().get_forms(step, use_post, use_db, files)

        # Pass the is_federal context to the form
        for form in forms_list:
            if isinstance(form, forms.RequirementsForm):
                form.fields["is_policy_acknowledged"].label = (
                    "I read and agree to the requirements for operating a .gov domain."  # noqa: E501
                )

        return forms_list


class Review(DomainRequestWizard):
    template_name = "domain_request_review.html"
    forms = []  # type: ignore

    def get_context_data(self):
        form_complete = self.form_is_complete()
        if form_complete is False:
            logger.warning("User arrived at review page with an incomplete form.")
        context = super().get_context_data()
        context["Step"] = self.get_step_enum().__members__
        context["domain_request"] = self.domain_request
        context["requires_feb_questions"] = self.requires_feb_questions()
        context["purpose_label"] = DomainRequest.FEBPurposeChoices.get_purpose_label(
            self.domain_request.feb_purpose_choice
        )
        return context

    def goto_next_step(self):
        # TODO: validate before saving, show errors
        # Extra info:
        #
        # Formtools used saved POST data to revalidate each form as
        # the user had entered it. This implementation (in this file) discards
        # that data and tries to instantiate the forms from the database
        # in order to perform validation.
        #
        # This must be possible in Django (after all, that is how ModelForms work),
        # but is presently not working: the form claims it is invalid,
        # even when careful checking via breakpoint() shows that the form
        # object contains valid data.
        #
        # forms = self.get_all_forms()
        # if self.is_valid(forms):
        #     return self.done()
        # else:
        #     # TODO: errors to let users know why this isn't working
        #     return self.goto(self.steps.current)

        return self.done()

    def send_omb_submission_email(self):
        """Send a notification to OMB that a domain request has been submitted.
        Uses omb_submission_confirmation.txt template.
        """
        is_analyst_action = (
            "analyst_action" in self.request.session and "analyst_action_location" in self.request.session
        )
        if is_analyst_action:
            logger.debug("No notification sent: Action was conducted by an analyst")
            return

        try:
            context = {"domain_request": self.domain_request, "date": date.today()}
            send_templated_email(
                "emails/omb_submission_confirmation.txt",
                "emails/omb_submission_confirmation_subject.txt",
                "ombdotgov@omb.eop.gov",
                context=context,
            )
            logger.info("A submission confirmation email was sent to ombdotgov@omb.eop.gov")
        except EmailSendingError:
            logger.warning("Failed to send confirmation email", exc_info=True)


class Finished(DomainRequestWizard):
    template_name = "domain_request_done.html"
    forms = []  # type: ignore

    def get(self, request, *args, **kwargs):
        # clean up this wizard session, because we are done with it
        del self.storage
        return render(self.request, self.template_name)


@grant_access(IS_DOMAIN_REQUEST_CREATOR, HAS_PORTFOLIO_DOMAIN_REQUESTS_EDIT)
class DomainRequestStatus(DetailView):
    template_name = "domain_request_status.html"
    model = DomainRequest
    pk_url_kwarg = "domain_request_pk"
    context_object_name = "DomainRequest"

    def get_context_data(self, **kwargs):
        """Context override to add a step list to the context"""
        context = super().get_context_data(**kwargs)
        # Create a temp wizard object to grab the step list
        if self.request.user.is_org_user(self.request):
            wizard = PortfolioDomainRequestWizard()
            wizard.request = self.request
            context["Step"] = PortfolioDomainRequestStep.__members__
            context["steps"] = request_step_list(wizard, PortfolioDomainRequestStep)
            context["form_titles"] = wizard.titles
        return context


@grant_access(IS_DOMAIN_REQUEST_CREATOR, HAS_PORTFOLIO_DOMAIN_REQUESTS_EDIT)
class DomainRequestWithdrawConfirmation(DetailView):
    """This page will ask user to confirm if they want to withdraw

    Access is restricted so that only the
    `creator` of the domain request may withdraw it.
    """

    template_name = "domain_request_withdraw_confirmation.html"  # DetailView property for what model this is viewing
    model = DomainRequest
    pk_url_kwarg = "domain_request_pk"
    context_object_name = "DomainRequest"


@grant_access(IS_DOMAIN_REQUEST_CREATOR, HAS_PORTFOLIO_DOMAIN_REQUESTS_EDIT)
class DomainRequestWithdrawn(DetailView):
    # this view renders no template
    template_name = ""
    model = DomainRequest
    pk_url_kwarg = "domain_request_pk"
    context_object_name = "DomainRequest"

    def get(self, *args, **kwargs):
        """View class that does the actual withdrawing.

        If user click on withdraw confirm button, this view updates the status
        to withdraw and send back to homepage.
        """
        domain_request = DomainRequest.objects.get(id=self.kwargs["domain_request_pk"])
        domain_request.withdraw()
        domain_request.save()
        if self.request.user.is_org_user(self.request):
            return HttpResponseRedirect(reverse("domain-requests"))
        else:
            return HttpResponseRedirect(reverse("home"))


@grant_access(IS_DOMAIN_REQUEST_CREATOR, HAS_PORTFOLIO_DOMAIN_REQUESTS_EDIT)
class DomainRequestDeleteView(PermissionRequiredMixin, DeleteView):
    """Delete view for home that allows the end user to delete DomainRequests"""

    object: DomainRequest  # workaround for type mismatch in DeleteView
    model = DomainRequest
    pk_url_kwarg = "domain_request_pk"

    def has_permission(self):
        """Custom override for has_permission to exclude all statuses, except WITHDRAWN and STARTED"""

        status = self.get_object().status
        valid_statuses = [DomainRequest.DomainRequestStatus.WITHDRAWN, DomainRequest.DomainRequestStatus.STARTED]
        if status not in valid_statuses:
            return False

        # Portfolio users cannot delete their requests if they aren't permissioned to do so
        if self.request.user.is_org_user(self.request):
            portfolio = self.request.session.get("portfolio")
            if not self.request.user.has_edit_request_portfolio_permission(portfolio):
                return False

        return True

    def get_success_url(self):
        """After a delete is successful, redirect to home"""
        return reverse("home")

    def post(self, request, *args, **kwargs):
        # Grab all orphaned contacts
        domain_request: DomainRequest = self.get_object()
        contacts_to_delete, duplicates = self._get_orphaned_contacts(domain_request)

        # Delete the DomainRequest
        self.object = self.get_object()
        self.object.delete()

        # Delete orphaned contacts
        Contact.objects.filter(id__in=contacts_to_delete).delete()

        # After a delete occurs, do a second sweep on any returned duplicates.
        # This determines if any of these three fields share a contact, which is used for
        # the edge case where the same user may be an SO, and a creator, for example.
        if len(duplicates) > 0:
            duplicates_to_delete, _ = self._get_orphaned_contacts(domain_request, check_db=True)
            Contact.objects.filter(id__in=duplicates_to_delete).delete()

        # Return a 200 response with an empty body
        return HttpResponse(status=200)

    def _get_orphaned_contacts(self, domain_request: DomainRequest, check_db=False):
        """
        Collects all orphaned contacts associated with a given DomainRequest object.

        An orphaned contact is defined as a contact that is associated with the domain request,
        but not with any other domain_request. This includes the senior official, the creator,
        and any other contacts linked to the domain_request.

        Parameters:
        domain_request (DomainRequest): The DomainRequest object for which to find orphaned contacts.
        check_db (bool, optional): A flag indicating whether to check the database for the existence of the contacts.
                                Defaults to False.

        Returns:
        tuple: A tuple containing two lists. The first list contains the IDs of the orphaned contacts.
            The second list contains any duplicate contacts found. ([Contacts], [Contacts])
        """
        contacts_to_delete = []

        # Get each contact object on the DomainRequest object
        so = domain_request.senior_official
        other_contacts = list(domain_request.other_contacts.all())
        other_contact_ids = domain_request.other_contacts.all().values_list("id", flat=True)

        # Check if the desired item still exists in the DB
        if check_db:
            so = self._get_contacts_by_id([so.id]).first() if so is not None else None
            other_contacts = self._get_contacts_by_id(other_contact_ids)

        # Pair each contact with its db related name for use in checking if it has joins
        checked_contacts = [(so, "senior_official")]
        checked_contacts.extend((contact, "contact_domain_requests") for contact in other_contacts)

        for contact, related_name in checked_contacts:
            if contact is not None and not contact.has_more_than_one_join(related_name):
                contacts_to_delete.append(contact.id)

        return (contacts_to_delete, self._get_duplicates(checked_contacts))

    def _get_contacts_by_id(self, contact_ids):
        """Given a list of ids, grab contacts if it exists"""
        contacts = Contact.objects.filter(id__in=contact_ids)
        return contacts

    def _get_duplicates(self, objects):
        """Given a list of objects, return a list of which items were duplicates"""
        # Gets the occurence count
        object_dict = defaultdict(int)
        for contact, _related in objects:
            object_dict[contact] += 1

        duplicates = [item for item, count in object_dict.items() if count > 1]
        return duplicates


# region Portfolio views
@grant_access(HAS_PORTFOLIO_DOMAIN_REQUESTS_VIEW_ALL)
class PortfolioDomainRequestStatusViewOnly(DetailView):
    template_name = "portfolio_domain_request_status_viewonly.html"
    model = DomainRequest
    pk_url_kwarg = "domain_request_pk"
    context_object_name = "DomainRequest"

    def get_context_data(self, **kwargs):
        context = super().get_context_data(**kwargs)
        # Create a temp wizard object to grab the step list
        wizard = PortfolioDomainRequestWizard()
        wizard.request = self.request
        context["Step"] = PortfolioDomainRequestStep.__members__
        context["steps"] = request_step_list(wizard, PortfolioDomainRequestStep)
        context["form_titles"] = wizard.titles
        context["requires_feb_questions"] = self.object.is_feb() and flag_is_active_for_user(
            self.request.user, "organization_feature"
        )
        context["purpose_label"] = DomainRequest.FEBPurposeChoices.get_purpose_label(self.object.feb_purpose_choice)
        return context


# endregion<|MERGE_RESOLUTION|>--- conflicted
+++ resolved
@@ -133,12 +133,6 @@
 
     PORTFOLIO_UNLOCKING_STEPS = {
         PortfolioDomainRequestStep.REQUESTING_ENTITY: lambda w: w.from_model("unlock_requesting_entity", False),
-<<<<<<< HEAD
-=======
-        PortfolioDomainRequestStep.CURRENT_SITES: lambda self: (
-            self.domain_request.current_websites.exists() or self.from_model("unlock_requesting_entity", False)
-        ),
->>>>>>> 71eef1f0
         PortfolioDomainRequestStep.DOTGOV_DOMAIN: lambda self: self.domain_request.requested_domain is not None,
         PortfolioDomainRequestStep.PURPOSE: lambda self: self.domain_request.purpose is not None,
         PortfolioDomainRequestStep.ADDITIONAL_DETAILS: lambda self: self.domain_request.anything_else is not None,
