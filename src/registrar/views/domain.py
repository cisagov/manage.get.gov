--- conflicted
+++ resolved
@@ -772,7 +772,6 @@
 class PrototypeDomainDNSRecordView(DomainFormBaseView):
     template_name = "prototype_domain_dns.html"
     form_class = PrototypeDomainDNSRecordForm
-<<<<<<< HEAD
     valid_domains = [
         "igorville.gov",
         "domainops.gov",
@@ -782,9 +781,6 @@
         "abraham3.gov",
         "abraham4.gov",
     ]
-=======
-    valid_domains = ["igorville.gov", "domainops.gov", "dns.gov", "exists.gov"]
->>>>>>> f086ad06
 
     def __init__(self):
         self.dns_record = None
