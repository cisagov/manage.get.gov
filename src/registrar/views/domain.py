--- conflicted
+++ resolved
@@ -543,12 +543,7 @@
         domain = get_object_or_404(Domain, pk=domain_pk)
         self.object = domain
         form = self.form_class(request.POST)
-<<<<<<< HEAD
-        is_policy_acknowledged = request.POST.get("is_policy_acknowledged", "False") == "True"
-
-=======
         is_policy_acknowledged = request.POST.get('is_policy_acknowledged', 'False') == 'True'
->>>>>>> 13045939
         if form.is_valid():
             print("!!! In form.is_valid")
             print("!!! domain.state is ", domain.state)
@@ -557,13 +552,8 @@
                 messages.error(request, f"Cannot delete domain {domain.name} from current state {domain.state}.")
                 print("!!! Return error")
                 return self.render_to_response(self.get_context_data(form=form))
-<<<<<<< HEAD
             if is_policy_acknowledged and domain.state == "ready":
                 print("!!! In second if statement")
-=======
-            if is_policy_acknowledged:
->>>>>>> 13045939
-                domain.place_client_hold()
                 messages.success(request, f"The domain '{domain.name}' was deleted successfully.")
                 # redirect to domain overview
                 return redirect(reverse("domain", kwargs={"domain_pk": domain.pk}))
