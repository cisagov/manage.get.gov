--- conflicted
+++ resolved
@@ -560,13 +560,10 @@
             if is_policy_acknowledged:
                 domain.place_client_hold()
                 domain.save()
-<<<<<<< HEAD
                 # Email all domain managers that domain manager has been removed
                 send_domain_manager_on_hold_email_to_domain_managers(
                     domain=domain,
                 )
-=======
->>>>>>> 2d92d1ba
                 messages.success(request, "The deletion request for this domain has been submitted.")
                 # redirect to domain overview
                 return redirect(reverse("domain", kwargs={"domain_pk": domain.pk}))
