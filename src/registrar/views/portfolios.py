import json
import logging

from django.http import Http404, JsonResponse
from django.shortcuts import get_object_or_404, redirect, render
from django.urls import reverse
from django.utils.safestring import mark_safe
from django.views.generic import DetailView
from django.contrib import messages
from registrar.decorators import (
    HAS_PORTFOLIO_DOMAIN_REQUESTS_ANY_PERM,
    HAS_PORTFOLIO_DOMAINS_ANY_PERM,
    HAS_PORTFOLIO_MEMBERS_ANY_PERM,
    HAS_PORTFOLIO_MEMBERS_EDIT,
    IS_PORTFOLIO_MEMBER,
    grant_access,
)
from registrar.forms import portfolio as portfolioForms
from registrar.models import (
    Domain,
    DomainInvitation,
    Portfolio,
    PortfolioInvitation,
    User,
    UserDomainRole,
    UserPortfolioPermission,
)
from registrar.models.utility.portfolio_helper import UserPortfolioPermissionChoices, UserPortfolioRoleChoices
from registrar.utility.email import EmailSendingError
from registrar.utility.email_invitations import (
    send_domain_invitation_email,
    send_domain_manager_removal_emails_to_domain_managers,
    send_portfolio_admin_addition_emails,
    send_portfolio_admin_removal_emails,
    send_portfolio_invitation_email,
    send_portfolio_invitation_remove_email,
    send_portfolio_member_permission_remove_email,
    send_portfolio_member_permission_update_email,
    send_portfolio_update_emails_to_portfolio_admins,
)
from registrar.utility.errors import MissingEmailError
from registrar.utility.enums import DefaultUserValues
from django.views.generic import View
from django.views.generic.edit import FormMixin
from django.db import IntegrityError

from registrar.views.utility.invitation_helper import get_org_membership


logger = logging.getLogger(__name__)


@grant_access(HAS_PORTFOLIO_DOMAINS_ANY_PERM)
class PortfolioDomainsView(View):

    template_name = "portfolio_domains.html"

    def get(self, request):
        context = {}
        if self.request and self.request.user and self.request.user.is_authenticated:
            context["user_domain_count"] = self.request.user.get_user_domain_ids(request).count()
            context["num_expiring_domains"] = request.user.get_num_expiring_domains(request)

        return render(request, "portfolio_domains.html", context)


@grant_access(HAS_PORTFOLIO_DOMAIN_REQUESTS_ANY_PERM)
class PortfolioDomainRequestsView(View):

    template_name = "portfolio_requests.html"

    def get(self, request):
        return render(request, "portfolio_requests.html")


@grant_access(HAS_PORTFOLIO_MEMBERS_ANY_PERM)
class PortfolioMemberView(DetailView, View):
    model = Portfolio
    context_object_name = "portfolio"
    template_name = "portfolio_member.html"
    pk_url_kwarg = "member_pk"

    def get(self, request, member_pk):
        portfolio_permission = get_object_or_404(UserPortfolioPermission, pk=member_pk)
        member = portfolio_permission.user

        # We have to explicitely name these with member_ otherwise we'll have conflicts with context preprocessors
        member_has_view_all_requests_portfolio_permission = member.has_view_all_requests_portfolio_permission(
            portfolio_permission.portfolio
        )
        member_has_edit_request_portfolio_permission = member.has_edit_request_portfolio_permission(
            portfolio_permission.portfolio
        )
        member_has_view_members_portfolio_permission = member.has_view_members_portfolio_permission(
            portfolio_permission.portfolio
        )
        member_has_edit_members_portfolio_permission = member.has_edit_members_portfolio_permission(
            portfolio_permission.portfolio
        )
        member_has_view_all_domains_portfolio_permission = member.has_view_all_domains_portfolio_permission(
            portfolio_permission.portfolio
        )

        return render(
            request,
            self.template_name,
            {
                "edit_url": reverse("member-permissions", args=[member_pk]),
                "domains_url": reverse("member-domains", args=[member_pk]),
                "portfolio_permission": portfolio_permission,
                "member": member,
                "member_has_view_all_requests_portfolio_permission": member_has_view_all_requests_portfolio_permission,
                "member_has_edit_request_portfolio_permission": member_has_edit_request_portfolio_permission,
                "member_has_view_members_portfolio_permission": member_has_view_members_portfolio_permission,
                "member_has_edit_members_portfolio_permission": member_has_edit_members_portfolio_permission,
                "member_has_view_all_domains_portfolio_permission": member_has_view_all_domains_portfolio_permission,
                "is_only_admin": request.user.is_only_admin_of_portfolio(portfolio_permission.portfolio),
            },
        )


@grant_access(HAS_PORTFOLIO_MEMBERS_EDIT)
class PortfolioMemberDeleteView(View):
    pk_url_kwarg = "member_pk"

    def post(self, request, member_pk):
        """
        Find and delete the portfolio member using the provided primary key (pk).
        Redirect to a success page after deletion (or any other appropriate page).
        """
        portfolio_member_permission = get_object_or_404(UserPortfolioPermission, pk=member_pk)
        member = portfolio_member_permission.user
        portfolio = portfolio_member_permission.portfolio

        # Validate if the member can be removed
        error_message = self._validate_member_removal(request, member, portfolio)
        if error_message:
            return self._handle_error_response(request, error_message, member_pk)

        # Attempt to send notification emails
        self._send_removal_notifications(request, portfolio_member_permission)

        # Passed all error conditions, proceed with deletion
        portfolio_member_permission.delete()

        # Return success response
        return self._handle_success_response(request, member.email)

    def _validate_member_removal(self, request, member, portfolio):
        """
        Check whether the member can be removed from the portfolio.
        Returns an error message if removal is not allowed; otherwise, returns None.
        """
        active_requests_count = member.get_active_requests_count_in_portfolio(request)
        support_url = "https://get.gov/contact/"

        if active_requests_count > 0:
            return mark_safe(  # nosec
                "This member can't be removed from the organization because they have an active domain request. "
                f"Please <a class='usa-link' href='{support_url}' target='_blank'>contact us</a> to remove this member."
            )
        if member.is_only_admin_of_portfolio(portfolio):
            return (
                "You can't remove yourself because you're the only admin for this organization. "
                "To remove yourself, you'll need to add another admin."
            )
        return None

    def _handle_error_response(self, request, error_message, member_pk):
        """
        Return an error response (JSON or redirect with messages).
        """
        if request.headers.get("X-Requested-With") == "XMLHttpRequest":
            return JsonResponse({"error": error_message}, status=400)
        messages.error(request, error_message)
        return redirect(reverse("member", kwargs={"member_pk": member_pk}))

    def _send_removal_notifications(self, request, portfolio_member_permission):
        """
        Attempt to send notification emails about the member's removal.
        """
        try:
            # Notify other portfolio admins if removing an admin
            if UserPortfolioRoleChoices.ORGANIZATION_ADMIN in portfolio_member_permission.roles:
                if not send_portfolio_admin_removal_emails(
                    email=portfolio_member_permission.user.email,
                    requestor=request.user,
                    portfolio=portfolio_member_permission.portfolio,
                ):
                    messages.warning(request, "Could not send email notification to existing organization admins.")

            # Notify the member being removed
            if not send_portfolio_member_permission_remove_email(
                requestor=request.user, permissions=portfolio_member_permission
            ):
                messages.warning(
                    request, f"Could not send email notification to {portfolio_member_permission.user.email}"
                )

            # Notify domain managers for domains which the member is being removed from
            # Get list of portfolio domains that the member is invited to:
            invited_domains = Domain.objects.filter(
                invitations__email=portfolio_member_permission.user.email,
                domain_info__portfolio=portfolio_member_permission.portfolio,
                invitations__status=DomainInvitation.DomainInvitationStatus.INVITED,
            ).distinct()
            # Get list of portfolio domains that the member is a manager of
            domains = Domain.objects.filter(
                permissions__user=portfolio_member_permission.user,
                domain_info__portfolio=portfolio_member_permission.portfolio,
            ).distinct()
            # Combine both querysets while ensuring uniqueness
            all_domains = domains.union(invited_domains)
            for domain in all_domains:
                if not send_domain_manager_removal_emails_to_domain_managers(
                    removed_by_user=request.user,
                    manager_removed=portfolio_member_permission.user,
                    manager_removed_email=portfolio_member_permission.user.email,
                    domain=domain,
                ):
                    messages.warning(
                        request, "Could not send email notification to existing domain managers for %s", domain
                    )
        except Exception as e:
            self._handle_exceptions(e)

    def _handle_success_response(self, request, member_email):
        """
        Return a success response (JSON or redirect with messages).
        """
        success_message = f"You've removed {member_email} from the organization."
        if request.headers.get("X-Requested-With") == "XMLHttpRequest":
            return JsonResponse({"success": success_message}, status=200)
        messages.success(request, success_message)
        return redirect(reverse("members"))

    def _handle_exceptions(self, exception):
        """Handle exceptions raised during the process."""
        if isinstance(exception, MissingEmailError):
            messages.warning(self.request, "Could not send email notification to existing organization admins.")
            logger.warning(
                "Could not send email notification to existing organization admins.",
                exc_info=True,
            )
        else:
            logger.warning("Could not send email notification to existing organization admins.", exc_info=True)
            messages.warning(self.request, "Could not send email notification to existing organization admins.")


@grant_access(HAS_PORTFOLIO_MEMBERS_EDIT)
class PortfolioMemberEditView(DetailView, View):
    model = Portfolio
    context_object_name = "portfolio"
    template_name = "portfolio_member_permissions.html"
    form_class = portfolioForms.PortfolioMemberForm
    pk_url_kwarg = "member_pk"

    def get(self, request, member_pk):
        portfolio_permission = get_object_or_404(UserPortfolioPermission, pk=member_pk)
        user = portfolio_permission.user
        form = self.form_class(instance=portfolio_permission)
        return render(
            request,
            self.template_name,
            {
                "form": form,
                "member": user,
                "portfolio_permission": portfolio_permission,
                "is_only_admin": request.user.is_only_admin_of_portfolio(portfolio_permission.portfolio),
            },
        )

    def post(self, request, member_pk):
        portfolio_permission = get_object_or_404(UserPortfolioPermission, pk=member_pk)
        user = portfolio_permission.user
        form = self.form_class(request.POST, instance=portfolio_permission)
        removing_admin_role_on_self = False
        if form.is_valid():
            try:
                if form.is_change():
                    if not send_portfolio_member_permission_update_email(
                        requestor=request.user, permissions=form.instance
                    ):
                        messages.warning(self.request, f"Could not send email notification to {user.email}.")
                if form.is_change_from_member_to_admin():
                    if not send_portfolio_admin_addition_emails(
                        email=portfolio_permission.user.email,
                        requestor=request.user,
                        portfolio=portfolio_permission.portfolio,
                    ):
                        messages.warning(
                            self.request, "Could not send email notification to existing organization admins."
                        )
                elif form.is_change_from_admin_to_member():
                    if not send_portfolio_admin_removal_emails(
                        email=portfolio_permission.user.email,
                        requestor=request.user,
                        portfolio=portfolio_permission.portfolio,
                    ):
                        messages.warning(
                            self.request, "Could not send email notification to existing organization admins."
                        )
                    # Check if user is removing their own admin or edit role
                    removing_admin_role_on_self = request.user == user
            except Exception as e:
                self._handle_exceptions(e)
            form.save()
            messages.success(self.request, "The member access and permission changes have been saved.")
            return redirect("member", member_pk=member_pk) if not removing_admin_role_on_self else redirect("home")
        else:
            return render(
                request,
                self.template_name,
                {
                    "form": form,
                    "member": user,
                    "portfolio_permission": portfolio_permission,
                    "is_only_admin": request.user.is_only_admin_of_portfolio(portfolio_permission.portfolio),
                },
            )

    def _handle_exceptions(self, exception):
        """Handle exceptions raised during the process."""
        if isinstance(exception, MissingEmailError):
            messages.warning(self.request, "Could not send email notification to existing organization admins.")
            logger.warning(
                "Could not send email notification to existing organization admins.",
                exc_info=True,
            )
        else:
            logger.warning("Could not send email notification to existing organization admins.", exc_info=True)
            messages.warning(self.request, "Could not send email notification to existing organization admins.")


@grant_access(HAS_PORTFOLIO_MEMBERS_ANY_PERM)
class PortfolioMemberDomainsView(View):

    template_name = "portfolio_member_domains.html"
    pk_url_kwarg = "member_pk"

    def get(self, request, member_pk):
        portfolio_permission = get_object_or_404(UserPortfolioPermission, pk=member_pk)
        member = portfolio_permission.user

        return render(
            request,
            self.template_name,
            {
                "portfolio_permission": portfolio_permission,
                "member": member,
            },
        )


@grant_access(HAS_PORTFOLIO_MEMBERS_EDIT)
class PortfolioMemberDomainsEditView(DetailView, View):
    model = Portfolio
    context_object_name = "portfolio"
    template_name = "portfolio_member_domains_edit.html"
    pk_url_kwarg = "member_pk"

    def get(self, request, member_pk):
        portfolio_permission = get_object_or_404(UserPortfolioPermission, pk=member_pk)
        member = portfolio_permission.user

        return render(
            request,
            self.template_name,
            {
                "portfolio_permission": portfolio_permission,
                "member": member,
            },
        )

    def post(self, request, member_pk):
        """
        Handles adding and removing domains for a portfolio member.
        """
        added_domains = request.POST.get("added_domains")
        removed_domains = request.POST.get("removed_domains")
        portfolio_permission = get_object_or_404(UserPortfolioPermission, pk=member_pk)
        member = portfolio_permission.user
        portfolio = portfolio_permission.portfolio

        added_domain_ids = self._parse_domain_ids(added_domains, "added domains")
        if added_domain_ids is None:
            return redirect(reverse("member-domains", kwargs={"member_pk": member_pk}))

        removed_domain_ids = self._parse_domain_ids(removed_domains, "removed domains")
        if removed_domain_ids is None:
            return redirect(reverse("member-domains", kwargs={"member_pk": member_pk}))

        if not (added_domain_ids or removed_domain_ids):
            messages.success(request, "The domain assignment changes have been saved.")
            return redirect(reverse("member-domains", kwargs={"member_pk": member_pk}))

        try:
            self._process_added_domains(added_domain_ids, member, request.user, portfolio)
            self._process_removed_domains(removed_domain_ids, member)
            messages.success(request, "The domain assignment changes have been saved.")
            return redirect(reverse("member-domains", kwargs={"member_pk": member_pk}))
        except IntegrityError:
            messages.error(
                request,
                "A database error occurred while saving changes. If the issue persists, "
                f"please contact {DefaultUserValues.HELP_EMAIL}.",
            )
            logger.error("A database error occurred while saving changes.", exc_info=True)
            return redirect(reverse("member-domains-edit", kwargs={"member_pk": member_pk}))
        except Exception as e:
            messages.error(
                request,
                f"An unexpected error occurred: {str(e)}. If the issue persists, "
                f"please contact {DefaultUserValues.HELP_EMAIL}.",
            )
            logger.error(f"An unexpected error occurred: {str(e)}", exc_info=True)
            return redirect(reverse("member-domains-edit", kwargs={"member_pk": member_pk}))

    def _parse_domain_ids(self, domain_data, domain_type):
        """
        Parses the domain IDs from the request and handles JSON errors.
        """
        try:
            return json.loads(domain_data) if domain_data else []
        except json.JSONDecodeError:
            messages.error(
                self.request,
                f"Invalid data for {domain_type}. If the issue persists, "
                f"please contact {DefaultUserValues.HELP_EMAIL}.",
            )
            logger.error(f"Invalid data for {domain_type}")
            return None

    def _process_added_domains(self, added_domain_ids, member, requestor, portfolio):
        """
        Processes added domains by bulk creating UserDomainRole instances.
        """
        if added_domain_ids:
            # get added_domains from ids to pass to send email method and bulk create
            added_domains = Domain.objects.filter(id__in=added_domain_ids)
            member_of_a_different_org, _ = get_org_membership(portfolio, member.email, member)
            if not send_domain_invitation_email(
                email=member.email,
                requestor=requestor,
                domains=added_domains,
                is_member_of_different_org=member_of_a_different_org,
                requested_user=member,
            ):
                messages.warning(self.request, "Could not send email confirmation to existing domain managers.")
            # Bulk create UserDomainRole instances for added domains
            UserDomainRole.objects.bulk_create(
                [
                    UserDomainRole(domain=domain, user=member, role=UserDomainRole.Roles.MANAGER)
                    for domain in added_domains
                ],
                ignore_conflicts=True,  # Avoid duplicate entries
            )

    def _process_removed_domains(self, removed_domain_ids, member):
        """
        Processes removed domains by deleting corresponding UserDomainRole instances.
        """
        if removed_domain_ids:
            # Notify domain managers for domains which the member is being removed from
            # Fetch Domain objects from removed_domain_ids
            removed_domains = Domain.objects.filter(id__in=removed_domain_ids)
            # need to get the domains from removed_domain_ids
            for domain in removed_domains:
                if not send_domain_manager_removal_emails_to_domain_managers(
                    removed_by_user=self.request.user,
                    manager_removed=member,
                    manager_removed_email=member.email,
                    domain=domain,
                ):
                    messages.warning(
                        self.request, "Could not send email notification to existing domain managers for %s", domain
                    )
            # Delete UserDomainRole instances for removed domains
            UserDomainRole.objects.filter(domain_id__in=removed_domain_ids, user=member).delete()


@grant_access(HAS_PORTFOLIO_MEMBERS_ANY_PERM)
class PortfolioInvitedMemberView(DetailView, View):
    model = Portfolio
    context_object_name = "portfolio"
    template_name = "portfolio_member.html"
    pk_url_kwarg = "invitedmember_pk"

    def get(self, request, invitedmember_pk):
        portfolio_invitation = get_object_or_404(PortfolioInvitation, pk=invitedmember_pk)

        # We have to explicitely name these with member_ otherwise we'll have conflicts with context preprocessors
        member_has_view_all_requests_portfolio_permission = (
            UserPortfolioPermissionChoices.VIEW_ALL_REQUESTS in portfolio_invitation.get_portfolio_permissions()
        )
        member_has_edit_request_portfolio_permission = (
            UserPortfolioPermissionChoices.EDIT_REQUESTS in portfolio_invitation.get_portfolio_permissions()
        )
        member_has_view_members_portfolio_permission = (
            UserPortfolioPermissionChoices.VIEW_MEMBERS in portfolio_invitation.get_portfolio_permissions()
        )
        member_has_edit_members_portfolio_permission = (
            UserPortfolioPermissionChoices.EDIT_MEMBERS in portfolio_invitation.get_portfolio_permissions()
        )
        member_has_view_all_domains_portfolio_permission = (
            UserPortfolioPermissionChoices.VIEW_ALL_DOMAINS in portfolio_invitation.get_portfolio_permissions()
        )

        return render(
            request,
            self.template_name,
            {
                "edit_url": reverse("invitedmember-permissions", args=[invitedmember_pk]),
                "domains_url": reverse("invitedmember-domains", args=[invitedmember_pk]),
                "portfolio_invitation": portfolio_invitation,
                "member_has_view_all_requests_portfolio_permission": member_has_view_all_requests_portfolio_permission,
                "member_has_edit_request_portfolio_permission": member_has_edit_request_portfolio_permission,
                "member_has_view_members_portfolio_permission": member_has_view_members_portfolio_permission,
                "member_has_edit_members_portfolio_permission": member_has_edit_members_portfolio_permission,
                "member_has_view_all_domains_portfolio_permission": member_has_view_all_domains_portfolio_permission,
            },
        )


@grant_access(HAS_PORTFOLIO_MEMBERS_EDIT)
class PortfolioInvitedMemberDeleteView(View):
    pk_url_kwarg = "invitedmember_pk"

    def post(self, request, invitedmember_pk):
        """
        Find and delete the portfolio invited member using the provided primary key (pk).
        Redirect to a success page after deletion (or any other appropriate page).
        """
        portfolio_invitation = get_object_or_404(PortfolioInvitation, pk=invitedmember_pk)

        try:
            # if invitation being removed is an admin
            if UserPortfolioRoleChoices.ORGANIZATION_ADMIN in portfolio_invitation.roles:
                # attempt to send notification emails of the removal to portfolio admins
                if not send_portfolio_admin_removal_emails(
                    email=portfolio_invitation.email, requestor=request.user, portfolio=portfolio_invitation.portfolio
                ):
                    messages.warning(self.request, "Could not send email notification to existing organization admins.")
            if not send_portfolio_invitation_remove_email(requestor=request.user, invitation=portfolio_invitation):
                messages.warning(request, f"Could not send email notification to {portfolio_invitation.email}")

            # Notify domain managers for domains which the invited member is being removed from
            # Get list of portfolio domains that the invited member is invited to:
            invited_domains = Domain.objects.filter(
                invitations__email=portfolio_invitation.email,
                domain_info__portfolio=portfolio_invitation.portfolio,
                invitations__status=DomainInvitation.DomainInvitationStatus.INVITED,
            ).distinct()
            # Get list of portfolio domains that the member is a manager of
            domains = Domain.objects.filter(
                permissions__user__email=portfolio_invitation.email,
                domain_info__portfolio=portfolio_invitation.portfolio,
            ).distinct()
            # Combine both querysets while ensuring uniqueness
            all_domains = domains.union(invited_domains)
            for domain in all_domains:
                if not send_domain_manager_removal_emails_to_domain_managers(
                    removed_by_user=request.user,
                    manager_removed=None,
                    manager_removed_email=portfolio_invitation.email,
                    domain=domain,
                ):
                    messages.warning(
                        request, "Could not send email notification to existing domain managers for %s", domain
                    )
        except Exception as e:
            self._handle_exceptions(e)

        portfolio_invitation.delete()

        success_message = f"You've removed {portfolio_invitation.email} from the organization."
        # From the Members Table page Else the Member Page
        if request.headers.get("X-Requested-With") == "XMLHttpRequest":
            return JsonResponse({"success": success_message}, status=200)
        else:
            messages.success(request, success_message)
            return redirect(reverse("members"))

    def _handle_exceptions(self, exception):
        """Handle exceptions raised during the process."""
        if isinstance(exception, MissingEmailError):
            messages.warning(self.request, "Could not send email notification to existing organization admins.")
            logger.warning(
                "Could not send email notification to existing organization admins.",
                exc_info=True,
            )
        else:
            logger.warning("Could not send email notification to existing organization admins.", exc_info=True)
            messages.warning(self.request, "Could not send email notification to existing organization admins.")


@grant_access(HAS_PORTFOLIO_MEMBERS_EDIT)
class PortfolioInvitedMemberEditView(DetailView, View):
    model = Portfolio
    context_object_name = "portfolio"
    template_name = "portfolio_member_permissions.html"
    form_class = portfolioForms.PortfolioInvitedMemberForm
    pk_url_kwarg = "invitedmember_pk"

    def get(self, request, invitedmember_pk):
        portfolio_invitation = get_object_or_404(PortfolioInvitation, pk=invitedmember_pk)
        form = self.form_class(instance=portfolio_invitation)

        return render(
            request,
            self.template_name,
            {
                "form": form,
                "invitation": portfolio_invitation,
            },
        )

    def post(self, request, invitedmember_pk):
        portfolio_invitation = get_object_or_404(PortfolioInvitation, pk=invitedmember_pk)
        form = self.form_class(request.POST, instance=portfolio_invitation)
        if form.is_valid():
            try:
                if form.is_change_from_member_to_admin():
                    if not send_portfolio_admin_addition_emails(
                        email=portfolio_invitation.email,
                        requestor=request.user,
                        portfolio=portfolio_invitation.portfolio,
                    ):
                        messages.warning(
                            self.request, "Could not send email notification to existing organization admins."
                        )
                elif form.is_change_from_admin_to_member():
                    if not send_portfolio_admin_removal_emails(
                        email=portfolio_invitation.email,
                        requestor=request.user,
                        portfolio=portfolio_invitation.portfolio,
                    ):
                        messages.warning(
                            self.request, "Could not send email notification to existing organization admins."
                        )
            except Exception as e:
                self._handle_exceptions(e)
            form.save()
            messages.success(self.request, "The member access and permission changes have been saved.")
            return redirect("invitedmember", invitedmember_pk=invitedmember_pk)

        return render(
            request,
            self.template_name,
            {
                "form": form,
                "invitation": portfolio_invitation,  # Pass the user object again to the template
            },
        )

    def _handle_exceptions(self, exception):
        """Handle exceptions raised during the process."""
        if isinstance(exception, MissingEmailError):
            messages.warning(self.request, "Could not send email notification to existing organization admins.")
            logger.warning(
                "Could not send email notification to existing organization admins.",
                exc_info=True,
            )
        else:
            logger.warning("Could not send email notification to existing organization admins.", exc_info=True)
            messages.warning(self.request, "Could not send email notification to existing organization admins.")


@grant_access(HAS_PORTFOLIO_MEMBERS_ANY_PERM)
class PortfolioInvitedMemberDomainsView(View):

    template_name = "portfolio_member_domains.html"
    pk_url_kwarg = "invitedmember_pk"

    def get(self, request, invitedmember_pk):
        portfolio_invitation = get_object_or_404(PortfolioInvitation, pk=invitedmember_pk)

        return render(
            request,
            self.template_name,
            {
                "portfolio_invitation": portfolio_invitation,
            },
        )


@grant_access(HAS_PORTFOLIO_MEMBERS_EDIT)
class PortfolioInvitedMemberDomainsEditView(DetailView, View):

    model = Portfolio
    context_object_name = "portfolio"
    template_name = "portfolio_member_domains_edit.html"
    pk_url_kwarg = "invitedmember_pk"

    def get(self, request, invitedmember_pk):
        portfolio_invitation = get_object_or_404(PortfolioInvitation, pk=invitedmember_pk)

        return render(
            request,
            self.template_name,
            {
                "portfolio_invitation": portfolio_invitation,
            },
        )

    def post(self, request, invitedmember_pk):
        """
        Handles adding and removing domains for a portfolio invitee.
        """
        added_domains = request.POST.get("added_domains")
        removed_domains = request.POST.get("removed_domains")
        portfolio_invitation = get_object_or_404(PortfolioInvitation, pk=invitedmember_pk)
        email = portfolio_invitation.email
        portfolio = portfolio_invitation.portfolio

        added_domain_ids = self._parse_domain_ids(added_domains, "added domains")
        if added_domain_ids is None:
            return redirect(reverse("invitedmember-domains", kwargs={"invitedmember_pk": invitedmember_pk}))

        removed_domain_ids = self._parse_domain_ids(removed_domains, "removed domains")
        if removed_domain_ids is None:
            return redirect(reverse("invitedmember-domains", kwargs={"invitedmember_pk": invitedmember_pk}))

        if not (added_domain_ids or removed_domain_ids):
            messages.success(request, "The domain assignment changes have been saved.")
            return redirect(reverse("invitedmember-domains", kwargs={"invitedmember_pk": invitedmember_pk}))

        try:
            self._process_added_domains(added_domain_ids, email, request.user, portfolio)
            self._process_removed_domains(removed_domain_ids, email)
            messages.success(request, "The domain assignment changes have been saved.")
            return redirect(reverse("invitedmember-domains", kwargs={"invitedmember_pk": invitedmember_pk}))
        except IntegrityError:
            messages.error(
                request,
                "A database error occurred while saving changes. If the issue persists, "
                f"please contact {DefaultUserValues.HELP_EMAIL}.",
            )
            logger.error("A database error occurred while saving changes.", exc_info=True)
            return redirect(reverse("invitedmember-domains-edit", kwargs={"invitedmember_pk": invitedmember_pk}))
        except Exception as e:
            messages.error(
                request,
                f"An unexpected error occurred: {str(e)}. If the issue persists, "
                f"please contact {DefaultUserValues.HELP_EMAIL}.",
            )
            logger.error(f"An unexpected error occurred: {str(e)}.", exc_info=True)
            return redirect(reverse("invitedmember-domains-edit", kwargs={"invitedmember_pk": invitedmember_pk}))

    def _parse_domain_ids(self, domain_data, domain_type):
        """
        Parses the domain IDs from the request and handles JSON errors.
        """
        try:
            return json.loads(domain_data) if domain_data else []
        except json.JSONDecodeError:
            messages.error(
                self.request,
                f"Invalid data for {domain_type}. If the issue persists, "
                f"please contact {DefaultUserValues.HELP_EMAIL}.",
            )
            logger.error(f"Invalid data for {domain_type}.")
            return None

    def _process_added_domains(self, added_domain_ids, email, requestor, portfolio):
        """
        Processes added domain invitations by updating existing invitations
        or creating new ones.
        """
        if added_domain_ids:
            # get added_domains from ids to pass to send email method and bulk create
            added_domains = Domain.objects.filter(id__in=added_domain_ids)
            member_of_a_different_org, _ = get_org_membership(portfolio, email, None)
            if not send_domain_invitation_email(
                email=email,
                requestor=requestor,
                domains=added_domains,
                is_member_of_different_org=member_of_a_different_org,
            ):
                messages.warning(self.request, "Could not send email confirmation to existing domain managers.")

            # Update existing invitations from CANCELED to INVITED
            existing_invitations = DomainInvitation.objects.filter(domain__in=added_domains, email=email)
            existing_invitations.update(status=DomainInvitation.DomainInvitationStatus.INVITED)

            # Determine which domains need new invitations
            existing_domain_ids = existing_invitations.values_list("domain_id", flat=True)
            new_domain_ids = set(added_domain_ids) - set(existing_domain_ids)

            # Bulk create new invitations
            DomainInvitation.objects.bulk_create(
                [
                    DomainInvitation(
                        domain_id=domain_id,
                        email=email,
                        status=DomainInvitation.DomainInvitationStatus.INVITED,
                    )
                    for domain_id in new_domain_ids
                ]
            )

    def _process_removed_domains(self, removed_domain_ids, email):
        """
        Processes removed domain invitations by updating their status to CANCELED.
        """
        if not removed_domain_ids:
            return

        # Notify domain managers for domains which the member is being removed from
        # Fetch Domain objects from removed_domain_ids
        removed_domains = Domain.objects.filter(id__in=removed_domain_ids)
        # need to get the domains from removed_domain_ids
        for domain in removed_domains:
            if not send_domain_manager_removal_emails_to_domain_managers(
                removed_by_user=self.request.user,
                manager_removed=None,
                manager_removed_email=email,
                domain=domain,
            ):
                messages.warning(
                    self.request, "Could not send email notification to existing domain managers for %s", domain
                )

        # Update invitations from INVITED to CANCELED
        DomainInvitation.objects.filter(
            domain_id__in=removed_domain_ids,
            email=email,
            status=DomainInvitation.DomainInvitationStatus.INVITED,
        ).update(status=DomainInvitation.DomainInvitationStatus.CANCELED)


@grant_access(IS_PORTFOLIO_MEMBER)
class PortfolioNoDomainsView(View):
    """Some users have access to the underlying portfolio, but not any domains.
    This is a custom view which explains that to the user - and denotes who to contact.
    """

    model = Portfolio
    template_name = "portfolio_no_domains.html"

    def get(self, request):
        return render(request, self.template_name, context=self.get_context_data())

    def get_context_data(self, **kwargs):
        """Add additional context data to the template."""
        # We can override the base class. This view only needs this item.
        context = {}
        portfolio = self.request.session.get("portfolio")
        if portfolio:
            admin_ids = UserPortfolioPermission.objects.filter(
                portfolio=portfolio,
                roles__overlap=[
                    UserPortfolioRoleChoices.ORGANIZATION_ADMIN,
                ],
            ).values_list("user__id", flat=True)

            admin_users = User.objects.filter(id__in=admin_ids)
            context["portfolio_administrators"] = admin_users
        return context


@grant_access(IS_PORTFOLIO_MEMBER)
class PortfolioNoDomainRequestsView(View):
    """Some users have access to the underlying portfolio, but not any domain requests.
    This is a custom view which explains that to the user - and denotes who to contact.
    """

    model = Portfolio
    template_name = "portfolio_no_requests.html"

    def get(self, request):
        return render(request, self.template_name, context=self.get_context_data())

    def get_context_data(self, **kwargs):
        """Add additional context data to the template."""
        # We can override the base class. This view only needs this item.
        context = {}
        portfolio = self.request.session.get("portfolio")
        if portfolio:
            admin_ids = UserPortfolioPermission.objects.filter(
                portfolio=portfolio,
                roles__overlap=[
                    UserPortfolioRoleChoices.ORGANIZATION_ADMIN,
                ],
            ).values_list("user__id", flat=True)

            admin_users = User.objects.filter(id__in=admin_ids)
            context["portfolio_administrators"] = admin_users
        return context


@grant_access(IS_PORTFOLIO_MEMBER)
class PortfolioOrganizationView(DetailView):
    """
    View to handle displaying and updating overview of portfolio's information.
    """

    model = Portfolio
    template_name = "portfolio_organization.html"
    context_object_name = "portfolio"

    def get_context_data(self, **kwargs):
        """Add additional context data to the template."""
        context = super().get_context_data(**kwargs)
        portfolio = self.request.session.get("portfolio")
        context["has_edit_portfolio_permission"] = self.request.user.has_edit_portfolio_permission(portfolio)
        return context

    def get_object(self, queryset=None):
        """Get the portfolio object based on the session."""
        portfolio = self.request.session.get("portfolio")
        if portfolio is None:
            raise Http404("No organization found for this user")
        return portfolio

    def get(self, request, *args, **kwargs):
        self.object = self.get_object()
        context = self.get_context_data(object=self.object)
        return self.render_to_response(context)


@grant_access(IS_PORTFOLIO_MEMBER)
class PortfolioOrganizationInfoView(DetailView, FormMixin):
    """
    View to handle displaying and updating the portfolio's organization details.
    """

    model = Portfolio
    template_name = "portfolio_organization_info.html"
    form_class = portfolioForms.PortfolioOrgAddressForm
    context_object_name = "portfolio"

    def get_context_data(self, **kwargs):
        """Add additional context data to the template."""
        context = super().get_context_data(**kwargs)
        portfolio = self.request.session.get("portfolio")
        context["has_edit_portfolio_permission"] = self.request.user.has_edit_portfolio_permission(portfolio)
        context["portfolio_admins"] = portfolio.portfolio_admin_users
        return context

    def get_object(self, queryset=None):
        """Get the portfolio object based on the session."""
        portfolio = self.request.session.get("portfolio")
        if portfolio is None:
            raise Http404("No organization found for this user")
        return portfolio

    def get_form_kwargs(self):
        """Include the instance in the form kwargs."""
        kwargs = super().get_form_kwargs()
        kwargs["instance"] = self.get_object()
        return kwargs

    def get(self, request, *args, **kwargs):
        """Handle GET requests to display the form."""
        self.object = self.get_object()
        form = self.get_form()
        return self.render_to_response(self.get_context_data(form=form))

    def post(self, request, *args, **kwargs):
        """Handle POST requests to process form submission."""
        self.object = self.get_object()
        form = self.get_form()
        if form.is_valid():
            user = request.user
            try:
                if not send_portfolio_update_emails_to_portfolio_admins(
                    editor=user, portfolio=self.request.session.get("portfolio"), updated_page="Organization"
                ):
                    messages.warning(self.request, "Could not send email notification to all organization admins.")
            except Exception as e:
                messages.error(
                    request,
                    f"An unexpected error occurred: {str(e)}. If the issue persists, "
                    f"please contact {DefaultUserValues.HELP_EMAIL}.",
                )
                logger.error(f"An unexpected error occurred: {str(e)}.", exc_info=True)
                return None
            return self.form_valid(form)
        else:
            return self.form_invalid(form)

    def form_valid(self, form):
        """Handle the case when the form is valid."""
        self.object = form.save(commit=False)
        self.object.creator = self.request.user
        self.object.save()
        messages.success(self.request, "The organization information for this portfolio has been updated.")
        return super().form_valid(form)

    def form_invalid(self, form):
        """Handle the case when the form is invalid."""
        return self.render_to_response(self.get_context_data(form=form))

    def get_success_url(self):
<<<<<<< HEAD
        """Redirect to the portfolio's overview page."""
        return reverse("organization")
=======
        """Redirect to the org info page for the portfolio."""
        return reverse("organization-info")
>>>>>>> d5a521af


@grant_access(IS_PORTFOLIO_MEMBER)
class PortfolioSeniorOfficialView(DetailView, FormMixin):
    """
    View to handle displaying and updating the portfolio's senior official details.
    For now, this view is readonly.
    """

    model = Portfolio
    template_name = "portfolio_senior_official.html"
    form_class = portfolioForms.PortfolioSeniorOfficialForm
    context_object_name = "portfolio"

    def get_object(self, queryset=None):
        """Get the portfolio object based on the session."""
        portfolio = self.request.session.get("portfolio")
        if portfolio is None:
            raise Http404("No organization found for this user")
        return portfolio

    def get_form_kwargs(self):
        """Include the instance in the form kwargs."""
        kwargs = super().get_form_kwargs()
        kwargs["instance"] = self.get_object().senior_official
        return kwargs

    def get(self, request, *args, **kwargs):
        """Handle GET requests to display the form."""
        self.object = self.get_object()
        form = self.get_form()
        return self.render_to_response(self.get_context_data(form=form))

    def post(self, request, *args, **kwargs):
        """Handle POST requests to process form submission."""
        self.object = self.get_object()
        form = self.get_form()
        if form.is_valid():
            user = request.user
            try:
                if not send_portfolio_update_emails_to_portfolio_admins(
                    editor=user, portfolio=self.request.session.get("portfolio"), updated_page="Senior Official"
                ):
                    messages.warning(self.request, "Could not send email notification to all organization admins.")
            except Exception as e:
                messages.error(
                    request,
                    f"An unexpected error occurred: {str(e)}. If the issue persists, "
                    f"please contact {DefaultUserValues.HELP_EMAIL}.",
                )
                logger.error(f"An unexpected error occurred: {str(e)}.", exc_info=True)
                return None
            return self.form_valid(form)
        else:
            return self.form_invalid(form)

    def form_valid(self, form):
        """Handle the case when the form is valid."""
        self.object = form.save(commit=False)
        self.object.creator = self.request.user
        self.object.save()
        messages.success(self.request, "The senior official information for this portfolio has been updated.")
        return super().form_valid(form)

    def form_invalid(self, form):
        """Handle the case when the form is invalid."""
        return self.render_to_response(self.get_context_data(form=form))

    def get_success_url(self):
        """Redirect to the overview page for the portfolio."""
        return reverse("organization-senior-official")


@grant_access(HAS_PORTFOLIO_MEMBERS_ANY_PERM)
class PortfolioMembersView(View):

    template_name = "portfolio_members.html"

    def get(self, request):
        """Add additional context data to the template."""
        return render(request, "portfolio_members.html")


@grant_access(HAS_PORTFOLIO_MEMBERS_EDIT)
class PortfolioAddMemberView(DetailView, FormMixin):

    template_name = "portfolio_members_add_new.html"
    form_class = portfolioForms.PortfolioNewMemberForm
    model = Portfolio
    context_object_name = "portfolio"

    def get(self, request, *args, **kwargs):
        """Handle GET requests to display the form."""
        self.object = None  # No existing PortfolioInvitation instance
        form = self.get_form()
        return self.render_to_response(self.get_context_data(form=form))

    def post(self, request, *args, **kwargs):
        """Handle POST requests to process form submission."""
        self.object = None  # For a new invitation, there's no existing model instance

        # portfolio not submitted with form, so override the value
        data = request.POST.copy()
        if not data.get("portfolio"):
            data["portfolio"] = self.request.session.get("portfolio").id
        # Pass the modified data to the form
        form = portfolioForms.PortfolioNewMemberForm(data)

        if form.is_valid():
            return self.form_valid(form)
        else:
            return self.form_invalid(form)

    def is_ajax(self):
        return self.request.headers.get("X-Requested-With") == "XMLHttpRequest"

    def form_invalid(self, form):
        if self.is_ajax():
            return JsonResponse({"is_valid": False})  # Return a JSON response
        else:
            return super().form_invalid(form)  # Handle non-AJAX requests normally

    def form_valid(self, form):
        super().form_valid(form)
        if self.is_ajax():
            return JsonResponse({"is_valid": True})  # Return a JSON response
        else:
            return self.submit_new_member(form)

    def get_success_url(self):
        """Redirect to members table."""
        return reverse("members")

    def submit_new_member(self, form):
        """Add the specified user as a member for this portfolio."""
        requested_email = form.cleaned_data["email"]
        requestor = self.request.user
        portfolio = form.cleaned_data["portfolio"]
        is_admin_invitation = UserPortfolioRoleChoices.ORGANIZATION_ADMIN in form.cleaned_data["roles"]

        requested_user = User.objects.filter(email__iexact=requested_email).first()
        permission_exists = UserPortfolioPermission.objects.filter(user=requested_user, portfolio=portfolio).exists()
        try:
            if not requested_user or not permission_exists:
                if not send_portfolio_invitation_email(
                    email=requested_email,
                    requestor=requestor,
                    portfolio=portfolio,
                    is_admin_invitation=is_admin_invitation,
                ):
                    messages.warning(self.request, "Could not send email notification to existing organization admins.")
                portfolio_invitation = form.save()
                # if user exists for email, immediately retrieve portfolio invitation upon creation
                if requested_user is not None:
                    portfolio_invitation.retrieve()
                    portfolio_invitation.save()
                messages.success(self.request, f"{requested_email} has been invited.")
            else:
                if permission_exists:
                    messages.warning(self.request, "User is already a member of this portfolio.")
        except Exception as e:
            self._handle_exceptions(e, portfolio, requested_email)
        return redirect(self.get_success_url())

    def _handle_exceptions(self, exception, portfolio, email):
        """Handle exceptions raised during the process."""
        if isinstance(exception, EmailSendingError):
            logger.warning(
                "Could not sent email invitation to %s for portfolio %s (EmailSendingError)",
                email,
                portfolio,
                exc_info=True,
            )
            messages.error(self.request, "Could not send organization invitation email.")
        elif isinstance(exception, MissingEmailError):
            messages.error(self.request, str(exception))
            logger.error(
                f"Can't send email to '{email}' for portfolio '{portfolio}'. No email exists for the requestor.",
                exc_info=True,
            )
        else:
            logger.warning("Could not send email invitation (Other Exception)", exc_info=True)
            messages.warning(self.request, "Could not send portfolio email invitation.")<|MERGE_RESOLUTION|>--- conflicted
+++ resolved
@@ -993,13 +993,8 @@
         return self.render_to_response(self.get_context_data(form=form))
 
     def get_success_url(self):
-<<<<<<< HEAD
-        """Redirect to the portfolio's overview page."""
-        return reverse("organization")
-=======
-        """Redirect to the org info page for the portfolio."""
+        """Redirect to the portfolio's org info page."""
         return reverse("organization-info")
->>>>>>> d5a521af
 
 
 @grant_access(IS_PORTFOLIO_MEMBER)
