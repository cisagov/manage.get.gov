import json
import logging

from django.http import Http404, JsonResponse
from django.shortcuts import get_object_or_404, redirect, render
from django.urls import reverse
from django.utils.safestring import mark_safe
from django.contrib import messages
from registrar.forms import portfolio as portfolioForms
from registrar.models import Portfolio, User
from registrar.models.domain import Domain
from registrar.models.domain_invitation import DomainInvitation
from registrar.models.portfolio_invitation import PortfolioInvitation
from registrar.models.user_domain_role import UserDomainRole
from registrar.models.user_portfolio_permission import UserPortfolioPermission
from registrar.models.utility.portfolio_helper import UserPortfolioPermissionChoices, UserPortfolioRoleChoices
from registrar.utility.email import EmailSendingError
from registrar.utility.email_invitations import (
    send_domain_invitation_email,
    send_portfolio_admin_addition_emails,
    send_portfolio_admin_removal_emails,
    send_portfolio_invitation_email,
<<<<<<< HEAD
    send_portfolio_member_permission_update_email,
=======
>>>>>>> 5aebbb46
)
from registrar.utility.errors import MissingEmailError
from registrar.utility.enums import DefaultUserValues
from registrar.views.utility.mixins import PortfolioMemberPermission
from registrar.views.utility.permission_views import (
    PortfolioDomainRequestsPermissionView,
    PortfolioDomainsPermissionView,
    PortfolioBasePermissionView,
    NoPortfolioDomainsPermissionView,
    PortfolioMemberDomainsPermissionView,
    PortfolioMemberDomainsEditPermissionView,
    PortfolioMemberEditPermissionView,
    PortfolioMemberPermissionView,
    PortfolioMembersPermissionView,
)
from django.views.generic import View
from django.views.generic.edit import FormMixin
from django.db import IntegrityError

from registrar.views.utility.invitation_helper import get_org_membership


logger = logging.getLogger(__name__)


class PortfolioDomainsView(PortfolioDomainsPermissionView, View):

    template_name = "portfolio_domains.html"

    def get(self, request):
        context = {}
        if self.request and self.request.user and self.request.user.is_authenticated:
            context["user_domain_count"] = self.request.user.get_user_domain_ids(request).count()
            context["num_expiring_domains"] = request.user.get_num_expiring_domains(request)

        return render(request, "portfolio_domains.html", context)


class PortfolioDomainRequestsView(PortfolioDomainRequestsPermissionView, View):

    template_name = "portfolio_requests.html"

    def get(self, request):
        return render(request, "portfolio_requests.html")


class PortfolioMemberView(PortfolioMemberPermissionView, View):

    template_name = "portfolio_member.html"

    def get(self, request, pk):
        portfolio_permission = get_object_or_404(UserPortfolioPermission, pk=pk)
        member = portfolio_permission.user

        # We have to explicitely name these with member_ otherwise we'll have conflicts with context preprocessors
        member_has_view_all_requests_portfolio_permission = member.has_view_all_requests_portfolio_permission(
            portfolio_permission.portfolio
        )
        member_has_edit_request_portfolio_permission = member.has_edit_request_portfolio_permission(
            portfolio_permission.portfolio
        )
        member_has_view_members_portfolio_permission = member.has_view_members_portfolio_permission(
            portfolio_permission.portfolio
        )
        member_has_edit_members_portfolio_permission = member.has_edit_members_portfolio_permission(
            portfolio_permission.portfolio
        )
        member_has_view_all_domains_portfolio_permission = member.has_view_all_domains_portfolio_permission(
            portfolio_permission.portfolio
        )

        return render(
            request,
            self.template_name,
            {
                "edit_url": reverse("member-permissions", args=[pk]),
                "domains_url": reverse("member-domains", args=[pk]),
                "portfolio_permission": portfolio_permission,
                "member": member,
                "member_has_view_all_requests_portfolio_permission": member_has_view_all_requests_portfolio_permission,
                "member_has_edit_request_portfolio_permission": member_has_edit_request_portfolio_permission,
                "member_has_view_members_portfolio_permission": member_has_view_members_portfolio_permission,
                "member_has_edit_members_portfolio_permission": member_has_edit_members_portfolio_permission,
                "member_has_view_all_domains_portfolio_permission": member_has_view_all_domains_portfolio_permission,
            },
        )


class PortfolioMemberDeleteView(PortfolioMemberPermission, View):

    def post(self, request, pk):
        """
        Find and delete the portfolio member using the provided primary key (pk).
        Redirect to a success page after deletion (or any other appropriate page).
        """
        portfolio_member_permission = get_object_or_404(UserPortfolioPermission, pk=pk)
        member = portfolio_member_permission.user

        active_requests_count = member.get_active_requests_count_in_portfolio(request)

        support_url = "https://get.gov/contact/"

        error_message = ""

        if active_requests_count > 0:
            # If they have any in progress requests
            error_message = mark_safe(  # nosec
                "This member can't be removed from the organization because they have an active domain request. "
                f"Please <a class='usa-link' href='{support_url}' target='_blank'>contact us</a> to remove this member."
            )
        elif member.is_only_admin_of_portfolio(portfolio_member_permission.portfolio):
            # If they are the last manager of a domain
            error_message = (
                "There must be at least one admin in your organization. Give another member admin "
                "permissions, make sure they log into the registrar, and then remove this member."
            )

        # From the Members Table page Else the Member Page
        if error_message:
            if request.headers.get("X-Requested-With") == "XMLHttpRequest":
                return JsonResponse(
                    {"error": error_message},
                    status=400,
                )
            else:
                messages.error(request, error_message)
                return redirect(reverse("member", kwargs={"pk": pk}))

        # if member being removed is an admin
        if UserPortfolioRoleChoices.ORGANIZATION_ADMIN in portfolio_member_permission.roles:
            try:
                # attempt to send notification emails of the removal to other portfolio admins
                if not send_portfolio_admin_removal_emails(
                    email=portfolio_member_permission.user.email,
                    requestor=request.user,
                    portfolio=portfolio_member_permission.portfolio,
                ):
                    messages.warning(self.request, "Could not send email notification to existing organization admins.")
            except Exception as e:
                self._handle_exceptions(e)

        # passed all error conditions
        portfolio_member_permission.delete()

        # From the Members Table page Else the Member Page
        success_message = f"You've removed {member.email} from the organization."
        if request.headers.get("X-Requested-With") == "XMLHttpRequest":
            return JsonResponse({"success": success_message}, status=200)
        else:
            messages.success(request, success_message)
            return redirect(reverse("members"))

    def _handle_exceptions(self, exception):
        """Handle exceptions raised during the process."""
        if isinstance(exception, MissingEmailError):
            messages.warning(self.request, "Could not send email notification to existing organization admins.")
            logger.warning(
                "Could not send email notification to existing organization admins.",
                exc_info=True,
            )
        else:
            logger.warning("Could not send email notification to existing organization admins.", exc_info=True)
            messages.warning(self.request, "Could not send email notification to existing organization admins.")


class PortfolioMemberEditView(PortfolioMemberEditPermissionView, View):

    template_name = "portfolio_member_permissions.html"
    form_class = portfolioForms.PortfolioMemberForm

    def get(self, request, pk):
        portfolio_permission = get_object_or_404(UserPortfolioPermission, pk=pk)
        user = portfolio_permission.user

        form = self.form_class(instance=portfolio_permission)

        return render(
            request,
            self.template_name,
            {
                "form": form,
                "member": user,
            },
        )

    def post(self, request, pk):
        portfolio_permission = get_object_or_404(UserPortfolioPermission, pk=pk)
        user = portfolio_permission.user
        form = self.form_class(request.POST, instance=portfolio_permission)
        removing_admin_role_on_self = False
        if form.is_valid():
            try:
<<<<<<< HEAD
                if form.is_change():
                    if not send_portfolio_member_permission_update_email(
                        requestor=request.user, permissions=form.instance
                    ):
                        messages.warning(self.request, f"Could not send email notification to {user.email}.")
=======
>>>>>>> 5aebbb46
                if form.is_change_from_member_to_admin():
                    if not send_portfolio_admin_addition_emails(
                        email=portfolio_permission.user.email,
                        requestor=request.user,
                        portfolio=portfolio_permission.portfolio,
                    ):
                        messages.warning(
                            self.request, "Could not send email notification to existing organization admins."
                        )
                elif form.is_change_from_admin_to_member():
                    if not send_portfolio_admin_removal_emails(
                        email=portfolio_permission.user.email,
                        requestor=request.user,
                        portfolio=portfolio_permission.portfolio,
                    ):
                        messages.warning(
                            self.request, "Could not send email notification to existing organization admins."
                        )
                    # Check if user is removing their own admin or edit role
                    removing_admin_role_on_self = request.user == user
            except Exception as e:
                self._handle_exceptions(e)
            form.save()
            messages.success(self.request, "The member access and permission changes have been saved.")
            return redirect("member", pk=pk) if not removing_admin_role_on_self else redirect("home")

        return render(
            request,
            self.template_name,
            {
                "form": form,
                "member": user,  # Pass the user object again to the template
            },
        )

    def _handle_exceptions(self, exception):
        """Handle exceptions raised during the process."""
        if isinstance(exception, MissingEmailError):
            messages.warning(self.request, "Could not send email notification to existing organization admins.")
            logger.warning(
                "Could not send email notification to existing organization admins.",
                exc_info=True,
            )
        else:
            logger.warning("Could not send email notification to existing organization admins.", exc_info=True)
            messages.warning(self.request, "Could not send email notification to existing organization admins.")


class PortfolioMemberDomainsView(PortfolioMemberDomainsPermissionView, View):

    template_name = "portfolio_member_domains.html"

    def get(self, request, pk):
        portfolio_permission = get_object_or_404(UserPortfolioPermission, pk=pk)
        member = portfolio_permission.user

        return render(
            request,
            self.template_name,
            {
                "portfolio_permission": portfolio_permission,
                "member": member,
            },
        )


class PortfolioMemberDomainsEditView(PortfolioMemberDomainsEditPermissionView, View):

    template_name = "portfolio_member_domains_edit.html"

    def get(self, request, pk):
        portfolio_permission = get_object_or_404(UserPortfolioPermission, pk=pk)
        member = portfolio_permission.user

        return render(
            request,
            self.template_name,
            {
                "portfolio_permission": portfolio_permission,
                "member": member,
            },
        )

    def post(self, request, pk):
        """
        Handles adding and removing domains for a portfolio member.
        """
        added_domains = request.POST.get("added_domains")
        removed_domains = request.POST.get("removed_domains")
        portfolio_permission = get_object_or_404(UserPortfolioPermission, pk=pk)
        member = portfolio_permission.user
        portfolio = portfolio_permission.portfolio

        added_domain_ids = self._parse_domain_ids(added_domains, "added domains")
        if added_domain_ids is None:
            return redirect(reverse("member-domains", kwargs={"pk": pk}))

        removed_domain_ids = self._parse_domain_ids(removed_domains, "removed domains")
        if removed_domain_ids is None:
            return redirect(reverse("member-domains", kwargs={"pk": pk}))

        if added_domain_ids or removed_domain_ids:
            try:
                self._process_added_domains(added_domain_ids, member, request.user, portfolio)
                self._process_removed_domains(removed_domain_ids, member)
                messages.success(request, "The domain assignment changes have been saved.")
                return redirect(reverse("member-domains", kwargs={"pk": pk}))
            except IntegrityError:
                messages.error(
                    request,
                    "A database error occurred while saving changes. If the issue persists, "
                    f"please contact {DefaultUserValues.HELP_EMAIL}.",
                )
                logger.error("A database error occurred while saving changes.", exc_info=True)
                return redirect(reverse("member-domains-edit", kwargs={"pk": pk}))
            except Exception as e:
                messages.error(
                    request,
                    f"An unexpected error occurred: {str(e)}. If the issue persists, "
                    f"please contact {DefaultUserValues.HELP_EMAIL}.",
                )
                logger.error(f"An unexpected error occurred: {str(e)}", exc_info=True)
                return redirect(reverse("member-domains-edit", kwargs={"pk": pk}))
        else:
            messages.info(request, "No changes detected.")
            return redirect(reverse("member-domains", kwargs={"pk": pk}))

    def _parse_domain_ids(self, domain_data, domain_type):
        """
        Parses the domain IDs from the request and handles JSON errors.
        """
        try:
            return json.loads(domain_data) if domain_data else []
        except json.JSONDecodeError:
            messages.error(
                self.request,
                f"Invalid data for {domain_type}. If the issue persists, "
                f"please contact {DefaultUserValues.HELP_EMAIL}.",
            )
            logger.error(f"Invalid data for {domain_type}")
            return None

    def _process_added_domains(self, added_domain_ids, member, requestor, portfolio):
        """
        Processes added domains by bulk creating UserDomainRole instances.
        """
        if added_domain_ids:
            # get added_domains from ids to pass to send email method and bulk create
            added_domains = Domain.objects.filter(id__in=added_domain_ids)
            member_of_a_different_org, _ = get_org_membership(portfolio, member.email, member)
            if not send_domain_invitation_email(
                email=member.email,
                requestor=requestor,
                domains=added_domains,
                is_member_of_different_org=member_of_a_different_org,
                requested_user=member,
            ):
                messages.warning(self.request, "Could not send email confirmation to existing domain managers.")
            # Bulk create UserDomainRole instances for added domains
            UserDomainRole.objects.bulk_create(
                [
                    UserDomainRole(domain=domain, user=member, role=UserDomainRole.Roles.MANAGER)
                    for domain in added_domains
                ],
                ignore_conflicts=True,  # Avoid duplicate entries
            )

    def _process_removed_domains(self, removed_domain_ids, member):
        """
        Processes removed domains by deleting corresponding UserDomainRole instances.
        """
        if removed_domain_ids:
            # Delete UserDomainRole instances for removed domains
            UserDomainRole.objects.filter(domain_id__in=removed_domain_ids, user=member).delete()


class PortfolioInvitedMemberView(PortfolioMemberPermissionView, View):

    template_name = "portfolio_member.html"
    # form_class = PortfolioInvitedMemberForm

    def get(self, request, pk):
        portfolio_invitation = get_object_or_404(PortfolioInvitation, pk=pk)
        # form = self.form_class(instance=portfolio_invitation)

        # We have to explicitely name these with member_ otherwise we'll have conflicts with context preprocessors
        member_has_view_all_requests_portfolio_permission = (
            UserPortfolioPermissionChoices.VIEW_ALL_REQUESTS in portfolio_invitation.get_portfolio_permissions()
        )
        member_has_edit_request_portfolio_permission = (
            UserPortfolioPermissionChoices.EDIT_REQUESTS in portfolio_invitation.get_portfolio_permissions()
        )
        member_has_view_members_portfolio_permission = (
            UserPortfolioPermissionChoices.VIEW_MEMBERS in portfolio_invitation.get_portfolio_permissions()
        )
        member_has_edit_members_portfolio_permission = (
            UserPortfolioPermissionChoices.EDIT_MEMBERS in portfolio_invitation.get_portfolio_permissions()
        )
        member_has_view_all_domains_portfolio_permission = (
            UserPortfolioPermissionChoices.VIEW_ALL_DOMAINS in portfolio_invitation.get_portfolio_permissions()
        )

        return render(
            request,
            self.template_name,
            {
                "edit_url": reverse("invitedmember-permissions", args=[pk]),
                "domains_url": reverse("invitedmember-domains", args=[pk]),
                "portfolio_invitation": portfolio_invitation,
                "member_has_view_all_requests_portfolio_permission": member_has_view_all_requests_portfolio_permission,
                "member_has_edit_request_portfolio_permission": member_has_edit_request_portfolio_permission,
                "member_has_view_members_portfolio_permission": member_has_view_members_portfolio_permission,
                "member_has_edit_members_portfolio_permission": member_has_edit_members_portfolio_permission,
                "member_has_view_all_domains_portfolio_permission": member_has_view_all_domains_portfolio_permission,
            },
        )


class PortfolioInvitedMemberDeleteView(PortfolioMemberPermission, View):

    def post(self, request, pk):
        """
        Find and delete the portfolio invited member using the provided primary key (pk).
        Redirect to a success page after deletion (or any other appropriate page).
        """
        portfolio_invitation = get_object_or_404(PortfolioInvitation, pk=pk)

        # if invitation being removed is an admin
        if UserPortfolioRoleChoices.ORGANIZATION_ADMIN in portfolio_invitation.roles:
            try:
                # attempt to send notification emails of the removal to portfolio admins
                if not send_portfolio_admin_removal_emails(
                    email=portfolio_invitation.email, requestor=request.user, portfolio=portfolio_invitation.portfolio
                ):
                    messages.warning(self.request, "Could not send email notification to existing organization admins.")
            except Exception as e:
                self._handle_exceptions(e)

        portfolio_invitation.delete()

        success_message = f"You've removed {portfolio_invitation.email} from the organization."
        # From the Members Table page Else the Member Page
        if request.headers.get("X-Requested-With") == "XMLHttpRequest":
            return JsonResponse({"success": success_message}, status=200)
        else:
            messages.success(request, success_message)
            return redirect(reverse("members"))

    def _handle_exceptions(self, exception):
        """Handle exceptions raised during the process."""
        if isinstance(exception, MissingEmailError):
            messages.warning(self.request, "Could not send email notification to existing organization admins.")
            logger.warning(
                "Could not send email notification to existing organization admins.",
                exc_info=True,
            )
        else:
            logger.warning("Could not send email notification to existing organization admins.", exc_info=True)
            messages.warning(self.request, "Could not send email notification to existing organization admins.")


class PortfolioInvitedMemberEditView(PortfolioMemberEditPermissionView, View):

    template_name = "portfolio_member_permissions.html"
    form_class = portfolioForms.PortfolioInvitedMemberForm

    def get(self, request, pk):
        portfolio_invitation = get_object_or_404(PortfolioInvitation, pk=pk)
        form = self.form_class(instance=portfolio_invitation)

        return render(
            request,
            self.template_name,
            {
                "form": form,
                "invitation": portfolio_invitation,
            },
        )

    def post(self, request, pk):
        portfolio_invitation = get_object_or_404(PortfolioInvitation, pk=pk)
        form = self.form_class(request.POST, instance=portfolio_invitation)
        if form.is_valid():
            try:
                if form.is_change_from_member_to_admin():
                    if not send_portfolio_admin_addition_emails(
                        email=portfolio_invitation.email,
                        requestor=request.user,
                        portfolio=portfolio_invitation.portfolio,
                    ):
                        messages.warning(
                            self.request, "Could not send email notification to existing organization admins."
                        )
                elif form.is_change_from_admin_to_member():
                    if not send_portfolio_admin_removal_emails(
                        email=portfolio_invitation.email,
                        requestor=request.user,
                        portfolio=portfolio_invitation.portfolio,
                    ):
                        messages.warning(
                            self.request, "Could not send email notification to existing organization admins."
                        )
            except Exception as e:
                self._handle_exceptions(e)
            form.save()
            messages.success(self.request, "The member access and permission changes have been saved.")
            return redirect("invitedmember", pk=pk)

        return render(
            request,
            self.template_name,
            {
                "form": form,
                "invitation": portfolio_invitation,  # Pass the user object again to the template
            },
        )

    def _handle_exceptions(self, exception):
        """Handle exceptions raised during the process."""
        if isinstance(exception, MissingEmailError):
            messages.warning(self.request, "Could not send email notification to existing organization admins.")
            logger.warning(
                "Could not send email notification to existing organization admins.",
                exc_info=True,
            )
        else:
            logger.warning("Could not send email notification to existing organization admins.", exc_info=True)
            messages.warning(self.request, "Could not send email notification to existing organization admins.")


class PortfolioInvitedMemberDomainsView(PortfolioMemberDomainsPermissionView, View):

    template_name = "portfolio_member_domains.html"

    def get(self, request, pk):
        portfolio_invitation = get_object_or_404(PortfolioInvitation, pk=pk)

        return render(
            request,
            self.template_name,
            {
                "portfolio_invitation": portfolio_invitation,
            },
        )


class PortfolioInvitedMemberDomainsEditView(PortfolioMemberDomainsEditPermissionView, View):

    template_name = "portfolio_member_domains_edit.html"

    def get(self, request, pk):
        portfolio_invitation = get_object_or_404(PortfolioInvitation, pk=pk)

        return render(
            request,
            self.template_name,
            {
                "portfolio_invitation": portfolio_invitation,
            },
        )

    def post(self, request, pk):
        """
        Handles adding and removing domains for a portfolio invitee.
        """
        added_domains = request.POST.get("added_domains")
        removed_domains = request.POST.get("removed_domains")
        portfolio_invitation = get_object_or_404(PortfolioInvitation, pk=pk)
        email = portfolio_invitation.email
        portfolio = portfolio_invitation.portfolio

        added_domain_ids = self._parse_domain_ids(added_domains, "added domains")
        if added_domain_ids is None:
            return redirect(reverse("invitedmember-domains", kwargs={"pk": pk}))

        removed_domain_ids = self._parse_domain_ids(removed_domains, "removed domains")
        if removed_domain_ids is None:
            return redirect(reverse("invitedmember-domains", kwargs={"pk": pk}))

        if added_domain_ids or removed_domain_ids:
            try:
                self._process_added_domains(added_domain_ids, email, request.user, portfolio)
                self._process_removed_domains(removed_domain_ids, email)
                messages.success(request, "The domain assignment changes have been saved.")
                return redirect(reverse("invitedmember-domains", kwargs={"pk": pk}))
            except IntegrityError:
                messages.error(
                    request,
                    "A database error occurred while saving changes. If the issue persists, "
                    f"please contact {DefaultUserValues.HELP_EMAIL}.",
                )
                logger.error("A database error occurred while saving changes.", exc_info=True)
                return redirect(reverse("invitedmember-domains-edit", kwargs={"pk": pk}))
            except Exception as e:
                messages.error(
                    request,
                    f"An unexpected error occurred: {str(e)}. If the issue persists, "
                    f"please contact {DefaultUserValues.HELP_EMAIL}.",
                )
                logger.error(f"An unexpected error occurred: {str(e)}.", exc_info=True)
                return redirect(reverse("invitedmember-domains-edit", kwargs={"pk": pk}))
        else:
            messages.info(request, "No changes detected.")
            return redirect(reverse("invitedmember-domains", kwargs={"pk": pk}))

    def _parse_domain_ids(self, domain_data, domain_type):
        """
        Parses the domain IDs from the request and handles JSON errors.
        """
        try:
            return json.loads(domain_data) if domain_data else []
        except json.JSONDecodeError:
            messages.error(
                self.request,
                f"Invalid data for {domain_type}. If the issue persists, "
                f"please contact {DefaultUserValues.HELP_EMAIL}.",
            )
            logger.error(f"Invalid data for {domain_type}.")
            return None

    def _process_added_domains(self, added_domain_ids, email, requestor, portfolio):
        """
        Processes added domain invitations by updating existing invitations
        or creating new ones.
        """
        if added_domain_ids:
            # get added_domains from ids to pass to send email method and bulk create
            added_domains = Domain.objects.filter(id__in=added_domain_ids)
            member_of_a_different_org, _ = get_org_membership(portfolio, email, None)
            if not send_domain_invitation_email(
                email=email,
                requestor=requestor,
                domains=added_domains,
                is_member_of_different_org=member_of_a_different_org,
            ):
                messages.warning(self.request, "Could not send email confirmation to existing domain managers.")

            # Update existing invitations from CANCELED to INVITED
            existing_invitations = DomainInvitation.objects.filter(domain__in=added_domains, email=email)
            existing_invitations.update(status=DomainInvitation.DomainInvitationStatus.INVITED)

            # Determine which domains need new invitations
            existing_domain_ids = existing_invitations.values_list("domain_id", flat=True)
            new_domain_ids = set(added_domain_ids) - set(existing_domain_ids)

            # Bulk create new invitations
            DomainInvitation.objects.bulk_create(
                [
                    DomainInvitation(
                        domain_id=domain_id,
                        email=email,
                        status=DomainInvitation.DomainInvitationStatus.INVITED,
                    )
                    for domain_id in new_domain_ids
                ]
            )

    def _process_removed_domains(self, removed_domain_ids, email):
        """
        Processes removed domain invitations by updating their status to CANCELED.
        """
        if not removed_domain_ids:
            return

        # Update invitations from INVITED to CANCELED
        DomainInvitation.objects.filter(
            domain_id__in=removed_domain_ids,
            email=email,
            status=DomainInvitation.DomainInvitationStatus.INVITED,
        ).update(status=DomainInvitation.DomainInvitationStatus.CANCELED)


class PortfolioNoDomainsView(NoPortfolioDomainsPermissionView, View):
    """Some users have access to the underlying portfolio, but not any domains.
    This is a custom view which explains that to the user - and denotes who to contact.
    """

    model = Portfolio
    template_name = "portfolio_no_domains.html"

    def get(self, request):
        return render(request, self.template_name, context=self.get_context_data())

    def get_context_data(self, **kwargs):
        """Add additional context data to the template."""
        # We can override the base class. This view only needs this item.
        context = {}
        portfolio = self.request.session.get("portfolio")
        if portfolio:
            admin_ids = UserPortfolioPermission.objects.filter(
                portfolio=portfolio,
                roles__overlap=[
                    UserPortfolioRoleChoices.ORGANIZATION_ADMIN,
                ],
            ).values_list("user__id", flat=True)

            admin_users = User.objects.filter(id__in=admin_ids)
            context["portfolio_administrators"] = admin_users
        return context


class PortfolioNoDomainRequestsView(NoPortfolioDomainsPermissionView, View):
    """Some users have access to the underlying portfolio, but not any domain requests.
    This is a custom view which explains that to the user - and denotes who to contact.
    """

    model = Portfolio
    template_name = "portfolio_no_requests.html"

    def get(self, request):
        return render(request, self.template_name, context=self.get_context_data())

    def get_context_data(self, **kwargs):
        """Add additional context data to the template."""
        # We can override the base class. This view only needs this item.
        context = {}
        portfolio = self.request.session.get("portfolio")
        if portfolio:
            admin_ids = UserPortfolioPermission.objects.filter(
                portfolio=portfolio,
                roles__overlap=[
                    UserPortfolioRoleChoices.ORGANIZATION_ADMIN,
                ],
            ).values_list("user__id", flat=True)

            admin_users = User.objects.filter(id__in=admin_ids)
            context["portfolio_administrators"] = admin_users
        return context


class PortfolioOrganizationView(PortfolioBasePermissionView, FormMixin):
    """
    View to handle displaying and updating the portfolio's organization details.
    """

    model = Portfolio
    template_name = "portfolio_organization.html"
    form_class = portfolioForms.PortfolioOrgAddressForm
    context_object_name = "portfolio"

    def get_context_data(self, **kwargs):
        """Add additional context data to the template."""
        context = super().get_context_data(**kwargs)
        portfolio = self.request.session.get("portfolio")
        context["has_edit_portfolio_permission"] = self.request.user.has_edit_portfolio_permission(portfolio)
        return context

    def get_object(self, queryset=None):
        """Get the portfolio object based on the session."""
        portfolio = self.request.session.get("portfolio")
        if portfolio is None:
            raise Http404("No organization found for this user")
        return portfolio

    def get_form_kwargs(self):
        """Include the instance in the form kwargs."""
        kwargs = super().get_form_kwargs()
        kwargs["instance"] = self.get_object()
        return kwargs

    def get(self, request, *args, **kwargs):
        """Handle GET requests to display the form."""
        self.object = self.get_object()
        form = self.get_form()
        return self.render_to_response(self.get_context_data(form=form))

    def post(self, request, *args, **kwargs):
        """Handle POST requests to process form submission."""
        self.object = self.get_object()
        form = self.get_form()
        if form.is_valid():
            return self.form_valid(form)
        else:
            return self.form_invalid(form)

    def form_valid(self, form):
        """Handle the case when the form is valid."""
        self.object = form.save(commit=False)
        self.object.creator = self.request.user
        self.object.save()
        messages.success(self.request, "The organization information for this portfolio has been updated.")
        return super().form_valid(form)

    def form_invalid(self, form):
        """Handle the case when the form is invalid."""
        return self.render_to_response(self.get_context_data(form=form))

    def get_success_url(self):
        """Redirect to the overview page for the portfolio."""
        return reverse("organization")


class PortfolioSeniorOfficialView(PortfolioBasePermissionView, FormMixin):
    """
    View to handle displaying and updating the portfolio's senior official details.
    For now, this view is readonly.
    """

    model = Portfolio
    template_name = "portfolio_senior_official.html"
    form_class = portfolioForms.PortfolioSeniorOfficialForm
    context_object_name = "portfolio"

    def get_object(self, queryset=None):
        """Get the portfolio object based on the session."""
        portfolio = self.request.session.get("portfolio")
        if portfolio is None:
            raise Http404("No organization found for this user")
        return portfolio

    def get_form_kwargs(self):
        """Include the instance in the form kwargs."""
        kwargs = super().get_form_kwargs()
        kwargs["instance"] = self.get_object().senior_official
        return kwargs

    def get(self, request, *args, **kwargs):
        """Handle GET requests to display the form."""
        self.object = self.get_object()
        form = self.get_form()
        return self.render_to_response(self.get_context_data(form=form))


class PortfolioMembersView(PortfolioMembersPermissionView, View):

    template_name = "portfolio_members.html"

    def get(self, request):
        """Add additional context data to the template."""
        return render(request, "portfolio_members.html")


class PortfolioAddMemberView(PortfolioMembersPermissionView, FormMixin):

    template_name = "portfolio_members_add_new.html"
    form_class = portfolioForms.PortfolioNewMemberForm

    def get(self, request, *args, **kwargs):
        """Handle GET requests to display the form."""
        self.object = None  # No existing PortfolioInvitation instance
        form = self.get_form()
        return self.render_to_response(self.get_context_data(form=form))

    def post(self, request, *args, **kwargs):
        """Handle POST requests to process form submission."""
        self.object = None  # For a new invitation, there's no existing model instance

        # portfolio not submitted with form, so override the value
        data = request.POST.copy()
        if not data.get("portfolio"):
            data["portfolio"] = self.request.session.get("portfolio").id
        # Pass the modified data to the form
        form = portfolioForms.PortfolioNewMemberForm(data)

        if form.is_valid():
            return self.form_valid(form)
        else:
            return self.form_invalid(form)

    def is_ajax(self):
        return self.request.headers.get("X-Requested-With") == "XMLHttpRequest"

    def form_invalid(self, form):
        if self.is_ajax():
            return JsonResponse({"is_valid": False})  # Return a JSON response
        else:
            return super().form_invalid(form)  # Handle non-AJAX requests normally

    def form_valid(self, form):
        super().form_valid(form)
        if self.is_ajax():
            return JsonResponse({"is_valid": True})  # Return a JSON response
        else:
            return self.submit_new_member(form)

    def get_success_url(self):
        """Redirect to members table."""
        return reverse("members")

    def submit_new_member(self, form):
        """Add the specified user as a member for this portfolio."""
        requested_email = form.cleaned_data["email"]
        requestor = self.request.user
        portfolio = form.cleaned_data["portfolio"]
        is_admin_invitation = UserPortfolioRoleChoices.ORGANIZATION_ADMIN in form.cleaned_data["roles"]

        requested_user = User.objects.filter(email=requested_email).first()
        permission_exists = UserPortfolioPermission.objects.filter(user=requested_user, portfolio=portfolio).exists()
        try:
            if not requested_user or not permission_exists:
                if not send_portfolio_invitation_email(
                    email=requested_email,
                    requestor=requestor,
                    portfolio=portfolio,
                    is_admin_invitation=is_admin_invitation,
                ):
                    messages.warning(self.request, "Could not send email notification to existing organization admins.")
                portfolio_invitation = form.save()
                # if user exists for email, immediately retrieve portfolio invitation upon creation
                if requested_user is not None:
                    portfolio_invitation.retrieve()
                    portfolio_invitation.save()
                messages.success(self.request, f"{requested_email} has been invited.")
            else:
                if permission_exists:
                    messages.warning(self.request, "User is already a member of this portfolio.")
        except Exception as e:
            self._handle_exceptions(e, portfolio, requested_email)
        return redirect(self.get_success_url())

    def _handle_exceptions(self, exception, portfolio, email):
        """Handle exceptions raised during the process."""
        if isinstance(exception, EmailSendingError):
            logger.warning(
                "Could not sent email invitation to %s for portfolio %s (EmailSendingError)",
                email,
                portfolio,
                exc_info=True,
            )
            messages.error(self.request, "Could not send organization invitation email.")
        elif isinstance(exception, MissingEmailError):
            messages.error(self.request, str(exception))
            logger.error(
                f"Can't send email to '{email}' for portfolio '{portfolio}'. No email exists for the requestor.",
                exc_info=True,
            )
        else:
            logger.warning("Could not send email invitation (Other Exception)", exc_info=True)
            messages.warning(self.request, "Could not send portfolio email invitation.")<|MERGE_RESOLUTION|>--- conflicted
+++ resolved
@@ -20,10 +20,7 @@
     send_portfolio_admin_addition_emails,
     send_portfolio_admin_removal_emails,
     send_portfolio_invitation_email,
-<<<<<<< HEAD
     send_portfolio_member_permission_update_email,
-=======
->>>>>>> 5aebbb46
 )
 from registrar.utility.errors import MissingEmailError
 from registrar.utility.enums import DefaultUserValues
@@ -216,14 +213,11 @@
         removing_admin_role_on_self = False
         if form.is_valid():
             try:
-<<<<<<< HEAD
                 if form.is_change():
                     if not send_portfolio_member_permission_update_email(
                         requestor=request.user, permissions=form.instance
                     ):
                         messages.warning(self.request, f"Could not send email notification to {user.email}.")
-=======
->>>>>>> 5aebbb46
                 if form.is_change_from_member_to_admin():
                     if not send_portfolio_admin_addition_emails(
                         email=portfolio_permission.user.email,
