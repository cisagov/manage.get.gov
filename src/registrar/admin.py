from datetime import date
import logging
import copy
import json
from django.template.loader import get_template
from django import forms
from django.db.models import Value, CharField, Q
from django.db.models.functions import Concat, Coalesce
from django.http import HttpResponseRedirect
from django.shortcuts import redirect
from django_fsm import get_available_FIELD_transitions, FSMField
from registrar.models.domain_group import DomainGroup
from registrar.models.suborganization import Suborganization
from waffle.decorators import flag_is_active
from django.contrib import admin, messages
from django.contrib.auth.admin import UserAdmin as BaseUserAdmin
from django.contrib.auth.models import Group
from django.contrib.contenttypes.models import ContentType
from django.urls import reverse
from epplibwrapper.errors import ErrorCode, RegistryError
from registrar.models.user_domain_role import UserDomainRole
from waffle.admin import FlagAdmin
from waffle.models import Sample, Switch
from registrar.models import Contact, Domain, DomainRequest, DraftDomain, User, Website, SeniorOfficial
from registrar.utility.errors import FSMDomainRequestError, FSMErrorCodes
from registrar.views.utility.mixins import OrderableFieldsMixin
from django.contrib.admin.views.main import ORDER_VAR
from registrar.widgets import NoAutocompleteFilteredSelectMultiple
from . import models
from auditlog.models import LogEntry  # type: ignore
from auditlog.admin import LogEntryAdmin  # type: ignore
from django_fsm import TransitionNotAllowed  # type: ignore
from django.utils.safestring import mark_safe
from django.utils.html import escape
from django.contrib.auth.forms import UserChangeForm, UsernameField
from django_admin_multiple_choice_list_filter.list_filters import MultipleChoiceListFilter
from import_export import resources
from import_export.admin import ImportExportModelAdmin
from django.core.exceptions import ObjectDoesNotExist
from django.contrib.admin.widgets import FilteredSelectMultiple

from django.utils.translation import gettext_lazy as _

logger = logging.getLogger(__name__)


class FsmModelResource(resources.ModelResource):
    """ModelResource is extended to support importing of tables which
    have FSMFields.  ModelResource is extended with the following changes
    to existing behavior:
    When new objects are to be imported, FSMFields are initialized before
    the object is initialized.  This is because FSMFields do not allow
    direct modification.
    When objects, which are to be imported, are updated, the FSMFields
    are skipped."""

    def init_instance(self, row=None):
        """Overrides the init_instance method of ModelResource.  Returns
        an instance of the model, with the FSMFields already initialized
        from data in the row."""

        # Get fields which are fsm fields
        fsm_fields = {}

        for f in self._meta.model._meta.fields:
            if isinstance(f, FSMField):
                if row and f.name in row:
                    fsm_fields[f.name] = row[f.name]

        # Initialize model instance with fsm_fields
        return self._meta.model(**fsm_fields)

    def import_field(self, field, obj, data, is_m2m=False, **kwargs):
        """Overrides the import_field method of ModelResource.  If the
        field being imported is an FSMField, it is not imported."""

        is_fsm = False

        # check each field in the object
        for f in obj._meta.fields:
            # if the field is an instance of FSMField
            if field.attribute == f.name and isinstance(f, FSMField):
                is_fsm = True
        if not is_fsm:
            super().import_field(field, obj, data, is_m2m, **kwargs)


class UserResource(resources.ModelResource):
    """defines how each field in the referenced model should be mapped to the corresponding fields in the
    import/export file"""

    class Meta:
        model = models.User


class FilteredSelectMultipleArrayWidget(FilteredSelectMultiple):
    """Custom widget to allow for editing an ArrayField in a widget similar to filter_horizontal widget"""

    def __init__(self, verbose_name, is_stacked=False, choices=(), **kwargs):
        super().__init__(verbose_name, is_stacked, **kwargs)
        self.choices = choices

    def value_from_datadict(self, data, files, name):
        values = super().value_from_datadict(data, files, name)
        return values or []

    def get_context(self, name, value, attrs):
        if value is None:
            value = []
        elif isinstance(value, str):
            value = value.split(",")
        # alter self.choices to be a list of selected and unselected choices, based on value;
        # order such that selected choices come before unselected choices
        self.choices = [(choice, label) for choice, label in self.choices if choice in value] + [
            (choice, label) for choice, label in self.choices if choice not in value
        ]
        context = super().get_context(name, value, attrs)
        return context


class MyUserAdminForm(UserChangeForm):
    """This form utilizes the custom widget for its class's ManyToMany UIs.

    It inherits from UserChangeForm which has special handling for the password and username fields."""

    class Meta:
        model = models.User
        fields = "__all__"
        field_classes = {"username": UsernameField}
        widgets = {
            "groups": NoAutocompleteFilteredSelectMultiple("groups", False),
            "user_permissions": NoAutocompleteFilteredSelectMultiple("user_permissions", False),
            "portfolio_roles": FilteredSelectMultipleArrayWidget(
                "portfolio_roles", is_stacked=False, choices=User.UserPortfolioRoleChoices.choices
            ),
            "portfolio_additional_permissions": FilteredSelectMultipleArrayWidget(
                "portfolio_additional_permissions",
                is_stacked=False,
                choices=User.UserPortfolioPermissionChoices.choices,
            ),
        }

    def __init__(self, *args, **kwargs):
        """Custom init to modify the user form"""
        super(MyUserAdminForm, self).__init__(*args, **kwargs)
        self._override_base_help_texts()

    def _override_base_help_texts(self):
        """
        Used to override pre-existing help texts in AbstractUser.
        This is done to avoid modifying the base AbstractUser class.
        """
        is_superuser = self.fields.get("is_superuser")
        is_staff = self.fields.get("is_staff")
        password = self.fields.get("password")

        if is_superuser is not None:
            is_superuser.help_text = "For development purposes only; provides superuser access on the database level."

        if is_staff is not None:
            is_staff.help_text = "Designates whether the user can log in to this admin site."

        if password is not None:
            # Link is copied from the base implementation of UserChangeForm.
            link = f"../../{self.instance.pk}/password/"
            password.help_text = (
                "Raw passwords are not stored, so they will not display here. "
                f'You can change the password using <a href="{link}">this form</a>.'
            )


class DomainInformationAdminForm(forms.ModelForm):
    """This form utilizes the custom widget for its class's ManyToMany UIs."""

    class Meta:
        model = models.DomainInformation
        fields = "__all__"
        widgets = {
            "other_contacts": NoAutocompleteFilteredSelectMultiple("other_contacts", False),
        }


class DomainInformationInlineForm(forms.ModelForm):
    """This form utilizes the custom widget for its class's ManyToMany UIs."""

    class Meta:
        model = models.DomainInformation
        fields = "__all__"
        widgets = {
            "other_contacts": NoAutocompleteFilteredSelectMultiple("other_contacts", False),
        }


class DomainRequestAdminForm(forms.ModelForm):
    """Custom form to limit transitions to available transitions.
    This form utilizes the custom widget for its class's ManyToMany UIs."""

    class Meta:
        model = models.DomainRequest
        fields = "__all__"
        widgets = {
            "current_websites": NoAutocompleteFilteredSelectMultiple("current_websites", False),
            "alternative_domains": NoAutocompleteFilteredSelectMultiple("alternative_domains", False),
            "other_contacts": NoAutocompleteFilteredSelectMultiple("other_contacts", False),
        }
        labels = {
            "action_needed_reason_email": "Auto-generated email",
        }

    def __init__(self, *args, **kwargs):
        super().__init__(*args, **kwargs)

        domain_request = kwargs.get("instance")
        if domain_request and domain_request.pk:
            current_state = domain_request.status

            # first option in status transitions is current state
            available_transitions = [(current_state, domain_request.get_status_display())]

            if domain_request.investigator is not None:
                transitions = get_available_FIELD_transitions(
                    domain_request, models.DomainRequest._meta.get_field("status")
                )
            else:
                transitions = self.get_custom_field_transitions(
                    domain_request, models.DomainRequest._meta.get_field("status")
                )

            for transition in transitions:
                available_transitions.append((transition.target, transition.target.label))

            # only set the available transitions if the user is not restricted
            # from editing the domain request; otherwise, the form will be
            # readonly and the status field will not have a widget
            if not domain_request.creator.is_restricted():
                self.fields["status"].widget.choices = available_transitions

    def get_custom_field_transitions(self, instance, field):
        """Custom implementation of get_available_FIELD_transitions
        in the FSM. Allows us to still display fields filtered out by a condition."""
        curr_state = field.get_state(instance)
        transitions = field.transitions[instance.__class__]

        for name, transition in transitions.items():
            meta = transition._django_fsm
            if meta.has_transition(curr_state):
                yield meta.get_transition(curr_state)

    def clean(self):
        """
        Override of the default clean on the form.
        This is so we can inject custom form-level error messages.
        """
        # clean is called from clean_forms, which is called from is_valid
        # after clean_fields.  it is used to determine form level errors.
        # is_valid is typically called from view during a post
        cleaned_data = super().clean()
        status = cleaned_data.get("status")
        investigator = cleaned_data.get("investigator")
        rejection_reason = cleaned_data.get("rejection_reason")
        action_needed_reason = cleaned_data.get("action_needed_reason")

        # Get the old status
        initial_status = self.initial.get("status", None)

        # We only care about investigator when in these statuses
        checked_statuses = [
            DomainRequest.DomainRequestStatus.APPROVED,
            DomainRequest.DomainRequestStatus.IN_REVIEW,
            DomainRequest.DomainRequestStatus.ACTION_NEEDED,
            DomainRequest.DomainRequestStatus.REJECTED,
            DomainRequest.DomainRequestStatus.INELIGIBLE,
        ]

        # If a status change occured, check for validity
        if status != initial_status and status in checked_statuses:
            # Checks the "investigators" field for validity.
            # That field must obey certain conditions when an domain request is approved.
            # Will call "add_error" if any issues are found.
            self._check_for_valid_investigator(investigator)

        # If the status is rejected, a rejection reason must exist
        if status == DomainRequest.DomainRequestStatus.REJECTED:
            self._check_for_valid_rejection_reason(rejection_reason)
        elif status == DomainRequest.DomainRequestStatus.ACTION_NEEDED:
            self._check_for_valid_action_needed_reason(action_needed_reason)

        return cleaned_data

    def _check_for_valid_rejection_reason(self, rejection_reason) -> bool:
        """
        Checks if the rejection_reason field is not none.
        Adds form errors on failure.
        """
        is_valid = False

        # Check if a rejection reason exists. Rejection is not possible without one.
        error_message = None
        if rejection_reason is None or rejection_reason == "":
            # Lets grab the error message from a common location
            error_message = FSMDomainRequestError.get_error_message(FSMErrorCodes.NO_REJECTION_REASON)
        else:
            is_valid = True

        if error_message is not None:
            self.add_error("rejection_reason", error_message)

        return is_valid

    def _check_for_valid_action_needed_reason(self, action_needed_reason) -> bool:
        """
        Checks if the action_needed_reason field is not none.
        Adds form errors on failure.
        """
        is_valid = action_needed_reason is not None and action_needed_reason != ""
        if not is_valid:
            error_message = FSMDomainRequestError.get_error_message(FSMErrorCodes.NO_ACTION_NEEDED_REASON)
            self.add_error("action_needed_reason", error_message)

        return is_valid

    def _check_for_valid_investigator(self, investigator) -> bool:
        """
        Checks if the investigator field is not none, and is staff.
        Adds form errors on failure.
        """

        is_valid = False

        # Check if an investigator is assigned. No approval is possible without one.
        error_message = None
        if investigator is None:
            # Lets grab the error message from a common location
            error_message = FSMDomainRequestError.get_error_message(FSMErrorCodes.NO_INVESTIGATOR)
        elif not investigator.is_staff:
            error_message = FSMDomainRequestError.get_error_message(FSMErrorCodes.INVESTIGATOR_NOT_STAFF)
        else:
            is_valid = True

        if error_message is not None:
            self.add_error("investigator", error_message)

        return is_valid


# Based off of this excellent example: https://djangosnippets.org/snippets/10471/
class MultiFieldSortableChangeList(admin.views.main.ChangeList):
    """
    This class overrides the behavior of column sorting in django admin tables in order
    to allow for multi field sorting on admin_order_field


    Usage:

    class MyCustomAdmin(admin.ModelAdmin):

        ...

        def get_changelist(self, request, **kwargs):
            return MultiFieldSortableChangeList

        ...

    """

    def get_ordering(self, request, queryset):
        """
        Returns the list of ordering fields for the change list.

        Mostly identical to the base implementation, except that now it can return
        a list of order_field objects rather than just one.
        """
        params = self.params
        ordering = list(self.model_admin.get_ordering(request) or self._get_default_ordering())

        if ORDER_VAR in params:
            # Clear ordering and used params
            ordering = []

            order_params = params[ORDER_VAR].split(".")
            for p in order_params:
                try:
                    none, pfx, idx = p.rpartition("-")
                    field_name = self.list_display[int(idx)]

                    order_fields = self.get_ordering_field(field_name)

                    if isinstance(order_fields, list):
                        for order_field in order_fields:
                            if order_field:
                                ordering.append(pfx + order_field)
                    else:
                        ordering.append(pfx + order_fields)

                except (IndexError, ValueError):
                    continue  # Invalid ordering specified, skip it.

        # Add the given query's ordering fields, if any.
        ordering.extend(queryset.query.order_by)

        # Ensure that the primary key is systematically present in the list of
        # ordering fields so we can guarantee a deterministic order across all
        # database backends.
        pk_name = self.lookup_opts.pk.name
        if not (set(ordering) & set(["pk", "-pk", pk_name, "-" + pk_name])):
            # The two sets do not intersect, meaning the pk isn't present. So
            # we add it.
            ordering.append("-pk")

        return ordering


class CustomLogEntryAdmin(LogEntryAdmin):
    """Overwrite the generated LogEntry admin class"""

    list_display = [
        "created",
        "resource",
        "action",
        "msg_short",
        "user_url",
    ]

    # We name the custom prop 'resource' because linter
    # is not allowing a short_description attr on it
    # This gets around the linter limitation, for now.
    def resource(self, obj):
        # Return the field value without a link
        return f"{obj.content_type} - {obj.object_repr}"

    # We name the custom prop 'created_at' because linter
    # is not allowing a short_description attr on it
    # This gets around the linter limitation, for now.
    @admin.display(description=_("Created at"))
    def created(self, obj):
        return obj.timestamp

    search_help_text = "Search by resource, changes, or user."

    change_form_template = "admin/change_form_no_submit.html"
    add_form_template = "admin/change_form_no_submit.html"

    # Select log entry to change ->  Log entries
    def changelist_view(self, request, extra_context=None):
        if extra_context is None:
            extra_context = {}
        extra_context["tabtitle"] = "Log entries"
        return super().changelist_view(request, extra_context=extra_context)

    # #786: Skipping on updating audit log tab titles for now
    # def change_view(self, request, object_id, form_url="", extra_context=None):
    #     if extra_context is None:
    #         extra_context = {}

    #     log_entry = self.get_object(request, object_id)

    #     if log_entry:
    #         # Reset title to empty string
    #         extra_context["subtitle"] = ""
    #         extra_context["tabtitle"] = ""

    #         object_repr = log_entry.object_repr  # Hold name of the object
    #         changes = log_entry.changes

    #         # Check if this is a log entry for an addition and related to the contact model
    #         # Created [name] -> Created [name] contact | Change log entry
    #         if (
    #             all(new_value != "None" for field, (old_value, new_value) in changes.items())
    #             and log_entry.content_type.model == "contact"
    #         ):
    #             extra_context["subtitle"] = f"Created {object_repr} contact"
    #             extra_context["tabtitle"] = "Change log entry"

    #     return super().change_view(request, object_id, form_url, extra_context=extra_context)


class AdminSortFields:
    _name_sort = ["first_name", "last_name", "email"]

    # Define a mapping of field names to model querysets and sort expressions.
    # A dictionary is used for specificity, but the downside is some degree of repetition.
    # To eliminate this, this list can be generated dynamically but the readability of that
    # is impacted.
    sort_mapping = {
        # == Contact == #
        "other_contacts": (Contact, _name_sort),
        "submitter": (Contact, _name_sort),
        # == Senior Official == #
        "senior_official": (SeniorOfficial, _name_sort),
        # == User == #
        "creator": (User, _name_sort),
        "user": (User, _name_sort),
        "investigator": (User, _name_sort),
        # == Website == #
        "current_websites": (Website, "website"),
        "alternative_domains": (Website, "website"),
        # == DraftDomain == #
        "requested_domain": (DraftDomain, "name"),
        # == DomainRequest == #
        "domain_request": (DomainRequest, "requested_domain__name"),
        # == Domain == #
        "domain": (Domain, "name"),
        "approved_domain": (Domain, "name"),
    }

    @classmethod
    def get_queryset(cls, db_field):
        """This is a helper function for formfield_for_manytomany and formfield_for_foreignkey"""
        queryset_info = cls.sort_mapping.get(db_field.name, None)
        if queryset_info is None:
            return None

        # Grab the model we want to order, and grab how we want to order it
        model, order_by = queryset_info
        match db_field.name:
            case "investigator":
                # We should only return users who are staff.
                return model.objects.filter(is_staff=True).order_by(*order_by)
            case _:
                if isinstance(order_by, list) or isinstance(order_by, tuple):
                    return model.objects.order_by(*order_by)
                else:
                    return model.objects.order_by(order_by)


class AuditedAdmin(admin.ModelAdmin):
    """Custom admin to make auditing easier."""

    def history_view(self, request, object_id, extra_context=None):
        """On clicking 'History', take admin to the auditlog view for an object."""
        return HttpResponseRedirect(
            "{url}?resource_type={content_type}&object_id={object_id}".format(
                url=reverse("admin:auditlog_logentry_changelist", args=()),
                content_type=ContentType.objects.get_for_model(self.model).pk,
                object_id=object_id,
            )
        )

    def formfield_for_manytomany(self, db_field, request, **kwargs):
        """customize the behavior of formfields with manytomany relationships.  the customized
        behavior includes sorting of objects in lists as well as customizing helper text"""

        # Define a queryset. Note that in the super of this,
        # a new queryset will only be generated if one does not exist.
        # Thus, the order in which we define queryset matters.
        queryset = AdminSortFields.get_queryset(db_field)
        if queryset:
            kwargs["queryset"] = queryset

        formfield = super().formfield_for_manytomany(db_field, request, **kwargs)
        # customize the help text for all formfields for manytomany
        formfield.help_text = (
            formfield.help_text
            + " If more than one value is selected, the change/delete/view actions will be disabled."
        )
        return formfield

    def formfield_for_foreignkey(self, db_field, request, **kwargs):
        """Customize the behavior of formfields with foreign key relationships. This will customize
        the behavior of selects. Customized behavior includes sorting of objects in list."""

        # Define a queryset. Note that in the super of this,
        # a new queryset will only be generated if one does not exist.
        # Thus, the order in which we define queryset matters.
        queryset = AdminSortFields.get_queryset(db_field)
        if queryset:
            kwargs["queryset"] = queryset

        return super().formfield_for_foreignkey(db_field, request, **kwargs)


class ListHeaderAdmin(AuditedAdmin, OrderableFieldsMixin):
    """Custom admin to add a descriptive subheader to list views
    and custom table sort behaviour"""

    def get_changelist(self, request, **kwargs):
        """Returns a custom ChangeList class, as opposed to the default.
        This is so we can override the behaviour of the `admin_order_field` field.
        By default, django does not support ordering by multiple fields for this
        particular field (i.e. self.admin_order_field=["first_name", "last_name"] is invalid).

        Reference: https://code.djangoproject.com/ticket/31975
        """
        return MultiFieldSortableChangeList

    def changelist_view(self, request, extra_context=None):
        if extra_context is None:
            extra_context = {}
        # Get the filtered values
        filters = self.get_filters(request)
        # Pass the filtered values to the template context
        extra_context["filters"] = filters
        extra_context["search_query"] = request.GET.get("q", "")  # Assuming the search query parameter is 'q'
        return super().changelist_view(request, extra_context=extra_context)

    def get_filters(self, request):
        """Retrieve the current set of parameters being used to filter the table
        Returns:
            dictionary objects in the format {parameter_name: string,
            parameter_value: string}
        TODO: convert investigator id to investigator username
        """
        filters = []
        # Retrieve the filter parameters
        for param in request.GET.keys():
            # Exclude the default search parameter 'q'
            if param != "q" and param != "o":
                parameter_name = param.replace("__exact", "").replace("_type", "").replace("__id", " id")

                if parameter_name == "investigator id":
                    # Retrieves the corresponding contact from Users
                    id_value = request.GET.get(param)
                    try:
                        contact = models.User.objects.get(id=id_value)
                        investigator_name = contact.first_name + " " + contact.last_name

                        filters.append(
                            {
                                "parameter_name": "investigator",
                                "parameter_value": investigator_name,
                            }
                        )
                    except models.User.DoesNotExist:
                        pass
                else:
                    # For other parameter names, append a dictionary with the original
                    # parameter_name and the corresponding parameter_value
                    filters.append(
                        {
                            "parameter_name": parameter_name,
                            "parameter_value": request.GET.get(param),
                        }
                    )
        return filters


class MyUserAdmin(BaseUserAdmin, ImportExportModelAdmin):
    """Custom user admin class to use our inlines."""

    resource_classes = [UserResource]

    form = MyUserAdminForm
    change_form_template = "django/admin/user_change_form.html"

    class Meta:
        """Contains meta information about this class"""

        model = models.User
        fields = "__all__"

    _meta = Meta()

    list_display = (
        "username",
        "overridden_email_field",
        "first_name",
        "last_name",
        # Group is a custom property defined within this file,
        # rather than in a model like the other properties
        "group",
        "status",
    )

    # Renames inherited AbstractUser label 'email_address to 'email'
    def formfield_for_dbfield(self, dbfield, **kwargs):
        field = super().formfield_for_dbfield(dbfield, **kwargs)
        if dbfield.name == "email":
            field.label = "Email"
        return field

    # Renames inherited AbstractUser column name 'email_address to 'email'
    @admin.display(description=_("Email"))
    def overridden_email_field(self, obj):
        return obj.email

    fieldsets = (
        (
            None,
            {"fields": ("username", "password", "status", "verification_type")},
        ),
        ("User profile", {"fields": ("first_name", "middle_name", "last_name", "title", "email", "phone")}),
        (
            "Permissions",
            {
                "fields": (
                    "is_active",
                    "is_staff",
                    "is_superuser",
                    "groups",
                    "user_permissions",
                    "portfolio",
                    "portfolio_roles",
                    "portfolio_additional_permissions",
                )
            },
        ),
        ("Important dates", {"fields": ("last_login", "date_joined")}),
    )

    autocomplete_fields = [
        "portfolio",
    ]

    readonly_fields = ("verification_type",)

    analyst_fieldsets = (
        (
            None,
            {
                "fields": (
                    "status",
                    "verification_type",
                )
            },
        ),
        ("User profile", {"fields": ("first_name", "middle_name", "last_name", "title", "email", "phone")}),
        (
            "Permissions",
            {
                "fields": (
                    "is_active",
                    "groups",
                    "portfolio",
                    "portfolio_roles",
                    "portfolio_additional_permissions",
                )
            },
        ),
        ("Important dates", {"fields": ("last_login", "date_joined")}),
    )

    # TODO: delete after we merge organization feature
    analyst_fieldsets_no_portfolio = (
        (
            None,
            {
                "fields": (
                    "status",
                    "verification_type",
                )
            },
        ),
        ("User profile", {"fields": ("first_name", "middle_name", "last_name", "title", "email", "phone")}),
        (
            "Permissions",
            {
                "fields": (
                    "is_active",
                    "groups",
                )
            },
        ),
        ("Important dates", {"fields": ("last_login", "date_joined")}),
    )

    analyst_list_display = [
        "email",
        "first_name",
        "last_name",
        "group",
        "status",
    ]

    # NOT all fields are readonly for admin, otherwise we would have
    # set this at the permissions level. The exception is 'status'
    analyst_readonly_fields = [
        "User profile",
        "first_name",
        "middle_name",
        "last_name",
        "title",
        "email",
        "phone",
        "Permissions",
        "is_active",
        "groups",
        "Important dates",
        "last_login",
        "date_joined",
        "portfolio",
        "portfolio_roles",
        "portfolio_additional_permissions",
    ]

    # TODO: delete after we merge organization feature
    analyst_readonly_fields_no_portfolio = [
        "User profile",
        "first_name",
        "middle_name",
        "last_name",
        "title",
        "email",
        "phone",
        "Permissions",
        "is_active",
        "groups",
        "Important dates",
        "last_login",
        "date_joined",
    ]

    list_filter = (
        "is_active",
        "groups",
    )

    # this ordering effects the ordering of results
    # in autocomplete_fields for user
    ordering = ["first_name", "last_name", "email"]
    search_help_text = "Search by first name, last name, or email."

    def get_search_results(self, request, queryset, search_term):
        """
        Override for get_search_results. This affects any upstream model using autocomplete_fields,
        such as DomainRequest. This is because autocomplete_fields uses an API call to fetch data,
        and this fetch comes from this method.
        """
        # Custom filtering logic
        queryset, use_distinct = super().get_search_results(request, queryset, search_term)

        # If we aren't given a request to modify, we shouldn't try to
        if request is None or not hasattr(request, "GET"):
            return queryset, use_distinct

        # Otherwise, lets modify it!
        request_get = request.GET

        # The request defines model name and field name.
        # For instance, model_name could be "DomainRequest"
        # and field_name could be "investigator".
        model_name = request_get.get("model_name", None)
        field_name = request_get.get("field_name", None)

        # Make sure we're only modifying requests from these models.
        models_to_target = {"domainrequest"}
        if model_name in models_to_target:
            # Define rules per field
            match field_name:
                case "investigator":
                    # We should not display investigators who don't have a staff role
                    queryset = queryset.filter(is_staff=True)
                case _:
                    # In the default case, do nothing
                    pass

        return queryset, use_distinct

    # Let's define First group
    # (which should in theory be the ONLY group)
    def group(self, obj):
        if obj.groups.filter(name="full_access_group").exists():
            return "full_access_group"
        elif obj.groups.filter(name="cisa_analysts_group").exists():
            return "cisa_analysts_group"
        return ""

    def get_list_display(self, request):
        # The full_access_permission perm will load onto the full_access_group
        # which is equivalent to superuser. The other group we use to manage
        # perms is cisa_analysts_group. cisa_analysts_group will never contain
        # full_access_permission
        if request.user.has_perm("registrar.full_access_permission"):
            # Use the default list display for all access users
            return super().get_list_display(request)

        # Customize the list display for analysts
        return self.analyst_list_display

    def get_fieldsets(self, request, obj=None):
        if request.user.has_perm("registrar.full_access_permission"):
            # Show all fields for all access users
            return super().get_fieldsets(request, obj)
        elif request.user.has_perm("registrar.analyst_access_permission"):
            if flag_is_active(request, "organization_feature"):
                # show analyst_fieldsets for analysts
                return self.analyst_fieldsets
            else:
                # TODO: delete after we merge organization feature
                return self.analyst_fieldsets_no_portfolio
        else:
            # any admin user should belong to either full_access_group
            # or cisa_analyst_group
            return []

    def get_readonly_fields(self, request, obj=None):
        readonly_fields = list(self.readonly_fields)

        if request.user.has_perm("registrar.full_access_permission"):
            return readonly_fields
        else:
            # Return restrictive Read-only fields for analysts and
            # users who might not belong to groups
            if flag_is_active(request, "organization_feature"):
                return self.analyst_readonly_fields
            else:
                # TODO: delete after we merge organization feature
                return self.analyst_readonly_fields_no_portfolio

    def change_view(self, request, object_id, form_url="", extra_context=None):
        """Add user's related domains and requests to context"""
        obj = self.get_object(request, object_id)

        domain_requests = DomainRequest.objects.filter(creator=obj).exclude(
            Q(status=DomainRequest.DomainRequestStatus.STARTED) | Q(status=DomainRequest.DomainRequestStatus.WITHDRAWN)
        )
        sort_by = request.GET.get("sort_by", "requested_domain__name")
        domain_requests = domain_requests.order_by(sort_by)

        user_domain_roles = UserDomainRole.objects.filter(user=obj)
        domain_ids = user_domain_roles.values_list("domain_id", flat=True)
        domains = Domain.objects.filter(id__in=domain_ids).exclude(state=Domain.State.DELETED)

        extra_context = {"domain_requests": domain_requests, "domains": domains}
        return super().change_view(request, object_id, form_url, extra_context)


class HostIPInline(admin.StackedInline):
    """Edit an ip address on the host page."""

    model = models.HostIP


class HostResource(resources.ModelResource):
    """defines how each field in the referenced model should be mapped to the corresponding fields in the
    import/export file"""

    class Meta:
        model = models.Host


class MyHostAdmin(AuditedAdmin, ImportExportModelAdmin):
    """Custom host admin class to use our inlines."""

    resource_classes = [HostResource]

    search_fields = ["name", "domain__name"]
    search_help_text = "Search by domain or host name."
    inlines = [HostIPInline]

    # Select host to change -> Host
    def changelist_view(self, request, extra_context=None):
        if extra_context is None:
            extra_context = {}
        extra_context["tabtitle"] = "Host"
        # Get the filtered values
        return super().changelist_view(request, extra_context=extra_context)


class HostIpResource(resources.ModelResource):
    """defines how each field in the referenced model should be mapped to the corresponding fields in the
    import/export file"""

    class Meta:
        model = models.HostIP


class HostIpAdmin(AuditedAdmin, ImportExportModelAdmin):
    """Custom host ip admin class"""

    resource_classes = [HostIpResource]
    model = models.HostIP

    # Select host ip to change -> Host ip
    def changelist_view(self, request, extra_context=None):
        if extra_context is None:
            extra_context = {}
        extra_context["tabtitle"] = "Host IP"
        # Get the filtered values
        return super().changelist_view(request, extra_context=extra_context)


class ContactResource(resources.ModelResource):
    """defines how each field in the referenced model should be mapped to the corresponding fields in the
    import/export file"""

    class Meta:
        model = models.Contact


class ContactAdmin(ListHeaderAdmin, ImportExportModelAdmin):
    """Custom contact admin class to add search."""

    resource_classes = [ContactResource]

    search_fields = ["email", "first_name", "last_name"]
    search_help_text = "Search by first name, last name or email."
    list_display = [
        "name",
        "email",
    ]
    # this ordering effects the ordering of results
    # in autocomplete_fields
    ordering = ["first_name", "last_name", "email"]

    fieldsets = [
        (
            None,
            {"fields": ["first_name", "middle_name", "last_name", "title", "email", "phone"]},
        )
    ]

    change_form_template = "django/admin/email_clipboard_change_form.html"

    # We name the custom prop 'contact' because linter
    # is not allowing a short_description attr on it
    # This gets around the linter limitation, for now.
    def name(self, obj: models.Contact):
        """Duplicate the contact _str_"""
        if obj.first_name or obj.last_name:
            return obj.get_formatted_name()
        elif obj.email:
            return obj.email
        elif obj.pk:
            return str(obj.pk)
        else:
            return ""

    name.admin_order_field = "first_name"  # type: ignore

    # Read only that we'll leverage for CISA Analysts
    analyst_readonly_fields: list[str] = ["email"]

    def get_readonly_fields(self, request, obj=None):
        """Set the read-only state on form elements.
        We have 1 conditions that determine which fields are read-only:
        admin user permissions.
        """

        readonly_fields = list(self.readonly_fields)

        if request.user.has_perm("registrar.full_access_permission"):
            return readonly_fields
        # Return restrictive Read-only fields for analysts and
        # users who might not belong to groups
        readonly_fields.extend([field for field in self.analyst_readonly_fields])
        return readonly_fields  # Read-only fields for analysts

    def change_view(self, request, object_id, form_url="", extra_context=None):
        """Extend the change_view for Contact objects in django admin.
        Customize to display related objects to the Contact. These will be passed
        through the messages construct to the template for display to the user."""

        # Fetch the Contact instance
        contact = models.Contact.objects.get(pk=object_id)

        # initialize related_objects array
        related_objects = []
        # for all defined fields in the model
        for related_field in contact._meta.get_fields():
            # if the field is a relation to another object
            if related_field.is_relation:
                # Check if the related field is not None
                related_manager = getattr(contact, related_field.name)
                if related_manager is not None:
                    # Check if it's a ManyToManyField/reverse ForeignKey or a OneToOneField
                    # Do this by checking for get_queryset method on the related_manager
                    if hasattr(related_manager, "get_queryset"):
                        # Handles ManyToManyRel and ManyToOneRel
                        queryset = related_manager.get_queryset()
                    else:
                        # Handles OneToOne rels, ie. User
                        queryset = [related_manager]

                    for obj in queryset:
                        # for each object, build the edit url in this view and add as tuple
                        # to the related_objects array
                        app_label = obj._meta.app_label
                        model_name = obj._meta.model_name
                        obj_id = obj.id
                        change_url = reverse("admin:%s_%s_change" % (app_label, model_name), args=[obj_id])
                        related_objects.append((change_url, obj))

        if related_objects:
            message = "<ul class='messagelist_content-list--unstyled'>"
            for i, (url, obj) in enumerate(related_objects):
                if i < 5:
                    escaped_obj = escape(obj)
                    message += f"<li>Joined to {obj.__class__.__name__}: <a href='{url}'>{escaped_obj}</a></li>"
            message += "</ul>"
            if len(related_objects) > 5:
                related_objects_over_five = len(related_objects) - 5
                message += f"<p class='font-sans-3xs'>And {related_objects_over_five} more...</p>"

            message_html = mark_safe(message)  # nosec
            messages.warning(
                request,
                message_html,
            )

        return super().change_view(request, object_id, form_url, extra_context=extra_context)

    # Select contact to change -> Contacts
    def changelist_view(self, request, extra_context=None):
        if extra_context is None:
            extra_context = {}
        extra_context["tabtitle"] = "Contacts"
        # Get the filtered values
        return super().changelist_view(request, extra_context=extra_context)

    def save_model(self, request, obj, form, change):
        # Clear warning messages before saving
        storage = messages.get_messages(request)
        storage.used = False
        for message in storage:
            if message.level == messages.WARNING:
                storage.used = True

        return super().save_model(request, obj, form, change)


class SeniorOfficialAdmin(ListHeaderAdmin):
    """Custom Senior Official Admin class."""

    # NOTE: these are just placeholders.  Not part of ACs (haven't been defined yet).  Update in future tickets.
    search_fields = ["first_name", "last_name", "email"]
    search_help_text = "Search by first name, last name or email."
    list_display = ["first_name", "last_name", "email"]

    # this ordering effects the ordering of results
    # in autocomplete_fields for Senior Official
    ordering = ["first_name", "last_name"]


class WebsiteResource(resources.ModelResource):
    """defines how each field in the referenced model should be mapped to the corresponding fields in the
    import/export file"""

    class Meta:
        model = models.Website


class WebsiteAdmin(ListHeaderAdmin, ImportExportModelAdmin):
    """Custom website admin class."""

    resource_classes = [WebsiteResource]

    # Search
    search_fields = [
        "website",
    ]
    search_help_text = "Search by website."

    def get_model_perms(self, request):
        """
        Return empty perms dict thus hiding the model from admin index.
        """
        superuser_perm = request.user.has_perm("registrar.full_access_permission")
        analyst_perm = request.user.has_perm("registrar.analyst_access_permission")
        if analyst_perm and not superuser_perm:
            return {}
        return super().get_model_perms(request)

    def has_change_permission(self, request, obj=None):
        """
        Allow analysts to access the change form directly via URL.
        """
        superuser_perm = request.user.has_perm("registrar.full_access_permission")
        analyst_perm = request.user.has_perm("registrar.analyst_access_permission")
        if analyst_perm and not superuser_perm:
            return True
        return super().has_change_permission(request, obj)

    def response_change(self, request, obj):
        """
        Override to redirect users back to the previous page after saving.
        """
        superuser_perm = request.user.has_perm("registrar.full_access_permission")
        analyst_perm = request.user.has_perm("registrar.analyst_access_permission")
        return_path = request.GET.get("return_path")

        # First, call the super method to perform the standard operations and capture the response
        response = super().response_change(request, obj)

        # Don't redirect to the website page on save if the user is an analyst.
        # Rather, just redirect back to the originating page.
        if (analyst_perm and not superuser_perm) and return_path:
            # Redirect to the return path if it exists
            return HttpResponseRedirect(return_path)

        # If no redirection is needed, return the original response
        return response


class UserDomainRoleResource(resources.ModelResource):
    """defines how each field in the referenced model should be mapped to the corresponding fields in the
    import/export file"""

    class Meta:
        model = models.UserDomainRole


class UserDomainRoleAdmin(ListHeaderAdmin, ImportExportModelAdmin):
    """Custom user domain role admin class."""

    resource_classes = [UserDomainRoleResource]

    class Meta:
        """Contains meta information about this class"""

        model = models.UserDomainRole
        fields = "__all__"

    _meta = Meta()

    # Columns
    list_display = [
        "user",
        "domain",
        "role",
    ]

    orderable_fk_fields = [
        ("domain", "name"),
        ("user", ["first_name", "last_name", "email"]),
    ]

    # Search
    search_fields = [
        "user__first_name",
        "user__last_name",
        "user__email",
        "domain__name",
        "role",
    ]
    search_help_text = "Search by first name, last name, email, or domain."

    autocomplete_fields = ["user", "domain"]

    # Fixes a bug where non-superusers are redirected to the main page
    def delete_view(self, request, object_id, extra_context=None):
        """Custom delete_view implementation that specifies redirect behaviour"""
        response = super().delete_view(request, object_id, extra_context)

        if isinstance(response, HttpResponseRedirect) and not request.user.has_perm("registrar.full_access_permission"):
            url = reverse("admin:registrar_userdomainrole_changelist")
            return redirect(url)
        else:
            return response

    # User Domain manager [email] is manager on domain [domain name] ->
    # Domain manager [email] on [domain name]
    def changeform_view(self, request, object_id=None, form_url="", extra_context=None):
        if extra_context is None:
            extra_context = {}

        if object_id:
            obj = self.get_object(request, object_id)
            if obj:
                email = obj.user.email
                domain_name = obj.domain.name
                extra_context["subtitle"] = f"Domain manager {email} on {domain_name}"

        return super().changeform_view(request, object_id, form_url, extra_context=extra_context)


class DomainInvitationAdmin(ListHeaderAdmin):
    """Custom domain invitation admin class."""

    class Meta:
        model = models.DomainInvitation
        fields = "__all__"

    _meta = Meta()

    # Columns
    list_display = [
        "email",
        "domain",
        "status",
    ]

    # Search
    search_fields = [
        "email",
        "domain__name",
    ]

    # Filters
    list_filter = ("status",)

    search_help_text = "Search by email or domain."

    # Mark the FSM field 'status' as readonly
    # to allow admin users to create Domain Invitations
    # without triggering the FSM Transition Not Allowed
    # error.
    readonly_fields = ["status"]

    autocomplete_fields = ["domain"]

    change_form_template = "django/admin/email_clipboard_change_form.html"

    # Select domain invitations to change -> Domain invitations
    def changelist_view(self, request, extra_context=None):
        if extra_context is None:
            extra_context = {}
        extra_context["tabtitle"] = "Domain invitations"
        # Get the filtered values
        return super().changelist_view(request, extra_context=extra_context)


class DomainInformationResource(resources.ModelResource):
    """defines how each field in the referenced model should be mapped to the corresponding fields in the
    import/export file"""

    class Meta:
        model = models.DomainInformation


class DomainInformationAdmin(ListHeaderAdmin, ImportExportModelAdmin):
    """Customize domain information admin class."""

    resource_classes = [DomainInformationResource]

    form = DomainInformationAdminForm

    # Columns
    list_display = [
        "domain",
        "generic_org_type",
        "created_at",
        "submitter",
    ]

    orderable_fk_fields = [
        ("domain", "name"),
        ("submitter", ["first_name", "last_name"]),
    ]

    # Filters
    list_filter = ["generic_org_type"]

    # Search
    search_fields = [
        "domain__name",
    ]
    search_help_text = "Search by domain."

    fieldsets = [
        (None, {"fields": ["portfolio", "sub_organization", "creator", "submitter", "domain_request", "notes"]}),
        (".gov domain", {"fields": ["domain"]}),
        ("Contacts", {"fields": ["senior_official", "other_contacts", "no_other_contacts_rationale"]}),
        ("Background info", {"fields": ["anything_else"]}),
        (
            "Type of organization",
            {
                "fields": [
                    "is_election_board",
                    "organization_type",
                ]
            },
        ),
        (
            "Show details",
            {
                "classes": ["collapse--dgfieldset"],
                "description": "Extends type of organization",
                "fields": [
                    "federal_type",
                    "federal_agency",
                    "tribe_name",
                    "federally_recognized_tribe",
                    "state_recognized_tribe",
                    "about_your_organization",
                ],
            },
        ),
        (
            "Organization name and mailing address",
            {
                "fields": [
                    "organization_name",
                    "state_territory",
                ]
            },
        ),
        (
            "Show details",
            {
                "classes": ["collapse--dgfieldset"],
                "description": "Extends organization name and mailing address",
                "fields": [
                    "address_line1",
                    "address_line2",
                    "city",
                    "zipcode",
                    "urbanization",
                ],
            },
        ),
    ]

    # Readonly fields for analysts and superusers
    readonly_fields = ("other_contacts", "is_election_board")

    # Read only that we'll leverage for CISA Analysts
    analyst_readonly_fields = [
        "federal_agency",
        "creator",
        "type_of_work",
        "more_organization_information",
        "domain",
        "domain_request",
        "submitter",
        "no_other_contacts_rationale",
        "anything_else",
        "is_policy_acknowledged",
    ]

    # For each filter_horizontal, init in admin js extendFilterHorizontalWidgets
    # to activate the edit/delete/view buttons
    filter_horizontal = ("other_contacts",)

    autocomplete_fields = [
        "creator",
        "domain_request",
        "senior_official",
        "domain",
        "submitter",
        "portfolio",
        "sub_organization",
    ]

    # Table ordering
    ordering = ["domain__name"]

    change_form_template = "django/admin/domain_information_change_form.html"

    superuser_only_fields = [
        "portfolio",
        "sub_organization",
    ]

    # DEVELOPER's NOTE:
    # Normally, to exclude a field from an Admin form, we could simply utilize
    # Django's "exclude" feature.  However, it causes a "missing key" error if we
    # go that route for this particular form.  The error gets thrown by our
    # custom fieldset.html code and is due to the fact that "exclude" removes
    # fields from base_fields but not fieldsets.  Rather than reworking our
    # custom frontend, it seems more straightforward (and easier to read) to simply
    # modify the fieldsets list so that it excludes any fields we want to remove
    # based on permissions (eg. superuser_only_fields) or other conditions.
    def get_fieldsets(self, request, obj=None):
        fieldsets = self.fieldsets

        # Create a modified version of fieldsets to exclude certain fields
        if not request.user.has_perm("registrar.full_access_permission"):
            modified_fieldsets = []
            for name, data in fieldsets:
                fields = data.get("fields", [])
                fields = tuple(field for field in fields if field not in DomainInformationAdmin.superuser_only_fields)
                modified_fieldsets.append((name, {**data, "fields": fields}))
            return modified_fieldsets
        return fieldsets

    def get_readonly_fields(self, request, obj=None):
        """Set the read-only state on form elements.
        We have 1 conditions that determine which fields are read-only:
        admin user permissions.
        """

        readonly_fields = list(self.readonly_fields)

        if request.user.has_perm("registrar.full_access_permission"):
            return readonly_fields
        # Return restrictive Read-only fields for analysts and
        # users who might not belong to groups
        readonly_fields.extend([field for field in self.analyst_readonly_fields])
        return readonly_fields  # Read-only fields for analysts

    # Select domain information to change -> Domain information
    def changelist_view(self, request, extra_context=None):
        if extra_context is None:
            extra_context = {}
        extra_context["tabtitle"] = "Domain information"
        # Get the filtered values
        return super().changelist_view(request, extra_context=extra_context)


class DomainRequestResource(FsmModelResource):
    """defines how each field in the referenced model should be mapped to the corresponding fields in the
    import/export file"""

    class Meta:
        model = models.DomainRequest


class DomainRequestAdmin(ListHeaderAdmin, ImportExportModelAdmin):
    """Custom domain requests admin class."""

    resource_classes = [DomainRequestResource]

    form = DomainRequestAdminForm
    change_form_template = "django/admin/domain_request_change_form.html"

    class StatusListFilter(MultipleChoiceListFilter):
        """Custom status filter which is a multiple choice filter"""

        title = "Status"
        parameter_name = "status__in"

        template = "django/admin/multiple_choice_list_filter.html"

        def lookups(self, request, model_admin):
            return DomainRequest.DomainRequestStatus.choices

    class InvestigatorFilter(admin.SimpleListFilter):
        """Custom investigator filter that only displays users with the manager role"""

        title = "investigator"
        # Match the old param name to avoid unnecessary refactoring
        parameter_name = "investigator__id__exact"

        def lookups(self, request, model_admin):
            """Lookup reimplementation, gets users of is_staff.
            Returns a list of tuples consisting of (user.id, user)
            """
            # Select all investigators that are staff, then order by name and email
            privileged_users = (
                DomainRequest.objects.select_related("investigator")
                .filter(investigator__is_staff=True)
                .order_by("investigator__first_name", "investigator__last_name", "investigator__email")
            )

            # Annotate the full name and return a values list that lookups can use
            privileged_users_annotated = (
                privileged_users.annotate(
                    full_name=Coalesce(
                        Concat(
                            "investigator__first_name", Value(" "), "investigator__last_name", output_field=CharField()
                        ),
                        "investigator__email",
                        output_field=CharField(),
                    )
                )
                .values_list("investigator__id", "full_name")
                .distinct()
            )

            return privileged_users_annotated

        def queryset(self, request, queryset):
            """Custom queryset implementation, filters by investigator"""
            if self.value() is None:
                return queryset
            else:
                return queryset.filter(investigator__id__exact=self.value())

    class ElectionOfficeFilter(admin.SimpleListFilter):
        """Define a custom filter for is_election_board"""

        title = _("election office")
        parameter_name = "is_election_board"

        def lookups(self, request, model_admin):
            return (
                ("1", _("Yes")),
                ("0", _("No")),
            )

        def queryset(self, request, queryset):
            if self.value() == "1":
                return queryset.filter(is_election_board=True)
            if self.value() == "0":
                return queryset.filter(Q(is_election_board=False) | Q(is_election_board=None))

    # Columns
    list_display = [
        "requested_domain",
        "submission_date",
        "status",
        "generic_org_type",
        "federal_type",
        "federal_agency",
        "organization_name",
        "custom_election_board",
        "city",
        "state_territory",
        "submitter",
        "investigator",
    ]

    orderable_fk_fields = [
        ("requested_domain", "name"),
        ("submitter", ["first_name", "last_name"]),
        ("investigator", ["first_name", "last_name"]),
    ]

    def custom_election_board(self, obj):
        return "Yes" if obj.is_election_board else "No"

    custom_election_board.admin_order_field = "is_election_board"  # type: ignore
    custom_election_board.short_description = "Election office"  # type: ignore

    # This is just a placeholder. This field will be populated in the detail_table_fieldset view.
    # This is not a field that exists on the model.
    def status_history(self, obj):
        return "No changelog to display."

    status_history.short_description = "Status History"  # type: ignore

    # Filters
    list_filter = (
        StatusListFilter,
        "generic_org_type",
        "federal_type",
        ElectionOfficeFilter,
        "rejection_reason",
        InvestigatorFilter,
    )

    # Search
    search_fields = [
        "requested_domain__name",
        "submitter__email",
        "submitter__first_name",
        "submitter__last_name",
    ]
    search_help_text = "Search by domain or submitter."

    fieldsets = [
        (
            None,
            {
                "fields": [
                    "portfolio",
                    "sub_organization",
                    "status_history",
                    "status",
                    "rejection_reason",
                    "action_needed_reason",
                    "action_needed_reason_email",
                    "investigator",
                    "creator",
                    "submitter",
                    "approved_domain",
                    "notes",
                ]
            },
        ),
        (".gov domain", {"fields": ["requested_domain", "alternative_domains"]}),
        (
            "Contacts",
            {
                "fields": [
                    "senior_official",
                    "other_contacts",
                    "no_other_contacts_rationale",
                    "cisa_representative_first_name",
                    "cisa_representative_last_name",
                    "cisa_representative_email",
                ]
            },
        ),
        ("Background info", {"fields": ["purpose", "anything_else", "current_websites"]}),
        (
            "Type of organization",
            {
                "fields": [
                    "is_election_board",
                    "organization_type",
                ]
            },
        ),
        (
            "Show details",
            {
                "classes": ["collapse--dgfieldset"],
                "description": "Extends type of organization",
                "fields": [
                    "federal_type",
                    "federal_agency",
                    "tribe_name",
                    "federally_recognized_tribe",
                    "state_recognized_tribe",
                    "about_your_organization",
                ],
            },
        ),
        (
            "Organization name and mailing address",
            {
                "fields": [
                    "organization_name",
                    "state_territory",
                ]
            },
        ),
        (
            "Show details",
            {
                "classes": ["collapse--dgfieldset"],
                "description": "Extends organization name and mailing address",
                "fields": [
                    "address_line1",
                    "address_line2",
                    "city",
                    "zipcode",
                    "urbanization",
                ],
            },
        ),
    ]

    # Readonly fields for analysts and superusers
    readonly_fields = (
        "other_contacts",
        "current_websites",
        "alternative_domains",
        "is_election_board",
        "status_history",
    )

    # Read only that we'll leverage for CISA Analysts
    analyst_readonly_fields = [
        "federal_agency",
        "creator",
        "about_your_organization",
        "requested_domain",
        "approved_domain",
        "alternative_domains",
        "purpose",
        "submitter",
        "no_other_contacts_rationale",
        "anything_else",
        "is_policy_acknowledged",
        "cisa_representative_first_name",
        "cisa_representative_last_name",
        "cisa_representative_email",
    ]
    autocomplete_fields = [
        "approved_domain",
        "requested_domain",
        "submitter",
        "creator",
        "senior_official",
        "investigator",
        "portfolio",
        "sub_organization",
    ]
    filter_horizontal = ("current_websites", "alternative_domains", "other_contacts")

    superuser_only_fields = [
        "portfolio",
        "sub_organization",
    ]

    # DEVELOPER's NOTE:
    # Normally, to exclude a field from an Admin form, we could simply utilize
    # Django's "exclude" feature.  However, it causes a "missing key" error if we
    # go that route for this particular form.  The error gets thrown by our
    # custom fieldset.html code and is due to the fact that "exclude" removes
    # fields from base_fields but not fieldsets.  Rather than reworking our
    # custom frontend, it seems more straightforward (and easier to read) to simply
    # modify the fieldsets list so that it excludes any fields we want to remove
    # based on permissions (eg. superuser_only_fields) or other conditions.
    def get_fieldsets(self, request, obj=None):
        fieldsets = super().get_fieldsets(request, obj)

        # Create a modified version of fieldsets to exclude certain fields
        if not request.user.has_perm("registrar.full_access_permission"):
            modified_fieldsets = []
            for name, data in fieldsets:
                fields = data.get("fields", [])
                fields = tuple(field for field in fields if field not in self.superuser_only_fields)
                modified_fieldsets.append((name, {**data, "fields": fields}))
            return modified_fieldsets
        return fieldsets

    # Table ordering
    # NOTE: This impacts the select2 dropdowns (combobox)
    # Currentl, there's only one for requests on DomainInfo
    ordering = ["-submission_date", "requested_domain__name"]

    change_form_template = "django/admin/domain_request_change_form.html"

    # Trigger action when a fieldset is changed
    def save_model(self, request, obj, form, change):
        """Custom save_model definition that handles edge cases"""

        # == Check that the obj is in a valid state == #

        # If obj is none, something went very wrong.
        # The form should have blocked this, so lets forbid it.
        if not obj:
            logger.error(f"Invalid value for obj ({obj})")
            messages.set_level(request, messages.ERROR)
            messages.error(
                request,
                "Could not save DomainRequest. Something went wrong.",
            )
            return None

        # If the user is restricted or we're saving an invalid model,
        # forbid this action.
        if not obj or obj.creator.status == models.User.RESTRICTED:
            # Clear the success message
            messages.set_level(request, messages.ERROR)

            messages.error(
                request,
                "This action is not permitted for domain requests with a restricted creator.",
            )

            return None

        # == Check if we're making a change or not == #

        # If we're not making a change (adding a record), run save model as we do normally
        if not change:
            return super().save_model(request, obj, form, change)

        # Get the original domain request from the database.
        original_obj = models.DomainRequest.objects.get(pk=obj.pk)

        # == Handle action_needed_reason == #

        reason_changed = obj.action_needed_reason != original_obj.action_needed_reason
        if reason_changed:
            # Track the fact that we sent out an email
            request.session["action_needed_email_sent"] = True

            # Set the action_needed_reason_email to the default if nothing exists.
            # Since this check occurs after save, if the user enters a value then we won't update.

            default_email = self._get_action_needed_reason_default_email(obj, obj.action_needed_reason)
            if obj.action_needed_reason_email:
                emails = self.get_all_action_needed_reason_emails(obj)
                is_custom_email = obj.action_needed_reason_email not in emails.values()
                if not is_custom_email:
                    obj.action_needed_reason_email = default_email
            else:
                obj.action_needed_reason_email = default_email

        # == Handle status == #
        if obj.status == original_obj.status:
            # If the status hasn't changed, let the base function take care of it
            return super().save_model(request, obj, form, change)
        else:
            # Run some checks on the current object for invalid status changes
            obj, should_save = self._handle_status_change(request, obj, original_obj)

            # We should only save if we don't display any errors in the steps above.
            if should_save:
                return super().save_model(request, obj, form, change)

    def _handle_status_change(self, request, obj, original_obj):
        """
        Checks for various conditions when a status change is triggered.
        In the event that it is valid, the status will be mapped to
        the appropriate method.

        In the event that we should not status change, an error message
        will be displayed.

        Returns a tuple: (obj: DomainRequest, should_proceed: bool)
        """

        should_proceed = True
        error_message = None

        # Get the method that should be run given the status
        selected_method = self.get_status_method_mapping(obj)
        if selected_method is None:
            logger.warning("Unknown status selected in django admin")

            # If the status is not mapped properly, saving could cause
            # weird issues down the line. Instead, we should block this.
            should_proceed = False
            return should_proceed

        request_is_not_approved = obj.status != models.DomainRequest.DomainRequestStatus.APPROVED
        if request_is_not_approved and not obj.domain_is_not_active():
            # If an admin tried to set an approved domain request to
            # another status and the related domain is already
            # active, shortcut the action and throw a friendly
            # error message. This action would still not go through
            # shortcut or not as the rules are duplicated on the model,
            # but the error would be an ugly Django error screen.
            error_message = "This action is not permitted. The domain is already active."
        elif obj.status == models.DomainRequest.DomainRequestStatus.REJECTED and not obj.rejection_reason:
            # This condition should never be triggered.
            # The opposite of this condition is acceptable (rejected -> other status and rejection_reason)
            # because we clean up the rejection reason in the transition in the model.
            error_message = FSMDomainRequestError.get_error_message(FSMErrorCodes.NO_REJECTION_REASON)
        elif obj.status == models.DomainRequest.DomainRequestStatus.ACTION_NEEDED and not obj.action_needed_reason:
            error_message = FSMDomainRequestError.get_error_message(FSMErrorCodes.NO_ACTION_NEEDED_REASON)
        else:
            # This is an fsm in model which will throw an error if the
            # transition condition is violated, so we roll back the
            # status to what it was before the admin user changed it and
            # let the fsm method set it.
            obj.status = original_obj.status

            # Try to perform the status change.
            # Catch FSMDomainRequestError's and return the message,
            # as these are typically user errors.
            try:
                selected_method()
            except FSMDomainRequestError as err:
                logger.warning(f"An error encountered when trying to change status: {err}")
                error_message = err.message

        if error_message is not None:
            # Clear the success message
            messages.set_level(request, messages.ERROR)
            # Display the error
            messages.error(
                request,
                error_message,
            )

            # If an error message exists, we shouldn't proceed
            should_proceed = False

        return (obj, should_proceed)

    def get_status_method_mapping(self, domain_request):
        """Returns what method should be ran given an domain request object"""
        # Define a per-object mapping
        status_method_mapping = {
            models.DomainRequest.DomainRequestStatus.STARTED: None,
            models.DomainRequest.DomainRequestStatus.SUBMITTED: domain_request.submit,
            models.DomainRequest.DomainRequestStatus.IN_REVIEW: domain_request.in_review,
            models.DomainRequest.DomainRequestStatus.ACTION_NEEDED: domain_request.action_needed,
            models.DomainRequest.DomainRequestStatus.APPROVED: domain_request.approve,
            models.DomainRequest.DomainRequestStatus.WITHDRAWN: domain_request.withdraw,
            models.DomainRequest.DomainRequestStatus.REJECTED: domain_request.reject,
            models.DomainRequest.DomainRequestStatus.INELIGIBLE: (domain_request.reject_with_prejudice),
        }

        # Grab the method
        return status_method_mapping.get(domain_request.status, None)

    def get_readonly_fields(self, request, obj=None):
        """Set the read-only state on form elements.
        We have 2 conditions that determine which fields are read-only:
        admin user permissions and the domain request creator's status, so
        we'll use the baseline readonly_fields and extend it as needed.
        """
        readonly_fields = list(self.readonly_fields)

        # Check if the creator is restricted
        if obj and obj.creator.status == models.User.RESTRICTED:
            # For fields like CharField, IntegerField, etc., the widget used is
            # straightforward and the readonly_fields list can control their behavior
            readonly_fields.extend([field.name for field in self.model._meta.fields])
            # Add the multi-select fields to readonly_fields:
            # Complex fields like ManyToManyField require special handling
            readonly_fields.extend(["alternative_domains"])

        if request.user.has_perm("registrar.full_access_permission"):
            return readonly_fields
        # Return restrictive Read-only fields for analysts and
        # users who might not belong to groups
        readonly_fields.extend([field for field in self.analyst_readonly_fields])
        return readonly_fields

    def display_restricted_warning(self, request, obj):
        if obj and obj.creator.status == models.User.RESTRICTED:
            messages.warning(
                request,
                "Cannot edit a domain request with a restricted creator.",
            )

    def changelist_view(self, request, extra_context=None):
        """
        Override changelist_view to set the selected value of status filter.
        """
        # there are two conditions which should set the default selected filter:
        # 1 - there are no query parameters in the request and the request is the
        #     initial request for this view
        # 2 - there are no query parameters in the request and the referring url is
        #     the change view for a domain request
        should_apply_default_filter = False
        # use http_referer in order to distinguish between request as a link from another page
        # and request as a removal of all filters
        http_referer = request.META.get("HTTP_REFERER", "")
        # if there are no query parameters in the request
        if not bool(request.GET):
            # if the request is the initial request for this view
            if request.path not in http_referer:
                should_apply_default_filter = True
            # elif the request is a referral from changelist view or from
            # domain request change view
            elif request.path in http_referer:
                # find the index to determine the referring url after the path
                index = http_referer.find(request.path)
                # Check if there is a character following the path in http_referer
                next_char_index = index + len(request.path)
                if index + next_char_index < len(http_referer):
                    next_char = http_referer[next_char_index]

                    # Check if the next character is a digit, if so, this indicates
                    # a change view for domain request
                    if next_char.isdigit():
                        should_apply_default_filter = True

        # Select domain request to change -> Domain requests
        if extra_context is None:
            extra_context = {}
            extra_context["tabtitle"] = "Domain requests"

        if should_apply_default_filter:
            # modify the GET of the request to set the selected filter
            modified_get = copy.deepcopy(request.GET)
            modified_get["status__in"] = "submitted,in review,action needed"
            request.GET = modified_get

        response = super().changelist_view(request, extra_context=extra_context)
        return response

    def change_view(self, request, object_id, form_url="", extra_context=None):
        """Display restricted warning,
        Setup the auditlog trail and pass it in extra context."""
        obj = self.get_object(request, object_id)
        self.display_restricted_warning(request, obj)

        # Initialize variables for tracking status changes and filtered entries
        filtered_audit_log_entries = []

        try:
            # Retrieve and order audit log entries by timestamp in descending order
            audit_log_entries = LogEntry.objects.filter(object_id=object_id).order_by("-timestamp")

            # Process each log entry to filter based on the change criteria
            for log_entry in audit_log_entries:
                entry = self.process_log_entry(log_entry)
                if entry:
                    filtered_audit_log_entries.append(entry)

        except ObjectDoesNotExist as e:
            logger.error(f"Object with object_id {object_id} does not exist: {e}")
        except Exception as e:
            logger.error(f"An error occurred during change_view: {e}")

        # Initialize extra_context and add filtered entries
        extra_context = extra_context or {}
        extra_context["filtered_audit_log_entries"] = filtered_audit_log_entries
        emails = self.get_all_action_needed_reason_emails(obj)
        extra_context["action_needed_reason_emails"] = json.dumps(emails)
        extra_context["has_profile_feature_flag"] = flag_is_active(request, "profile_feature")

        # Denote if an action needed email was sent or not
        email_sent = request.session.get("action_needed_email_sent", False)
        extra_context["action_needed_email_sent"] = email_sent
        if email_sent:
            request.session["action_needed_email_sent"] = False

        # Call the superclass method with updated extra_context
        return super().change_view(request, object_id, form_url, extra_context)

    def get_all_action_needed_reason_emails(self, domain_request):
        """Returns a json dictionary of every action needed reason and its associated email
        for this particular domain request."""

        emails = {}
        for action_needed_reason in domain_request.ActionNeededReasons:
            # Map the action_needed_reason to its default email
            emails[action_needed_reason.value] = self._get_action_needed_reason_default_email(
                domain_request, action_needed_reason.value
            )

        return emails

    def _get_action_needed_reason_default_email(self, domain_request, action_needed_reason):
        """Returns the default email associated with the given action needed reason"""
        if not action_needed_reason or action_needed_reason == DomainRequest.ActionNeededReasons.OTHER:
            return None

        if flag_is_active(None, "profile_feature"):  # type: ignore
            recipient = domain_request.creator
        else:
            recipient = domain_request.submitter

        # Return the context of the rendered views
        context = {"domain_request": domain_request, "recipient": recipient}

        # Get the email body
        template_path = f"emails/action_needed_reasons/{action_needed_reason}.txt"

        email_body_text = get_template(template_path).render(context=context)
        email_body_text_cleaned = None
        if email_body_text:
            email_body_text_cleaned = email_body_text.strip().lstrip("\n")

        return email_body_text_cleaned

    def process_log_entry(self, log_entry):
        """Process a log entry and return filtered entry dictionary if applicable."""
        changes = log_entry.changes
        status_changed = "status" in changes
        rejection_reason_changed = "rejection_reason" in changes
        action_needed_reason_changed = "action_needed_reason" in changes

        # Check if the log entry meets the filtering criteria
        if status_changed or (not status_changed and (rejection_reason_changed or action_needed_reason_changed)):
            entry = {}

            # Handle status change
            if status_changed:
                _, status_value = changes.get("status")
                if status_value:
                    entry["status"] = DomainRequest.DomainRequestStatus.get_status_label(status_value)

            # Handle rejection reason change
            if rejection_reason_changed:
                _, rejection_reason_value = changes.get("rejection_reason")
                if rejection_reason_value:
                    entry["rejection_reason"] = (
                        ""
                        if rejection_reason_value == "None"
                        else DomainRequest.RejectionReasons.get_rejection_reason_label(rejection_reason_value)
                    )
                    # Handle case where rejection reason changed but not status
                    if not status_changed:
                        entry["status"] = DomainRequest.DomainRequestStatus.get_status_label(
                            DomainRequest.DomainRequestStatus.REJECTED
                        )

            # Handle action needed reason change
            if action_needed_reason_changed:
                _, action_needed_reason_value = changes.get("action_needed_reason")
                if action_needed_reason_value:
                    entry["action_needed_reason"] = (
                        ""
                        if action_needed_reason_value == "None"
                        else DomainRequest.ActionNeededReasons.get_action_needed_reason_label(
                            action_needed_reason_value
                        )
                    )
                    # Handle case where action needed reason changed but not status
                    if not status_changed:
                        entry["status"] = DomainRequest.DomainRequestStatus.get_status_label(
                            DomainRequest.DomainRequestStatus.ACTION_NEEDED
                        )

            # Add actor and timestamp information
            entry["actor"] = log_entry.actor
            entry["timestamp"] = log_entry.timestamp

            return entry

        return None


class TransitionDomainAdmin(ListHeaderAdmin):
    """Custom transition domain admin class."""

    # Columns
    list_display = [
        "username",
        "domain_name",
        "status",
        "email_sent",
        "processed",
    ]

    search_fields = ["username", "domain_name"]
    search_help_text = "Search by user or domain name."

    change_form_template = "django/admin/email_clipboard_change_form.html"


class DomainInformationInline(admin.StackedInline):
    """Edit a domain information on the domain page.
    We had issues inheriting from both StackedInline
    and the source DomainInformationAdmin since these
    classes conflict, so we'll just pull what we need
    from DomainInformationAdmin
    """

    form = DomainInformationInlineForm
    template = "django/admin/includes/domain_info_inline_stacked.html"
    model = models.DomainInformation

    fieldsets = DomainInformationAdmin.fieldsets
    readonly_fields = DomainInformationAdmin.readonly_fields
    analyst_readonly_fields = DomainInformationAdmin.analyst_readonly_fields
    autocomplete_fields = DomainInformationAdmin.autocomplete_fields

    def has_change_permission(self, request, obj=None):
        """Custom has_change_permission override so that we can specify that
        analysts can edit this through this inline, but not through the model normally"""

        superuser_perm = request.user.has_perm("registrar.full_access_permission")
        analyst_perm = request.user.has_perm("registrar.analyst_access_permission")
        if analyst_perm and not superuser_perm:
            return True
        return super().has_change_permission(request, obj)

    def formfield_for_manytomany(self, db_field, request, **kwargs):
        """customize the behavior of formfields with manytomany relationships.  the customized
        behavior includes sorting of objects in lists as well as customizing helper text"""
        queryset = AdminSortFields.get_queryset(db_field)
        if queryset:
            kwargs["queryset"] = queryset
        formfield = super().formfield_for_manytomany(db_field, request, **kwargs)
        # customize the help text for all formfields for manytomany
        formfield.help_text = (
            formfield.help_text
            + " If more than one value is selected, the change/delete/view actions will be disabled."
        )
        return formfield

    def formfield_for_foreignkey(self, db_field, request, **kwargs):
        """Customize the behavior of formfields with foreign key relationships. This will customize
        the behavior of selects. Customized behavior includes sorting of objects in list."""
        queryset = AdminSortFields.get_queryset(db_field)
        if queryset:
            kwargs["queryset"] = queryset
        return super().formfield_for_foreignkey(db_field, request, **kwargs)

    def get_readonly_fields(self, request, obj=None):
        return DomainInformationAdmin.get_readonly_fields(self, request, obj=None)

    # Re-route the get_fieldsets method to utilize DomainInformationAdmin.get_fieldsets
    # since that has all the logic for excluding certain fields according to user permissions.
    # Then modify the remaining fields to further trim out any we don't want for this inline
    # form
    def get_fieldsets(self, request, obj=None):
        # Grab fieldsets from DomainInformationAdmin so that it handles all logic
        # for permission-based field visibility.
        modified_fieldsets = DomainInformationAdmin.get_fieldsets(self, request, obj=None)

        # remove .gov domain from fieldset
        for index, (title, f) in enumerate(modified_fieldsets):
            if title == ".gov domain":
                del modified_fieldsets[index]
                break

        return modified_fieldsets


class DomainResource(FsmModelResource):
    """defines how each field in the referenced model should be mapped to the corresponding fields in the
    import/export file"""

    class Meta:
        model = models.Domain


class DomainAdmin(ListHeaderAdmin, ImportExportModelAdmin):
    """Custom domain admin class to add extra buttons."""

    resource_classes = [DomainResource]

    class ElectionOfficeFilter(admin.SimpleListFilter):
        """Define a custom filter for is_election_board"""

        title = _("election office")
        parameter_name = "is_election_board"

        def lookups(self, request, model_admin):
            return (
                ("1", _("Yes")),
                ("0", _("No")),
            )

        def queryset(self, request, queryset):
            if self.value() == "1":
                return queryset.filter(domain_info__is_election_board=True)
            if self.value() == "0":
                return queryset.filter(Q(domain_info__is_election_board=False) | Q(domain_info__is_election_board=None))

    inlines = [DomainInformationInline]

    # Columns
    list_display = [
        "name",
        "generic_org_type",
        "federal_type",
        "federal_agency",
        "organization_name",
        "custom_election_board",
        "city",
        "state_territory",
        "state",
        "expiration_date",
        "created_at",
        "first_ready",
        "deleted",
    ]

    fieldsets = (
        (
            None,
            {"fields": ["name", "state", "expiration_date", "first_ready", "deleted"]},
        ),
    )

    # this ordering effects the ordering of results in autocomplete_fields for domain
    ordering = ["name"]

    def generic_org_type(self, obj):
        return obj.domain_info.get_generic_org_type_display()

    generic_org_type.admin_order_field = "domain_info__generic_org_type"  # type: ignore

    def federal_agency(self, obj):
        return obj.domain_info.federal_agency if obj.domain_info else None

    federal_agency.admin_order_field = "domain_info__federal_agency"  # type: ignore

    def federal_type(self, obj):
        return obj.domain_info.federal_type if obj.domain_info else None

    federal_type.admin_order_field = "domain_info__federal_type"  # type: ignore

    def organization_name(self, obj):
        return obj.domain_info.organization_name if obj.domain_info else None

    organization_name.admin_order_field = "domain_info__organization_name"  # type: ignore

    def custom_election_board(self, obj):
        domain_info = getattr(obj, "domain_info", None)
        if domain_info:
            return "Yes" if domain_info.is_election_board else "No"
        return "No"

    custom_election_board.admin_order_field = "domain_info__is_election_board"  # type: ignore
    custom_election_board.short_description = "Election office"  # type: ignore

    def city(self, obj):
        return obj.domain_info.city if obj.domain_info else None

    city.admin_order_field = "domain_info__city"  # type: ignore

    @admin.display(description=_("State / territory"))
    def state_territory(self, obj):
        return obj.domain_info.state_territory if obj.domain_info else None

    state_territory.admin_order_field = "domain_info__state_territory"  # type: ignore

    # Filters
    list_filter = ["domain_info__generic_org_type", "domain_info__federal_type", ElectionOfficeFilter, "state"]

    search_fields = ["name"]
    search_help_text = "Search by domain name."
    change_form_template = "django/admin/domain_change_form.html"
    readonly_fields = ("state", "expiration_date", "first_ready", "deleted", "federal_agency")

    # Table ordering
    ordering = ["name"]

    # Override for the delete confirmation page on the domain table (bulk delete action)
    delete_selected_confirmation_template = "django/admin/domain_delete_selected_confirmation.html"

    def delete_view(self, request, object_id, extra_context=None):
        """
        Custom delete_view to perform additional actions or customize the template.
        """

        # Set the delete template to a custom one
        self.delete_confirmation_template = "django/admin/domain_delete_confirmation.html"
        response = super().delete_view(request, object_id, extra_context=extra_context)

        return response

    def changeform_view(self, request, object_id=None, form_url="", extra_context=None):
        """Custom changeform implementation to pass in context information"""
        if extra_context is None:
            extra_context = {}

        if object_id is not None:
            domain = Domain.objects.get(pk=object_id)

            # Used in the custom contact view
            if domain is not None and hasattr(domain, "domain_info"):
                extra_context["original_object"] = domain.domain_info

            extra_context["state_help_message"] = Domain.State.get_admin_help_text(domain.state)
            extra_context["domain_state"] = domain.get_state_display()
            extra_context["curr_exp_date"] = (
                domain.expiration_date if domain.expiration_date is not None else self._get_current_date()
            )

        return super().changeform_view(request, object_id, form_url, extra_context)

    def response_change(self, request, obj):
        # Create dictionary of action functions
        ACTION_FUNCTIONS = {
            "_place_client_hold": self.do_place_client_hold,
            "_remove_client_hold": self.do_remove_client_hold,
            "_edit_domain": self.do_edit_domain,
            "_delete_domain": self.do_delete_domain,
            "_get_status": self.do_get_status,
            "_extend_expiration_date": self.do_extend_expiration_date,
        }

        # Check which action button was pressed and call the corresponding function
        for action, function in ACTION_FUNCTIONS.items():
            if action in request.POST:
                return function(request, obj)

        # If no matching action button is found, return the super method
        return super().response_change(request, obj)

    def do_extend_expiration_date(self, request, obj):
        """Extends a domains expiration date by one year from the current date"""

        # Make sure we're dealing with a Domain
        if not isinstance(obj, Domain):
            self.message_user(request, "Object is not of type Domain.", messages.ERROR)
            return None

        # Renew the domain.
        try:
            obj.renew_domain()
            self.message_user(
                request,
                "Successfully extended the expiration date.",
            )
        except RegistryError as err:
            if err.is_connection_error():
                error_message = "Error connecting to the registry."
            else:
                error_message = f"Error extending this domain: {err}."
            self.message_user(request, error_message, messages.ERROR)
        except KeyError:
            # In normal code flow, a keyerror can only occur when
            # fresh data can't be pulled from the registry, and thus there is no cache.
            self.message_user(
                request,
                "Error connecting to the registry. No expiration date was found.",
                messages.ERROR,
            )
        except Exception as err:
            logger.error(err, stack_info=True)
            self.message_user(request, "Could not delete: An unspecified error occured", messages.ERROR)

        return HttpResponseRedirect(".")

    # Workaround for unit tests, as we cannot mock date directly.
    # it is immutable. Rather than dealing with a convoluted workaround,
    # lets wrap this in a function.
    def _get_current_date(self):
        """Gets the current date"""
        return date.today()

    def do_delete_domain(self, request, obj):
        if not isinstance(obj, Domain):
            # Could be problematic if the type is similar,
            # but not the same (same field/func names).
            # We do not want to accidentally delete records.
            self.message_user(request, "Object is not of type Domain", messages.ERROR)
            return

        try:
            obj.deletedInEpp()
            obj.save()
        except RegistryError as err:
            # Using variables to get past the linter
            message1 = f"Cannot delete Domain when in state {obj.state}"
            message2 = "This subdomain is being used as a hostname on another domain"
            # Human-readable mappings of ErrorCodes. Can be expanded.
            error_messages = {
                # noqa on these items as black wants to reformat to an invalid length
                ErrorCode.OBJECT_STATUS_PROHIBITS_OPERATION: message1,
                ErrorCode.OBJECT_ASSOCIATION_PROHIBITS_OPERATION: message2,
            }

            message = "Cannot connect to the registry"
            if not err.is_connection_error():
                # If nothing is found, will default to returned err
                message = error_messages.get(err.code, err)
            self.message_user(request, f"Error deleting this Domain: {message}", messages.ERROR)
        except TransitionNotAllowed:
            if obj.state == Domain.State.DELETED:
                self.message_user(
                    request,
                    "This domain is already deleted",
                    messages.INFO,
                )
            else:
                self.message_user(
                    request,
                    (
                        "Error deleting this Domain: "
                        f"Can't switch from state '{obj.state}' to 'deleted'"
                        ", must be either 'dns_needed' or 'on_hold'"
                    ),
                    messages.ERROR,
                )
        except Exception:
            self.message_user(
                request,
                "Could not delete: An unspecified error occured",
                messages.ERROR,
            )
        else:
            self.message_user(
                request,
                "Domain %s has been deleted. Thanks!" % obj.name,
            )

        return HttpResponseRedirect(".")

    def do_get_status(self, request, obj):
        try:
            statuses = obj.statuses
        except Exception as err:
            self.message_user(request, err, messages.ERROR)
        else:
            self.message_user(
                request,
                f"The registry statuses are {statuses}. These statuses are from the provider of the .gov registry.",
            )
        return HttpResponseRedirect(".")

    def do_place_client_hold(self, request, obj):
        try:
            obj.place_client_hold()
            obj.save()
        except Exception as err:
            # if error is an error from the registry, display useful
            # and readable error
            if err.code:
                self.message_user(
                    request,
                    f"Error placing the hold with the registry: {err}",
                    messages.ERROR,
                )
            elif err.is_connection_error():
                self.message_user(
                    request,
                    "Error connecting to the registry",
                    messages.ERROR,
                )
            else:
                # all other type error messages, display the error
                self.message_user(request, err, messages.ERROR)
        else:
            self.message_user(
                request,
                "%s is in client hold. This domain is no longer accessible on the public internet." % obj.name,
            )
        return HttpResponseRedirect(".")

    def do_remove_client_hold(self, request, obj):
        try:
            obj.revert_client_hold()
            obj.save()
        except Exception as err:
            # if error is an error from the registry, display useful
            # and readable error
            if err.code:
                self.message_user(
                    request,
                    f"Error removing the hold in the registry: {err}",
                    messages.ERROR,
                )
            elif err.is_connection_error():
                self.message_user(
                    request,
                    "Error connecting to the registry",
                    messages.ERROR,
                )
            else:
                # all other type error messages, display the error
                self.message_user(request, err, messages.ERROR)
        else:
            self.message_user(
                request,
                "%s is ready. This domain is accessible on the public internet." % obj.name,
            )
        return HttpResponseRedirect(".")

    def do_edit_domain(self, request, obj):
        # We want to know, globally, when an edit action occurs
        request.session["analyst_action"] = "edit"
        # Restricts this action to this domain (pk) only
        request.session["analyst_action_location"] = obj.id
        return HttpResponseRedirect(reverse("domain", args=(obj.id,)))

    def change_view(self, request, object_id):
        # If the analyst was recently editing a domain page,
        # delete any associated session values
        if "analyst_action" in request.session:
            del request.session["analyst_action"]
            del request.session["analyst_action_location"]
        return super().change_view(request, object_id)

    def has_change_permission(self, request, obj=None):
        # Fixes a bug wherein users which are only is_staff
        # can access 'change' when GET,
        # but cannot access this page when it is a request of type POST.
        if request.user.has_perm("registrar.full_access_permission") or request.user.has_perm(
            "registrar.analyst_access_permission"
        ):
            return True
        return super().has_change_permission(request, obj)


class DraftDomainResource(resources.ModelResource):
    """defines how each field in the referenced model should be mapped to the corresponding fields in the
    import/export file"""

    class Meta:
        model = models.DraftDomain


class DraftDomainAdmin(ListHeaderAdmin, ImportExportModelAdmin):
    """Custom draft domain admin class."""

    resource_classes = [DraftDomainResource]

    search_fields = ["name"]
    search_help_text = "Search by draft domain name."

    # this ordering effects the ordering of results
    # in autocomplete_fields for user
    ordering = ["name"]
    list_display = ["name"]

    @admin.display(description=_("Requested domain"))
    def name(self, obj):
        return obj.name

    def get_model_perms(self, request):
        """
        Return empty perms dict thus hiding the model from admin index.
        """
        superuser_perm = request.user.has_perm("registrar.full_access_permission")
        analyst_perm = request.user.has_perm("registrar.analyst_access_permission")
        if analyst_perm and not superuser_perm:
            return {}
        return super().get_model_perms(request)

    def has_change_permission(self, request, obj=None):
        """
        Allow analysts to access the change form directly via URL.
        """
        superuser_perm = request.user.has_perm("registrar.full_access_permission")
        analyst_perm = request.user.has_perm("registrar.analyst_access_permission")
        if analyst_perm and not superuser_perm:
            return True
        return super().has_change_permission(request, obj)

    def response_change(self, request, obj):
        """
        Override to redirect users back to the previous page after saving.
        """
        superuser_perm = request.user.has_perm("registrar.full_access_permission")
        analyst_perm = request.user.has_perm("registrar.analyst_access_permission")
        return_path = request.GET.get("return_path")

        # First, call the super method to perform the standard operations and capture the response
        response = super().response_change(request, obj)

        # Don't redirect to the website page on save if the user is an analyst.
        # Rather, just redirect back to the originating page.
        if (analyst_perm and not superuser_perm) and return_path:
            # Redirect to the return path if it exists
            return HttpResponseRedirect(return_path)

        # If no redirection is needed, return the original response
        return response

    # Select draft domain to change -> Draft domains
    def changelist_view(self, request, extra_context=None):
        if extra_context is None:
            extra_context = {}
        extra_context["tabtitle"] = "Draft domains"
        # Get the filtered values
        return super().changelist_view(request, extra_context=extra_context)


class PublicContactResource(resources.ModelResource):
    """defines how each field in the referenced model should be mapped to the corresponding fields in the
    import/export file"""

    class Meta:
        model = models.PublicContact
        # may want to consider these bulk options in future, so left in as comments
        # use_bulk = True
        # batch_size = 1000
        # force_init_instance = True

    def __init__(self):
        """Sets global variables for code tidyness"""
        super().__init__()
        self.skip_epp_save = False

    def import_data(
        self,
        dataset,
        dry_run=False,
        raise_errors=False,
        use_transactions=None,
        collect_failed_rows=False,
        rollback_on_validation_errors=False,
        **kwargs,
    ):
        """Override import_data to set self.skip_epp_save if in kwargs"""
        self.skip_epp_save = kwargs.get("skip_epp_save", False)
        return super().import_data(
            dataset,
            dry_run,
            raise_errors,
            use_transactions,
            collect_failed_rows,
            rollback_on_validation_errors,
            **kwargs,
        )

    def save_instance(self, instance, is_create, using_transactions=True, dry_run=False):
        """Override save_instance setting skip_epp_save to True"""
        self.before_save_instance(instance, using_transactions, dry_run)
        if self._meta.use_bulk:
            if is_create:
                self.create_instances.append(instance)
            else:
                self.update_instances.append(instance)
        elif not using_transactions and dry_run:
            # we don't have transactions and we want to do a dry_run
            pass
        else:
            instance.save(skip_epp_save=self.skip_epp_save)
        self.after_save_instance(instance, using_transactions, dry_run)


class PublicContactAdmin(ListHeaderAdmin, ImportExportModelAdmin):
    """Custom PublicContact admin class."""

    resource_classes = [PublicContactResource]

    change_form_template = "django/admin/email_clipboard_change_form.html"
    autocomplete_fields = ["domain"]

    def changeform_view(self, request, object_id=None, form_url="", extra_context=None):
        if extra_context is None:
            extra_context = {}

        if object_id:
            obj = self.get_object(request, object_id)
            if obj:
                name = obj.name
                email = obj.email
                registry_id = obj.registry_id
                extra_context["subtitle"] = f"{name} <{email}> id: {registry_id}"

        return super().changeform_view(request, object_id, form_url, extra_context=extra_context)


class VerifiedByStaffAdmin(ListHeaderAdmin):
    list_display = ("email", "requestor", "truncated_notes", "created_at")
    search_fields = ["email"]
    search_help_text = "Search by email."
    readonly_fields = [
        "requestor",
    ]

    change_form_template = "django/admin/email_clipboard_change_form.html"

    def truncated_notes(self, obj):
        # Truncate the 'notes' field to 50 characters
        return str(obj.notes)[:50]

    truncated_notes.short_description = "Notes (Truncated)"  # type: ignore

    def save_model(self, request, obj, form, change):
        # Set the user field to the current admin user
        obj.requestor = request.user if request.user.is_authenticated else None
        super().save_model(request, obj, form, change)


class PortfolioAdmin(ListHeaderAdmin):

<<<<<<< HEAD
    change_form_template = "django/admin/portfolio_change_form.html"

=======
>>>>>>> e8d93bcb
    list_display = ("organization_name", "federal_agency", "creator")
    search_fields = ["organization_name"]
    search_help_text = "Search by organization name."

    # Creates select2 fields (with search bars)
    autocomplete_fields = [
        "creator",
        "federal_agency",
    ]

    def change_view(self, request, object_id, form_url="", extra_context=None):
        """Add related suborganizations and domain groups"""
        obj = self.get_object(request, object_id)

        # ---- Domain Groups
        domain_groups = DomainGroup.objects.filter(portfolio=obj)

        # ---- Suborganizations
        suborganizations = Suborganization.objects.filter(portfolio=obj)

        extra_context = {"domain_groups": domain_groups, "suborganizations": suborganizations}
        return super().change_view(request, object_id, form_url, extra_context)

    def save_model(self, request, obj, form, change):

        if obj.creator is not None:
            # ---- update creator ----
            # Set the creator field to the current admin user
            obj.creator = request.user if request.user.is_authenticated else None
        # ---- update organization name ----
        # org name will be the same as federal agency, if it is federal,
        # otherwise it will be the actual org name. If nothing is entered for
        # org name and it is a federal organization, have this field fill with
        # the federal agency text name.
        is_federal = obj.organization_type == DomainRequest.OrganizationChoices.FEDERAL
        if is_federal and obj.organization_name is None:
            obj.organization_name = obj.federal_agency.agency
        super().save_model(request, obj, form, change)


class FederalAgencyResource(resources.ModelResource):
    """defines how each field in the referenced model should be mapped to the corresponding fields in the
    import/export file"""

    class Meta:
        model = models.FederalAgency


class FederalAgencyAdmin(ListHeaderAdmin, ImportExportModelAdmin):
    list_display = ["agency"]
    search_fields = ["agency"]
    search_help_text = "Search by agency name."
    ordering = ["agency"]
    resource_classes = [FederalAgencyResource]


class UserGroupAdmin(AuditedAdmin):
    """Overwrite the generated UserGroup admin class"""

    list_display = ["user_group"]

    fieldsets = ((None, {"fields": ("name", "permissions")}),)

    def formfield_for_dbfield(self, dbfield, **kwargs):
        field = super().formfield_for_dbfield(dbfield, **kwargs)
        if dbfield.name == "name":
            field.label = "Group name"
        if dbfield.name == "permissions":
            field.label = "User permissions"
        return field

    # We name the custom prop 'Group' because linter
    # is not allowing a short_description attr on it
    # This gets around the linter limitation, for now.
    @admin.display(description=_("Group"))
    def user_group(self, obj):
        return obj.name

    # Select user groups to change -> User groups
    def changelist_view(self, request, extra_context=None):
        if extra_context is None:
            extra_context = {}
        extra_context["tabtitle"] = "User groups"
        # Get the filtered values
        return super().changelist_view(request, extra_context=extra_context)


class WaffleFlagAdmin(FlagAdmin):
    """Custom admin implementation of django-waffle's Flag class"""

    class Meta:
        """Contains meta information about this class"""

        model = models.WaffleFlag
        fields = "__all__"


class DomainGroupAdmin(ListHeaderAdmin, ImportExportModelAdmin):
    list_display = ["name", "portfolio"]


class SuborganizationAdmin(ListHeaderAdmin, ImportExportModelAdmin):
    list_display = ["name", "portfolio"]
    autocomplete_fields = [
        "portfolio",
    ]
    search_fields = ["name"]


admin.site.unregister(LogEntry)  # Unregister the default registration

admin.site.register(LogEntry, CustomLogEntryAdmin)
admin.site.register(models.User, MyUserAdmin)
# Unregister the built-in Group model
admin.site.unregister(Group)
# Register UserGroup
admin.site.register(models.UserGroup, UserGroupAdmin)
admin.site.register(models.UserDomainRole, UserDomainRoleAdmin)
admin.site.register(models.Contact, ContactAdmin)
admin.site.register(models.DomainInvitation, DomainInvitationAdmin)
admin.site.register(models.DomainInformation, DomainInformationAdmin)
admin.site.register(models.Domain, DomainAdmin)
admin.site.register(models.DraftDomain, DraftDomainAdmin)
admin.site.register(models.FederalAgency, FederalAgencyAdmin)
admin.site.register(models.Host, MyHostAdmin)
admin.site.register(models.HostIP, HostIpAdmin)
admin.site.register(models.Website, WebsiteAdmin)
admin.site.register(models.PublicContact, PublicContactAdmin)
admin.site.register(models.DomainRequest, DomainRequestAdmin)
admin.site.register(models.TransitionDomain, TransitionDomainAdmin)
admin.site.register(models.VerifiedByStaff, VerifiedByStaffAdmin)
admin.site.register(models.Portfolio, PortfolioAdmin)
admin.site.register(models.DomainGroup, DomainGroupAdmin)
admin.site.register(models.Suborganization, SuborganizationAdmin)
admin.site.register(models.SeniorOfficial, SeniorOfficialAdmin)

# Register our custom waffle implementations
admin.site.register(models.WaffleFlag, WaffleFlagAdmin)

# Unregister Switch and Sample from the waffle library
admin.site.unregister(Switch)
admin.site.unregister(Sample)<|MERGE_RESOLUTION|>--- conflicted
+++ resolved
@@ -2767,11 +2767,8 @@
 
 class PortfolioAdmin(ListHeaderAdmin):
 
-<<<<<<< HEAD
     change_form_template = "django/admin/portfolio_change_form.html"
 
-=======
->>>>>>> e8d93bcb
     list_display = ("organization_name", "federal_agency", "creator")
     search_fields = ["organization_name"]
     search_help_text = "Search by organization name."
