from datetime import date
import logging
import copy
import json
from django.template.loader import get_template
from django import forms
from django.db.models import Value, CharField, Q
from django.db.models.functions import Concat, Coalesce
from django.http import HttpResponseRedirect
from django.conf import settings
from django.shortcuts import redirect
from django_fsm import get_available_FIELD_transitions, FSMField
from registrar.models.domain_information import DomainInformation
from registrar.models.user_portfolio_permission import UserPortfolioPermission
from registrar.models.utility.portfolio_helper import UserPortfolioPermissionChoices, UserPortfolioRoleChoices
from waffle.decorators import flag_is_active
from django.contrib import admin, messages
from django.contrib.auth.admin import UserAdmin as BaseUserAdmin
from django.contrib.auth.models import Group
from django.contrib.contenttypes.models import ContentType
from django.urls import reverse
from epplibwrapper.errors import ErrorCode, RegistryError
from registrar.models.user_domain_role import UserDomainRole
from waffle.admin import FlagAdmin
from waffle.models import Sample, Switch
from registrar.models import Contact, Domain, DomainRequest, DraftDomain, User, Website, SeniorOfficial
from registrar.utility.constants import BranchChoices
from registrar.utility.errors import FSMDomainRequestError, FSMErrorCodes
from registrar.views.utility.mixins import OrderableFieldsMixin
from django.contrib.admin.views.main import ORDER_VAR
from registrar.widgets import NoAutocompleteFilteredSelectMultiple
from . import models
from auditlog.models import LogEntry  # type: ignore
from auditlog.admin import LogEntryAdmin  # type: ignore
from django_fsm import TransitionNotAllowed  # type: ignore
from django.utils.safestring import mark_safe
from django.utils.html import escape
from django.contrib.auth.forms import UserChangeForm, UsernameField
from django.contrib.admin.views.main import IGNORED_PARAMS
from django_admin_multiple_choice_list_filter.list_filters import MultipleChoiceListFilter
from import_export import resources
from import_export.admin import ImportExportModelAdmin
from django.core.exceptions import ObjectDoesNotExist
from django.contrib.admin.widgets import FilteredSelectMultiple
from django.utils.html import format_html
from django.utils.translation import gettext_lazy as _

logger = logging.getLogger(__name__)


class FsmModelResource(resources.ModelResource):
    """ModelResource is extended to support importing of tables which
    have FSMFields.  ModelResource is extended with the following changes
    to existing behavior:
    When new objects are to be imported, FSMFields are initialized before
    the object is initialized.  This is because FSMFields do not allow
    direct modification.
    When objects, which are to be imported, are updated, the FSMFields
    are skipped."""

    def init_instance(self, row=None):
        """Overrides the init_instance method of ModelResource.  Returns
        an instance of the model, with the FSMFields already initialized
        from data in the row."""

        # Get fields which are fsm fields
        fsm_fields = {}

        for f in self._meta.model._meta.fields:
            if isinstance(f, FSMField):
                if row and f.name in row:
                    fsm_fields[f.name] = row[f.name]

        # Initialize model instance with fsm_fields
        return self._meta.model(**fsm_fields)

    def import_field(self, field, obj, data, is_m2m=False, **kwargs):
        """Overrides the import_field method of ModelResource.  If the
        field being imported is an FSMField, it is not imported."""

        is_fsm = False

        # check each field in the object
        for f in obj._meta.fields:
            # if the field is an instance of FSMField
            if field.attribute == f.name and isinstance(f, FSMField):
                is_fsm = True
        if not is_fsm:
            super().import_field(field, obj, data, is_m2m, **kwargs)


class UserResource(resources.ModelResource):
    """defines how each field in the referenced model should be mapped to the corresponding fields in the
    import/export file"""

    class Meta:
        model = models.User


class FilteredSelectMultipleArrayWidget(FilteredSelectMultiple):
    """Custom widget to allow for editing an ArrayField in a widget similar to filter_horizontal widget"""

    def __init__(self, verbose_name, is_stacked=False, choices=(), **kwargs):
        super().__init__(verbose_name, is_stacked, **kwargs)
        self.choices = choices

    def value_from_datadict(self, data, files, name):
        values = super().value_from_datadict(data, files, name)
        return values or []

    def get_context(self, name, value, attrs):
        if value is None:
            value = []
        elif isinstance(value, str):
            value = value.split(",")
        # alter self.choices to be a list of selected and unselected choices, based on value;
        # order such that selected choices come before unselected choices
        self.choices = [(choice, label) for choice, label in self.choices if choice in value] + [
            (choice, label) for choice, label in self.choices if choice not in value
        ]
        context = super().get_context(name, value, attrs)
        return context


class MyUserAdminForm(UserChangeForm):
    """This form utilizes the custom widget for its class's ManyToMany UIs.

    It inherits from UserChangeForm which has special handling for the password and username fields."""

    class Meta:
        model = models.User
        fields = "__all__"
        field_classes = {"username": UsernameField}
        widgets = {
            "groups": NoAutocompleteFilteredSelectMultiple("groups", False),
            "user_permissions": NoAutocompleteFilteredSelectMultiple("user_permissions", False),
        }

    def __init__(self, *args, **kwargs):
        """Custom init to modify the user form"""
        super(MyUserAdminForm, self).__init__(*args, **kwargs)
        self._override_base_help_texts()

    def _override_base_help_texts(self):
        """
        Used to override pre-existing help texts in AbstractUser.
        This is done to avoid modifying the base AbstractUser class.
        """
        is_superuser = self.fields.get("is_superuser")
        is_staff = self.fields.get("is_staff")
        password = self.fields.get("password")

        if is_superuser is not None:
            is_superuser.help_text = "For development purposes only; provides superuser access on the database level."

        if is_staff is not None:
            is_staff.help_text = "Designates whether the user can log in to this admin site."

        if password is not None:
            # Link is copied from the base implementation of UserChangeForm.
            link = f"../../{self.instance.pk}/password/"
            password.help_text = (
                "Raw passwords are not stored, so they will not display here. "
                f'You can change the password using <a href="{link}">this form</a>.'
            )


class UserPortfolioPermissionsForm(forms.ModelForm):
    class Meta:
        model = models.UserPortfolioPermission
        fields = "__all__"
        widgets = {
            "roles": FilteredSelectMultipleArrayWidget(
                "roles", is_stacked=False, choices=UserPortfolioRoleChoices.choices
            ),
            "additional_permissions": FilteredSelectMultipleArrayWidget(
                "additional_permissions",
                is_stacked=False,
                choices=UserPortfolioPermissionChoices.choices,
            ),
        }


class PortfolioInvitationAdminForm(UserChangeForm):
    """This form utilizes the custom widget for its class's ManyToMany UIs."""

    class Meta:
        model = models.PortfolioInvitation
        fields = "__all__"
        widgets = {
            "portfolio_roles": FilteredSelectMultipleArrayWidget(
                "portfolio_roles", is_stacked=False, choices=UserPortfolioRoleChoices.choices
            ),
            "portfolio_additional_permissions": FilteredSelectMultipleArrayWidget(
                "portfolio_additional_permissions",
                is_stacked=False,
                choices=UserPortfolioPermissionChoices.choices,
            ),
        }


class DomainInformationAdminForm(forms.ModelForm):
    """This form utilizes the custom widget for its class's ManyToMany UIs."""

    class Meta:
        model = models.DomainInformation
        fields = "__all__"
        widgets = {
            "other_contacts": NoAutocompleteFilteredSelectMultiple("other_contacts", False),
        }


class DomainInformationInlineForm(forms.ModelForm):
    """This form utilizes the custom widget for its class's ManyToMany UIs."""

    class Meta:
        model = models.DomainInformation
        fields = "__all__"
        widgets = {
            "other_contacts": NoAutocompleteFilteredSelectMultiple("other_contacts", False),
        }


class DomainRequestAdminForm(forms.ModelForm):
    """Custom form to limit transitions to available transitions.
    This form utilizes the custom widget for its class's ManyToMany UIs."""

    class Meta:
        model = models.DomainRequest
        fields = "__all__"
        widgets = {
            "current_websites": NoAutocompleteFilteredSelectMultiple("current_websites", False),
            "alternative_domains": NoAutocompleteFilteredSelectMultiple("alternative_domains", False),
            "other_contacts": NoAutocompleteFilteredSelectMultiple("other_contacts", False),
        }
        labels = {
            "action_needed_reason_email": "Email",
        }

    def __init__(self, *args, **kwargs):
        super().__init__(*args, **kwargs)

        domain_request = kwargs.get("instance")
        if domain_request and domain_request.pk:
            current_state = domain_request.status

            # first option in status transitions is current state
            available_transitions = [(current_state, domain_request.get_status_display())]

            if domain_request.investigator is not None:
                transitions = get_available_FIELD_transitions(
                    domain_request, models.DomainRequest._meta.get_field("status")
                )
            else:
                transitions = self.get_custom_field_transitions(
                    domain_request, models.DomainRequest._meta.get_field("status")
                )

            for transition in transitions:
                available_transitions.append((transition.target, transition.target.label))

            # only set the available transitions if the user is not restricted
            # from editing the domain request; otherwise, the form will be
            # readonly and the status field will not have a widget
            if not domain_request.creator.is_restricted():
                self.fields["status"].widget.choices = available_transitions

    def get_custom_field_transitions(self, instance, field):
        """Custom implementation of get_available_FIELD_transitions
        in the FSM. Allows us to still display fields filtered out by a condition."""
        curr_state = field.get_state(instance)
        transitions = field.transitions[instance.__class__]

        for name, transition in transitions.items():
            meta = transition._django_fsm
            if meta.has_transition(curr_state):
                yield meta.get_transition(curr_state)

    def clean(self):
        """
        Override of the default clean on the form.
        This is so we can inject custom form-level error messages.
        """
        # clean is called from clean_forms, which is called from is_valid
        # after clean_fields.  it is used to determine form level errors.
        # is_valid is typically called from view during a post
        cleaned_data = super().clean()
        status = cleaned_data.get("status")
        investigator = cleaned_data.get("investigator")
        rejection_reason = cleaned_data.get("rejection_reason")
        action_needed_reason = cleaned_data.get("action_needed_reason")

        # Get the old status
        initial_status = self.initial.get("status", None)

        # We only care about investigator when in these statuses
        checked_statuses = [
            DomainRequest.DomainRequestStatus.APPROVED,
            DomainRequest.DomainRequestStatus.IN_REVIEW,
            DomainRequest.DomainRequestStatus.ACTION_NEEDED,
            DomainRequest.DomainRequestStatus.REJECTED,
            DomainRequest.DomainRequestStatus.INELIGIBLE,
        ]

        # If a status change occured, check for validity
        if status != initial_status and status in checked_statuses:
            # Checks the "investigators" field for validity.
            # That field must obey certain conditions when an domain request is approved.
            # Will call "add_error" if any issues are found.
            self._check_for_valid_investigator(investigator)

        # If the status is rejected, a rejection reason must exist
        if status == DomainRequest.DomainRequestStatus.REJECTED:
            self._check_for_valid_rejection_reason(rejection_reason)
        elif status == DomainRequest.DomainRequestStatus.ACTION_NEEDED:
            self._check_for_valid_action_needed_reason(action_needed_reason)

        return cleaned_data

    def _check_for_valid_rejection_reason(self, rejection_reason) -> bool:
        """
        Checks if the rejection_reason field is not none.
        Adds form errors on failure.
        """
        is_valid = False

        # Check if a rejection reason exists. Rejection is not possible without one.
        error_message = None
        if rejection_reason is None or rejection_reason == "":
            # Lets grab the error message from a common location
            error_message = FSMDomainRequestError.get_error_message(FSMErrorCodes.NO_REJECTION_REASON)
        else:
            is_valid = True

        if error_message is not None:
            self.add_error("rejection_reason", error_message)

        return is_valid

    def _check_for_valid_action_needed_reason(self, action_needed_reason) -> bool:
        """
        Checks if the action_needed_reason field is not none.
        Adds form errors on failure.
        """
        is_valid = action_needed_reason is not None and action_needed_reason != ""
        if not is_valid:
            error_message = FSMDomainRequestError.get_error_message(FSMErrorCodes.NO_ACTION_NEEDED_REASON)
            self.add_error("action_needed_reason", error_message)

        return is_valid

    def _check_for_valid_investigator(self, investigator) -> bool:
        """
        Checks if the investigator field is not none, and is staff.
        Adds form errors on failure.
        """

        is_valid = False

        # Check if an investigator is assigned. No approval is possible without one.
        error_message = None
        if investigator is None:
            # Lets grab the error message from a common location
            error_message = FSMDomainRequestError.get_error_message(FSMErrorCodes.NO_INVESTIGATOR)
        elif not investigator.is_staff:
            error_message = FSMDomainRequestError.get_error_message(FSMErrorCodes.INVESTIGATOR_NOT_STAFF)
        else:
            is_valid = True

        if error_message is not None:
            self.add_error("investigator", error_message)

        return is_valid


# Based off of this excellent example: https://djangosnippets.org/snippets/10471/
class MultiFieldSortableChangeList(admin.views.main.ChangeList):
    """
    This class overrides the behavior of column sorting in django admin tables in order
    to allow for multi field sorting on admin_order_field.  It also overrides behavior
    of getting the filter params to allow portfolio filters to be executed without
    displaying on the right side of the ChangeList view.


    Usage:

    class MyCustomAdmin(admin.ModelAdmin):

        ...

        def get_changelist(self, request, **kwargs):
            return MultiFieldSortableChangeList

        ...

    """

    def get_ordering(self, request, queryset):
        """
        Returns the list of ordering fields for the change list.

        Mostly identical to the base implementation, except that now it can return
        a list of order_field objects rather than just one.
        """
        params = self.params
        ordering = list(self.model_admin.get_ordering(request) or self._get_default_ordering())

        if ORDER_VAR in params:
            # Clear ordering and used params
            ordering = []

            order_params = params[ORDER_VAR].split(".")
            for p in order_params:
                try:
                    none, pfx, idx = p.rpartition("-")
                    field_name = self.list_display[int(idx)]

                    order_fields = self.get_ordering_field(field_name)

                    if isinstance(order_fields, list):
                        for order_field in order_fields:
                            if order_field:
                                ordering.append(pfx + order_field)
                    else:
                        ordering.append(pfx + order_fields)

                except (IndexError, ValueError):
                    continue  # Invalid ordering specified, skip it.

        # Add the given query's ordering fields, if any.
        ordering.extend(queryset.query.order_by)

        # Ensure that the primary key is systematically present in the list of
        # ordering fields so we can guarantee a deterministic order across all
        # database backends.
        pk_name = self.lookup_opts.pk.name
        if not (set(ordering) & set(["pk", "-pk", pk_name, "-" + pk_name])):
            # The two sets do not intersect, meaning the pk isn't present. So
            # we add it.
            ordering.append("-pk")

        return ordering

    def get_filters_params(self, params=None):
        """
        Add portfolio to ignored params to allow the portfolio filter while not
        listing it as a filter option on the right side of Change List on the
        portfolio list.
        """
        params = params or self.params
        lookup_params = params.copy()  # a dictionary of the query string
        # Remove all the parameters that are globally and systematically
        # ignored.
        # Remove portfolio so that it does not error as an invalid
        # filter parameter.
        ignored_params = list(IGNORED_PARAMS) + ["portfolio"]
        for ignored in ignored_params:
            if ignored in lookup_params:
                del lookup_params[ignored]
        return lookup_params


class CustomLogEntryAdmin(LogEntryAdmin):
    """Overwrite the generated LogEntry admin class"""

    list_display = [
        "created",
        "resource",
        "action",
        "msg_short",
        "user_url",
    ]

    # We name the custom prop 'resource' because linter
    # is not allowing a short_description attr on it
    # This gets around the linter limitation, for now.
    def resource(self, obj):
        # Return the field value without a link
        return f"{obj.content_type} - {obj.object_repr}"

    # We name the custom prop 'created_at' because linter
    # is not allowing a short_description attr on it
    # This gets around the linter limitation, for now.
    @admin.display(description=_("Created at"))
    def created(self, obj):
        return obj.timestamp

    search_help_text = "Search by resource, changes, or user."

    change_form_template = "admin/change_form_no_submit.html"
    add_form_template = "admin/change_form_no_submit.html"

    # Select log entry to change ->  Log entries
    def changelist_view(self, request, extra_context=None):
        if extra_context is None:
            extra_context = {}
        extra_context["tabtitle"] = "Log entries"
        return super().changelist_view(request, extra_context=extra_context)

    # #786: Skipping on updating audit log tab titles for now
    # def change_view(self, request, object_id, form_url="", extra_context=None):
    #     if extra_context is None:
    #         extra_context = {}

    #     log_entry = self.get_object(request, object_id)

    #     if log_entry:
    #         # Reset title to empty string
    #         extra_context["subtitle"] = ""
    #         extra_context["tabtitle"] = ""

    #         object_repr = log_entry.object_repr  # Hold name of the object
    #         changes = log_entry.changes

    #         # Check if this is a log entry for an addition and related to the contact model
    #         # Created [name] -> Created [name] contact | Change log entry
    #         if (
    #             all(new_value != "None" for field, (old_value, new_value) in changes.items())
    #             and log_entry.content_type.model == "contact"
    #         ):
    #             extra_context["subtitle"] = f"Created {object_repr} contact"
    #             extra_context["tabtitle"] = "Change log entry"

    #     return super().change_view(request, object_id, form_url, extra_context=extra_context)


# TODO #2571 - this should be refactored. This is shared among every class that inherits this,
# and it breaks the senior_official field because it exists both as model "Contact" and "SeniorOfficial".
class AdminSortFields:
    _name_sort = ["first_name", "last_name", "email"]

    # Define a mapping of field names to model querysets and sort expressions.
    # A dictionary is used for specificity, but the downside is some degree of repetition.
    # To eliminate this, this list can be generated dynamically but the readability of that
    # is impacted.
    sort_mapping = {
        # == Contact == #
        "other_contacts": (Contact, _name_sort),
        # == Senior Official == #
        "senior_official": (SeniorOfficial, _name_sort),
        # == User == #
        "creator": (User, _name_sort),
        "user": (User, _name_sort),
        "investigator": (User, _name_sort),
        # == Website == #
        "current_websites": (Website, "website"),
        "alternative_domains": (Website, "website"),
        # == DraftDomain == #
        "requested_domain": (DraftDomain, "name"),
        # == DomainRequest == #
        "domain_request": (DomainRequest, "requested_domain__name"),
        # == Domain == #
        "domain": (Domain, "name"),
        "approved_domain": (Domain, "name"),
    }

    @classmethod
    def get_queryset(cls, db_field):
        """This is a helper function for formfield_for_manytomany and formfield_for_foreignkey"""
        queryset_info = cls.sort_mapping.get(db_field.name, None)
        if queryset_info is None:
            return None

        # Grab the model we want to order, and grab how we want to order it
        model, order_by = queryset_info
        match db_field.name:
            case "investigator":
                # We should only return users who are staff.
                return model.objects.filter(is_staff=True).order_by(*order_by)
            case _:
                if isinstance(order_by, list) or isinstance(order_by, tuple):
                    return model.objects.order_by(*order_by)
                else:
                    return model.objects.order_by(order_by)


class AuditedAdmin(admin.ModelAdmin):
    """Custom admin to make auditing easier."""

    def history_view(self, request, object_id, extra_context=None):
        """On clicking 'History', take admin to the auditlog view for an object."""
        return HttpResponseRedirect(
            "{url}?resource_type={content_type}&object_id={object_id}".format(
                url=reverse("admin:auditlog_logentry_changelist", args=()),
                content_type=ContentType.objects.get_for_model(self.model).pk,
                object_id=object_id,
            )
        )

    def formfield_for_manytomany(self, db_field, request, use_admin_sort_fields=True, **kwargs):
        """customize the behavior of formfields with manytomany relationships.  the customized
        behavior includes sorting of objects in lists as well as customizing helper text"""

        # Define a queryset. Note that in the super of this,
        # a new queryset will only be generated if one does not exist.
        # Thus, the order in which we define queryset matters.

        queryset = AdminSortFields.get_queryset(db_field)
        if queryset and use_admin_sort_fields:
            kwargs["queryset"] = queryset

        formfield = super().formfield_for_manytomany(db_field, request, **kwargs)
        # customize the help text for all formfields for manytomany
        formfield.help_text = (
            formfield.help_text
            + " If more than one value is selected, the change/delete/view actions will be disabled."
        )
        return formfield

    def formfield_for_foreignkey(self, db_field, request, use_admin_sort_fields=True, **kwargs):
        """Customize the behavior of formfields with foreign key relationships. This will customize
        the behavior of selects. Customized behavior includes sorting of objects in list."""

        # Define a queryset. Note that in the super of this,
        # a new queryset will only be generated if one does not exist.
        # Thus, the order in which we define queryset matters.
        queryset = AdminSortFields.get_queryset(db_field)
        if queryset and use_admin_sort_fields:
            kwargs["queryset"] = queryset

        return super().formfield_for_foreignkey(db_field, request, **kwargs)


class ListHeaderAdmin(AuditedAdmin, OrderableFieldsMixin):
    """Custom admin to add a descriptive subheader to list views
    and custom table sort behaviour"""

    def get_changelist(self, request, **kwargs):
        """Returns a custom ChangeList class, as opposed to the default.
        This is so we can override the behaviour of the `admin_order_field` field.
        By default, django does not support ordering by multiple fields for this
        particular field (i.e. self.admin_order_field=["first_name", "last_name"] is invalid).

        Reference: https://code.djangoproject.com/ticket/31975
        """
        return MultiFieldSortableChangeList

    def changelist_view(self, request, extra_context=None):
        if extra_context is None:
            extra_context = {}
        # Get the filtered values
        filters = self.get_filters(request)
        # Pass the filtered values to the template context
        extra_context["filters"] = filters
        extra_context["search_query"] = request.GET.get("q", "")  # Assuming the search query parameter is 'q'
        return super().changelist_view(request, extra_context=extra_context)

    def get_filters(self, request):
        """Retrieve the current set of parameters being used to filter the table
        Returns:
            dictionary objects in the format {parameter_name: string,
            parameter_value: string}
        TODO: convert investigator id to investigator username
        """
        filters = []
        # Retrieve the filter parameters
        for param in request.GET.keys():
            # Exclude the default search parameter 'q'
            if param != "q" and param != "o":
                parameter_name = param.replace("__exact", "").replace("_type", "").replace("__id", " id")

                if parameter_name == "investigator id":
                    # Retrieves the corresponding contact from Users
                    id_value = request.GET.get(param)
                    try:
                        contact = models.User.objects.get(id=id_value)
                        investigator_name = contact.first_name + " " + contact.last_name

                        filters.append(
                            {
                                "parameter_name": "investigator",
                                "parameter_value": investigator_name,
                            }
                        )
                    except models.User.DoesNotExist:
                        pass
                elif parameter_name == "portfolio":
                    # Retrieves the corresponding portfolio from Portfolio
                    id_value = request.GET.get(param)
                    try:
                        portfolio = models.Portfolio.objects.get(id=id_value)
                        filters.append(
                            {
                                "parameter_name": "portfolio",
                                "parameter_value": portfolio.organization_name,
                            }
                        )
                    except models.Portfolio.DoesNotExist:
                        pass
                else:
                    # For other parameter names, append a dictionary with the original
                    # parameter_name and the corresponding parameter_value
                    filters.append(
                        {
                            "parameter_name": parameter_name,
                            "parameter_value": request.GET.get(param),
                        }
                    )
        return filters


class MyUserAdmin(BaseUserAdmin, ImportExportModelAdmin):
    """Custom user admin class to use our inlines."""

    resource_classes = [UserResource]

    form = MyUserAdminForm
    change_form_template = "django/admin/user_change_form.html"

    class Meta:
        """Contains meta information about this class"""

        model = models.User
        fields = "__all__"

    _meta = Meta()

    list_display = (
        "username",
        "overridden_email_field",
        "first_name",
        "last_name",
        # Group is a custom property defined within this file,
        # rather than in a model like the other properties
        "group",
        "status",
    )

    # Renames inherited AbstractUser label 'email_address to 'email'
    def formfield_for_dbfield(self, dbfield, **kwargs):
        field = super().formfield_for_dbfield(dbfield, **kwargs)
        if dbfield.name == "email":
            field.label = "Email"
        return field

    # Renames inherited AbstractUser column name 'email_address to 'email'
    @admin.display(description=_("Email"))
    def overridden_email_field(self, obj):
        return obj.email

    fieldsets = (
        (
            None,
            {"fields": ("username", "password", "status", "verification_type")},
        ),
        ("User profile", {"fields": ("first_name", "middle_name", "last_name", "title", "email", "phone")}),
        (
            "Permissions",
            {
                "fields": (
                    "is_active",
                    "is_staff",
                    "is_superuser",
                    "groups",
                    "user_permissions",
                )
            },
        ),
        ("Important dates", {"fields": ("last_login", "date_joined")}),
    )

    readonly_fields = ("verification_type",)

    analyst_fieldsets = (
        (
            None,
            {
                "fields": (
                    "status",
                    "verification_type",
                )
            },
        ),
        ("User profile", {"fields": ("first_name", "middle_name", "last_name", "title", "email", "phone")}),
        (
            "Permissions",
            {
                "fields": (
                    "is_active",
                    "groups",
                )
            },
        ),
        ("Important dates", {"fields": ("last_login", "date_joined")}),
    )

    # TODO: delete after we merge organization feature
    analyst_fieldsets_no_portfolio = (
        (
            None,
            {
                "fields": (
                    "status",
                    "verification_type",
                )
            },
        ),
        ("User profile", {"fields": ("first_name", "middle_name", "last_name", "title", "email", "phone")}),
        (
            "Permissions",
            {
                "fields": (
                    "is_active",
                    "groups",
                )
            },
        ),
        ("Important dates", {"fields": ("last_login", "date_joined")}),
    )

    analyst_list_display = [
        "email",
        "first_name",
        "last_name",
        "group",
        "status",
    ]

    # NOT all fields are readonly for admin, otherwise we would have
    # set this at the permissions level. The exception is 'status'
    analyst_readonly_fields = [
        "User profile",
        "first_name",
        "middle_name",
        "last_name",
        "title",
        "email",
        "phone",
        "Permissions",
        "is_active",
        "groups",
        "Important dates",
        "last_login",
        "date_joined",
    ]

    # TODO: delete after we merge organization feature
    analyst_readonly_fields_no_portfolio = [
        "User profile",
        "first_name",
        "middle_name",
        "last_name",
        "title",
        "email",
        "phone",
        "Permissions",
        "is_active",
        "groups",
        "Important dates",
        "last_login",
        "date_joined",
    ]

    list_filter = (
        "is_active",
        "groups",
    )

    # this ordering effects the ordering of results
    # in autocomplete_fields for user
    ordering = ["first_name", "last_name", "email"]
    search_help_text = "Search by first name, last name, or email."

    def get_search_results(self, request, queryset, search_term):
        """
        Override for get_search_results. This affects any upstream model using autocomplete_fields,
        such as DomainRequest. This is because autocomplete_fields uses an API call to fetch data,
        and this fetch comes from this method.
        """
        # Custom filtering logic
        queryset, use_distinct = super().get_search_results(request, queryset, search_term)

        # If we aren't given a request to modify, we shouldn't try to
        if request is None or not hasattr(request, "GET"):
            return queryset, use_distinct

        # Otherwise, lets modify it!
        request_get = request.GET

        # The request defines model name and field name.
        # For instance, model_name could be "DomainRequest"
        # and field_name could be "investigator".
        model_name = request_get.get("model_name", None)
        field_name = request_get.get("field_name", None)

        # Make sure we're only modifying requests from these models.
        models_to_target = {"domainrequest"}
        if model_name in models_to_target:
            # Define rules per field
            match field_name:
                case "investigator":
                    # We should not display investigators who don't have a staff role
                    queryset = queryset.filter(is_staff=True)
                case _:
                    # In the default case, do nothing
                    pass

        return queryset, use_distinct

    # Let's define First group
    # (which should in theory be the ONLY group)
    def group(self, obj):
        if obj.groups.filter(name="full_access_group").exists():
            return "full_access_group"
        elif obj.groups.filter(name="cisa_analysts_group").exists():
            return "cisa_analysts_group"
        return ""

    def get_list_display(self, request):
        # The full_access_permission perm will load onto the full_access_group
        # which is equivalent to superuser. The other group we use to manage
        # perms is cisa_analysts_group. cisa_analysts_group will never contain
        # full_access_permission
        if request.user.has_perm("registrar.full_access_permission"):
            # Use the default list display for all access users
            return super().get_list_display(request)

        # Customize the list display for analysts
        return self.analyst_list_display

    def get_fieldsets(self, request, obj=None):
        if request.user.has_perm("registrar.full_access_permission"):
            # Show all fields for all access users
            return super().get_fieldsets(request, obj)
        elif request.user.has_perm("registrar.analyst_access_permission"):
            if flag_is_active(request, "organization_feature"):
                # show analyst_fieldsets for analysts
                return self.analyst_fieldsets
            else:
                # TODO: delete after we merge organization feature
                return self.analyst_fieldsets_no_portfolio
        else:
            # any admin user should belong to either full_access_group
            # or cisa_analyst_group
            return []

    def get_readonly_fields(self, request, obj=None):
        readonly_fields = list(self.readonly_fields)

        if request.user.has_perm("registrar.full_access_permission"):
            return readonly_fields
        else:
            # Return restrictive Read-only fields for analysts and
            # users who might not belong to groups
            if flag_is_active(request, "organization_feature"):
                return self.analyst_readonly_fields
            else:
                # TODO: delete after we merge organization feature
                return self.analyst_readonly_fields_no_portfolio

    def change_view(self, request, object_id, form_url="", extra_context=None):
        """Add user's related domains and requests to context"""
        obj = self.get_object(request, object_id)

        domain_requests = DomainRequest.objects.filter(creator=obj).exclude(
            Q(status=DomainRequest.DomainRequestStatus.STARTED) | Q(status=DomainRequest.DomainRequestStatus.WITHDRAWN)
        )
        sort_by = request.GET.get("sort_by", "requested_domain__name")
        domain_requests = domain_requests.order_by(sort_by)

        user_domain_roles = UserDomainRole.objects.filter(user=obj)
        domain_ids = user_domain_roles.values_list("domain_id", flat=True)
        domains = Domain.objects.filter(id__in=domain_ids).exclude(state=Domain.State.DELETED)

        portfolio_ids = obj.get_portfolios().values_list("portfolio", flat=True)
        portfolios = models.Portfolio.objects.filter(id__in=portfolio_ids)
        extra_context = {"domain_requests": domain_requests, "domains": domains, "portfolios": portfolios}
        return super().change_view(request, object_id, form_url, extra_context)


class HostIPInline(admin.StackedInline):
    """Edit an ip address on the host page."""

    model = models.HostIP


class HostResource(resources.ModelResource):
    """defines how each field in the referenced model should be mapped to the corresponding fields in the
    import/export file"""

    class Meta:
        model = models.Host


class MyHostAdmin(AuditedAdmin, ImportExportModelAdmin):
    """Custom host admin class to use our inlines."""

    resource_classes = [HostResource]

    search_fields = ["name", "domain__name"]
    search_help_text = "Search by domain or host name."
    inlines = [HostIPInline]

    # Select host to change -> Host
    def changelist_view(self, request, extra_context=None):
        if extra_context is None:
            extra_context = {}
        extra_context["tabtitle"] = "Host"
        # Get the filtered values
        return super().changelist_view(request, extra_context=extra_context)


class HostIpResource(resources.ModelResource):
    """defines how each field in the referenced model should be mapped to the corresponding fields in the
    import/export file"""

    class Meta:
        model = models.HostIP


class HostIpAdmin(AuditedAdmin, ImportExportModelAdmin):
    """Custom host ip admin class"""

    resource_classes = [HostIpResource]
    model = models.HostIP

    # Select host ip to change -> Host ip
    def changelist_view(self, request, extra_context=None):
        if extra_context is None:
            extra_context = {}
        extra_context["tabtitle"] = "Host IP"
        # Get the filtered values
        return super().changelist_view(request, extra_context=extra_context)


class ContactResource(resources.ModelResource):
    """defines how each field in the referenced model should be mapped to the corresponding fields in the
    import/export file"""

    class Meta:
        model = models.Contact


class ContactAdmin(ListHeaderAdmin, ImportExportModelAdmin):
    """Custom contact admin class to add search."""

    resource_classes = [ContactResource]

    search_fields = ["email", "first_name", "last_name"]
    search_help_text = "Search by first name, last name or email."
    list_display = [
        "name",
        "email",
    ]
    # this ordering effects the ordering of results
    # in autocomplete_fields
    ordering = ["first_name", "last_name", "email"]

    fieldsets = [
        (
            None,
            {"fields": ["first_name", "middle_name", "last_name", "title", "email", "phone"]},
        )
    ]

    change_form_template = "django/admin/email_clipboard_change_form.html"

    # We name the custom prop 'contact' because linter
    # is not allowing a short_description attr on it
    # This gets around the linter limitation, for now.
    def name(self, obj: models.Contact):
        """Duplicate the contact _str_"""
        if obj.first_name or obj.last_name:
            return obj.get_formatted_name()
        elif obj.email:
            return obj.email
        elif obj.pk:
            return str(obj.pk)
        else:
            return ""

    name.admin_order_field = "first_name"  # type: ignore

    # Read only that we'll leverage for CISA Analysts
    analyst_readonly_fields: list[str] = ["email"]

    def get_readonly_fields(self, request, obj=None):
        """Set the read-only state on form elements.
        We have 1 conditions that determine which fields are read-only:
        admin user permissions.
        """

        readonly_fields = list(self.readonly_fields)

        if request.user.has_perm("registrar.full_access_permission"):
            return readonly_fields
        # Return restrictive Read-only fields for analysts and
        # users who might not belong to groups
        readonly_fields.extend([field for field in self.analyst_readonly_fields])
        return readonly_fields  # Read-only fields for analysts

    def change_view(self, request, object_id, form_url="", extra_context=None):
        """Extend the change_view for Contact objects in django admin.
        Customize to display related objects to the Contact. These will be passed
        through the messages construct to the template for display to the user."""

        # Fetch the Contact instance
        contact = models.Contact.objects.get(pk=object_id)

        # initialize related_objects array
        related_objects = []
        # for all defined fields in the model
        for related_field in contact._meta.get_fields():
            # if the field is a relation to another object
            if related_field.is_relation:
                # Check if the related field is not None
                related_manager = getattr(contact, related_field.name)
                if related_manager is not None:
                    # Check if it's a ManyToManyField/reverse ForeignKey or a OneToOneField
                    # Do this by checking for get_queryset method on the related_manager
                    if hasattr(related_manager, "get_queryset"):
                        # Handles ManyToManyRel and ManyToOneRel
                        queryset = related_manager.get_queryset()
                    else:
                        # Handles OneToOne rels, ie. User
                        queryset = [related_manager]

                    for obj in queryset:
                        # for each object, build the edit url in this view and add as tuple
                        # to the related_objects array
                        app_label = obj._meta.app_label
                        model_name = obj._meta.model_name
                        obj_id = obj.id
                        change_url = reverse("admin:%s_%s_change" % (app_label, model_name), args=[obj_id])
                        related_objects.append((change_url, obj))

        if related_objects:
            message = "<ul class='messagelist_content-list--unstyled'>"
            for i, (url, obj) in enumerate(related_objects):
                if i < 5:
                    escaped_obj = escape(obj)
                    message += f"<li>Joined to {obj.__class__.__name__}: <a href='{url}'>{escaped_obj}</a></li>"
            message += "</ul>"
            if len(related_objects) > 5:
                related_objects_over_five = len(related_objects) - 5
                message += f"<p class='font-sans-3xs'>And {related_objects_over_five} more...</p>"

            message_html = mark_safe(message)  # nosec
            messages.warning(
                request,
                message_html,
            )

        return super().change_view(request, object_id, form_url, extra_context=extra_context)

    # Select contact to change -> Contacts
    def changelist_view(self, request, extra_context=None):
        if extra_context is None:
            extra_context = {}
        extra_context["tabtitle"] = "Contacts"
        # Get the filtered values
        return super().changelist_view(request, extra_context=extra_context)

    def save_model(self, request, obj, form, change):
        # Clear warning messages before saving
        storage = messages.get_messages(request)
        storage.used = False
        for message in storage:
            if message.level == messages.WARNING:
                storage.used = True

        return super().save_model(request, obj, form, change)


class SeniorOfficialAdmin(ListHeaderAdmin):
    """Custom Senior Official Admin class."""

    search_fields = ["first_name", "last_name", "email"]
    search_help_text = "Search by first name, last name or email."
    list_display = ["first_name", "last_name", "email", "federal_agency"]

    # this ordering effects the ordering of results
    # in autocomplete_fields for Senior Official
    ordering = ["first_name", "last_name"]


class WebsiteResource(resources.ModelResource):
    """defines how each field in the referenced model should be mapped to the corresponding fields in the
    import/export file"""

    class Meta:
        model = models.Website


class WebsiteAdmin(ListHeaderAdmin, ImportExportModelAdmin):
    """Custom website admin class."""

    resource_classes = [WebsiteResource]

    # Search
    search_fields = [
        "website",
    ]
    search_help_text = "Search by website."

    def get_model_perms(self, request):
        """
        Return empty perms dict thus hiding the model from admin index.
        """
        superuser_perm = request.user.has_perm("registrar.full_access_permission")
        analyst_perm = request.user.has_perm("registrar.analyst_access_permission")
        if analyst_perm and not superuser_perm:
            return {}
        return super().get_model_perms(request)

    def has_change_permission(self, request, obj=None):
        """
        Allow analysts to access the change form directly via URL.
        """
        superuser_perm = request.user.has_perm("registrar.full_access_permission")
        analyst_perm = request.user.has_perm("registrar.analyst_access_permission")
        if analyst_perm and not superuser_perm:
            return True
        return super().has_change_permission(request, obj)

    def response_change(self, request, obj):
        """
        Override to redirect users back to the previous page after saving.
        """
        superuser_perm = request.user.has_perm("registrar.full_access_permission")
        analyst_perm = request.user.has_perm("registrar.analyst_access_permission")
        return_path = request.GET.get("return_path")

        # First, call the super method to perform the standard operations and capture the response
        response = super().response_change(request, obj)

        # Don't redirect to the website page on save if the user is an analyst.
        # Rather, just redirect back to the originating page.
        if (analyst_perm and not superuser_perm) and return_path:
            # Redirect to the return path if it exists
            return HttpResponseRedirect(return_path)

        # If no redirection is needed, return the original response
        return response


class UserDomainRoleResource(resources.ModelResource):
    """defines how each field in the referenced model should be mapped to the corresponding fields in the
    import/export file"""

    class Meta:
        model = models.UserDomainRole


class UserPortfolioPermissionAdmin(ListHeaderAdmin):
    form = UserPortfolioPermissionsForm

    class Meta:
        """Contains meta information about this class"""

        model = models.UserPortfolioPermission
        fields = "__all__"

    _meta = Meta()

    # Columns
    list_display = [
        "user",
        "portfolio",
    ]

    autocomplete_fields = ["user", "portfolio"]


class UserDomainRoleAdmin(ListHeaderAdmin, ImportExportModelAdmin):
    """Custom user domain role admin class."""

    resource_classes = [UserDomainRoleResource]

    class Meta:
        """Contains meta information about this class"""

        model = models.UserDomainRole
        fields = "__all__"

    _meta = Meta()

    # Columns
    list_display = [
        "user",
        "domain",
        "role",
    ]

    orderable_fk_fields = [
        ("domain", "name"),
        ("user", ["first_name", "last_name", "email"]),
    ]

    # Search
    search_fields = [
        "user__first_name",
        "user__last_name",
        "user__email",
        "domain__name",
        "role",
    ]
    search_help_text = "Search by first name, last name, email, or domain."

    autocomplete_fields = ["user", "domain"]

    # Fixes a bug where non-superusers are redirected to the main page
    def delete_view(self, request, object_id, extra_context=None):
        """Custom delete_view implementation that specifies redirect behaviour"""
        response = super().delete_view(request, object_id, extra_context)

        if isinstance(response, HttpResponseRedirect) and not request.user.has_perm("registrar.full_access_permission"):
            url = reverse("admin:registrar_userdomainrole_changelist")
            return redirect(url)
        else:
            return response

    # User Domain manager [email] is manager on domain [domain name] ->
    # Domain manager [email] on [domain name]
    def changeform_view(self, request, object_id=None, form_url="", extra_context=None):
        if extra_context is None:
            extra_context = {}

        if object_id:
            obj = self.get_object(request, object_id)
            if obj:
                email = obj.user.email
                domain_name = obj.domain.name
                extra_context["subtitle"] = f"Domain manager {email} on {domain_name}"

        return super().changeform_view(request, object_id, form_url, extra_context=extra_context)


class DomainInvitationAdmin(ListHeaderAdmin):
    """Custom domain invitation admin class."""

    class Meta:
        model = models.DomainInvitation
        fields = "__all__"

    _meta = Meta()

    # Columns
    list_display = [
        "email",
        "domain",
        "status",
    ]

    # Search
    search_fields = [
        "email",
        "domain__name",
    ]

    # Filters
    list_filter = ("status",)

    search_help_text = "Search by email or domain."

    # Mark the FSM field 'status' as readonly
    # to allow admin users to create Domain Invitations
    # without triggering the FSM Transition Not Allowed
    # error.
    readonly_fields = ["status"]

    autocomplete_fields = ["domain"]

    change_form_template = "django/admin/email_clipboard_change_form.html"

    # Select domain invitations to change -> Domain invitations
    def changelist_view(self, request, extra_context=None):
        if extra_context is None:
            extra_context = {}
        extra_context["tabtitle"] = "Domain invitations"
        # Get the filtered values
        return super().changelist_view(request, extra_context=extra_context)


class PortfolioInvitationAdmin(ListHeaderAdmin):
    """Custom portfolio invitation admin class."""

    form = PortfolioInvitationAdminForm

    class Meta:
        model = models.PortfolioInvitation
        fields = "__all__"

    _meta = Meta()

    # Columns
    list_display = [
        "email",
        "portfolio",
        "portfolio_roles",
        "portfolio_additional_permissions",
        "status",
    ]

    # Search
    search_fields = [
        "email",
        "portfolio__name",
    ]

    # Filters
    list_filter = ("status",)

    search_help_text = "Search by email or portfolio."

    # Mark the FSM field 'status' as readonly
    # to allow admin users to create Domain Invitations
    # without triggering the FSM Transition Not Allowed
    # error.
    readonly_fields = ["status"]

    autocomplete_fields = ["portfolio"]

    change_form_template = "django/admin/email_clipboard_change_form.html"

    # Select portfolio invitations to change -> Portfolio invitations
    def changelist_view(self, request, extra_context=None):
        if extra_context is None:
            extra_context = {}
        extra_context["tabtitle"] = "Portfolio invitations"
        # Get the filtered values
        return super().changelist_view(request, extra_context=extra_context)


class DomainInformationResource(resources.ModelResource):
    """defines how each field in the referenced model should be mapped to the corresponding fields in the
    import/export file"""

    class Meta:
        model = models.DomainInformation


class DomainInformationAdmin(ListHeaderAdmin, ImportExportModelAdmin):
    """Customize domain information admin class."""

    resource_classes = [DomainInformationResource]

    form = DomainInformationAdminForm

    # Columns
    list_display = [
        "domain",
        "generic_org_type",
        "created_at",
    ]

    orderable_fk_fields = [("domain", "name")]

    # Filters
    list_filter = ["generic_org_type"]

    # Search
    search_fields = [
        "domain__name",
    ]
    search_help_text = "Search by domain."

    fieldsets = [
        (None, {"fields": ["portfolio", "sub_organization", "creator", "domain_request", "notes"]}),
        (".gov domain", {"fields": ["domain"]}),
        ("Contacts", {"fields": ["senior_official", "other_contacts", "no_other_contacts_rationale"]}),
        ("Background info", {"fields": ["anything_else"]}),
        (
            "Type of organization",
            {
                "fields": [
                    "is_election_board",
                    "organization_type",
                ]
            },
        ),
        (
            "Show details",
            {
                "classes": ["collapse--dgfieldset"],
                "description": "Extends type of organization",
                "fields": [
                    "federal_type",
                    "federal_agency",
                    "tribe_name",
                    "federally_recognized_tribe",
                    "state_recognized_tribe",
                    "about_your_organization",
                ],
            },
        ),
        (
            "Organization name and mailing address",
            {
                "fields": [
                    "organization_name",
                    "state_territory",
                ]
            },
        ),
        (
            "Show details",
            {
                "classes": ["collapse--dgfieldset"],
                "description": "Extends organization name and mailing address",
                "fields": [
                    "address_line1",
                    "address_line2",
                    "city",
                    "zipcode",
                    "urbanization",
                ],
            },
        ),
    ]

    # Readonly fields for analysts and superusers
    readonly_fields = ("other_contacts", "is_election_board")

    # Read only that we'll leverage for CISA Analysts
    analyst_readonly_fields = [
        "federal_agency",
        "creator",
        "type_of_work",
        "more_organization_information",
        "domain",
        "domain_request",
        "no_other_contacts_rationale",
        "anything_else",
        "is_policy_acknowledged",
    ]

    # For each filter_horizontal, init in admin js extendFilterHorizontalWidgets
    # to activate the edit/delete/view buttons
    filter_horizontal = ("other_contacts",)

    autocomplete_fields = [
        "creator",
        "domain_request",
        "senior_official",
        "domain",
        "portfolio",
        "sub_organization",
    ]

    # Table ordering
    ordering = ["domain__name"]

    change_form_template = "django/admin/domain_information_change_form.html"

    superuser_only_fields = [
        "portfolio",
        "sub_organization",
    ]

    # DEVELOPER's NOTE:
    # Normally, to exclude a field from an Admin form, we could simply utilize
    # Django's "exclude" feature.  However, it causes a "missing key" error if we
    # go that route for this particular form.  The error gets thrown by our
    # custom fieldset.html code and is due to the fact that "exclude" removes
    # fields from base_fields but not fieldsets.  Rather than reworking our
    # custom frontend, it seems more straightforward (and easier to read) to simply
    # modify the fieldsets list so that it excludes any fields we want to remove
    # based on permissions (eg. superuser_only_fields) or other conditions.
    def get_fieldsets(self, request, obj=None):
        fieldsets = self.fieldsets

        # Create a modified version of fieldsets to exclude certain fields
        if not request.user.has_perm("registrar.full_access_permission"):
            modified_fieldsets = []
            for name, data in fieldsets:
                fields = data.get("fields", [])
                fields = tuple(field for field in fields if field not in DomainInformationAdmin.superuser_only_fields)
                modified_fieldsets.append((name, {**data, "fields": fields}))
            return modified_fieldsets
        return fieldsets

    def get_readonly_fields(self, request, obj=None):
        """Set the read-only state on form elements.
        We have 1 conditions that determine which fields are read-only:
        admin user permissions.
        """

        readonly_fields = list(self.readonly_fields)

        if request.user.has_perm("registrar.full_access_permission"):
            return readonly_fields
        # Return restrictive Read-only fields for analysts and
        # users who might not belong to groups
        readonly_fields.extend([field for field in self.analyst_readonly_fields])
        return readonly_fields  # Read-only fields for analysts

    # Select domain information to change -> Domain information
    def changelist_view(self, request, extra_context=None):
        if extra_context is None:
            extra_context = {}
        extra_context["tabtitle"] = "Domain information"
        # Get the filtered values
        return super().changelist_view(request, extra_context=extra_context)

    def formfield_for_foreignkey(self, db_field, request, **kwargs):
        """Customize the behavior of formfields with foreign key relationships. This will customize
        the behavior of selects. Customized behavior includes sorting of objects in list."""
        # TODO #2571
        # Remove this check on senior_official if this underlying model changes from
        # "Contact" to "SeniorOfficial" or if we refactor AdminSortFields.
        # Removing this will cause the list on django admin to return SeniorOffical
        # objects rather than Contact objects.
        use_sort = db_field.name != "senior_official"
        return super().formfield_for_foreignkey(db_field, request, use_admin_sort_fields=use_sort, **kwargs)


class DomainRequestResource(FsmModelResource):
    """defines how each field in the referenced model should be mapped to the corresponding fields in the
    import/export file"""

    class Meta:
        model = models.DomainRequest


class DomainRequestAdmin(ListHeaderAdmin, ImportExportModelAdmin):
    """Custom domain requests admin class."""

    resource_classes = [DomainRequestResource]

    form = DomainRequestAdminForm
    change_form_template = "django/admin/domain_request_change_form.html"

    class StatusListFilter(MultipleChoiceListFilter):
        """Custom status filter which is a multiple choice filter"""

        title = "Status"
        parameter_name = "status__in"

        template = "django/admin/multiple_choice_list_filter.html"

        def lookups(self, request, model_admin):
            return DomainRequest.DomainRequestStatus.choices

    class InvestigatorFilter(admin.SimpleListFilter):
        """Custom investigator filter that only displays users with the manager role"""

        title = "investigator"
        # Match the old param name to avoid unnecessary refactoring
        parameter_name = "investigator__id__exact"

        def lookups(self, request, model_admin):
            """Lookup reimplementation, gets users of is_staff.
            Returns a list of tuples consisting of (user.id, user)
            """
            # Select all investigators that are staff, then order by name and email
            privileged_users = (
                DomainRequest.objects.select_related("investigator")
                .filter(investigator__is_staff=True)
                .order_by("investigator__first_name", "investigator__last_name", "investigator__email")
            )

            # Annotate the full name and return a values list that lookups can use
            privileged_users_annotated = (
                privileged_users.annotate(
                    full_name=Coalesce(
                        Concat(
                            "investigator__first_name", Value(" "), "investigator__last_name", output_field=CharField()
                        ),
                        "investigator__email",
                        output_field=CharField(),
                    )
                )
                .values_list("investigator__id", "full_name")
                .distinct()
            )

            return privileged_users_annotated

        def queryset(self, request, queryset):
            """Custom queryset implementation, filters by investigator"""
            if self.value() is None:
                return queryset
            else:
                return queryset.filter(investigator__id__exact=self.value())

    class ElectionOfficeFilter(admin.SimpleListFilter):
        """Define a custom filter for is_election_board"""

        title = _("election office")
        parameter_name = "is_election_board"

        def lookups(self, request, model_admin):
            return (
                ("1", _("Yes")),
                ("0", _("No")),
            )

        def queryset(self, request, queryset):
            if self.value() == "1":
                return queryset.filter(is_election_board=True)
            if self.value() == "0":
                return queryset.filter(Q(is_election_board=False) | Q(is_election_board=None))

    # Columns
    list_display = [
        "requested_domain",
        "first_submitted_date",
        "last_submitted_date",
        "last_status_update",
        "status",
        "generic_org_type",
        "federal_type",
        "federal_agency",
        "organization_name",
        "custom_election_board",
        "city",
        "state_territory",
        "investigator",
    ]

    orderable_fk_fields = [
        ("requested_domain", "name"),
        ("investigator", ["first_name", "last_name"]),
    ]

    def custom_election_board(self, obj):
        return "Yes" if obj.is_election_board else "No"

    custom_election_board.admin_order_field = "is_election_board"  # type: ignore
    custom_election_board.short_description = "Election office"  # type: ignore

    # This is just a placeholder. This field will be populated in the detail_table_fieldset view.
    # This is not a field that exists on the model.
    def status_history(self, obj):
        return "No changelog to display."

    status_history.short_description = "Status History"  # type: ignore

    # Filters
    list_filter = (
        StatusListFilter,
        "generic_org_type",
        "federal_type",
        ElectionOfficeFilter,
        "rejection_reason",
        InvestigatorFilter,
    )

    # Search
    search_fields = [
        "requested_domain__name",
        "creator__email",
        "creator__first_name",
        "creator__last_name",
    ]
    search_help_text = "Search by domain or creator."

    fieldsets = [
        (
            None,
            {
                "fields": [
                    "portfolio",
                    "sub_organization",
                    "status_history",
                    "status",
                    "rejection_reason",
                    "action_needed_reason",
                    "action_needed_reason_email",
                    "investigator",
                    "creator",
                    "approved_domain",
                    "notes",
                ]
            },
        ),
        (".gov domain", {"fields": ["requested_domain", "alternative_domains"]}),
        (
            "Contacts",
            {
                "fields": [
                    "senior_official",
                    "other_contacts",
                    "no_other_contacts_rationale",
                    "cisa_representative_first_name",
                    "cisa_representative_last_name",
                    "cisa_representative_email",
                ]
            },
        ),
        ("Background info", {"fields": ["purpose", "anything_else", "current_websites"]}),
        (
            "Type of organization",
            {
                "fields": [
                    "is_election_board",
                    "organization_type",
                ]
            },
        ),
        (
            "Show details",
            {
                "classes": ["collapse--dgfieldset"],
                "description": "Extends type of organization",
                "fields": [
                    "federal_type",
                    "federal_agency",
                    "tribe_name",
                    "federally_recognized_tribe",
                    "state_recognized_tribe",
                    "about_your_organization",
                ],
            },
        ),
        (
            "Organization name and mailing address",
            {
                "fields": [
                    "organization_name",
                    "state_territory",
                ]
            },
        ),
        (
            "Show details",
            {
                "classes": ["collapse--dgfieldset"],
                "description": "Extends organization name and mailing address",
                "fields": [
                    "address_line1",
                    "address_line2",
                    "city",
                    "zipcode",
                    "urbanization",
                ],
            },
        ),
    ]

    # Readonly fields for analysts and superusers
    readonly_fields = (
        "other_contacts",
        "current_websites",
        "alternative_domains",
        "is_election_board",
        "status_history",
    )

    # Read only that we'll leverage for CISA Analysts
    analyst_readonly_fields = [
        "federal_agency",
        "creator",
        "about_your_organization",
        "requested_domain",
        "approved_domain",
        "alternative_domains",
        "purpose",
        "no_other_contacts_rationale",
        "anything_else",
        "is_policy_acknowledged",
        "cisa_representative_first_name",
        "cisa_representative_last_name",
        "cisa_representative_email",
    ]
    autocomplete_fields = [
        "approved_domain",
        "requested_domain",
        "creator",
        "senior_official",
        "investigator",
        "portfolio",
        "sub_organization",
    ]
    filter_horizontal = ("current_websites", "alternative_domains", "other_contacts")

    superuser_only_fields = [
        "portfolio",
        "sub_organization",
    ]

    # DEVELOPER's NOTE:
    # Normally, to exclude a field from an Admin form, we could simply utilize
    # Django's "exclude" feature.  However, it causes a "missing key" error if we
    # go that route for this particular form.  The error gets thrown by our
    # custom fieldset.html code and is due to the fact that "exclude" removes
    # fields from base_fields but not fieldsets.  Rather than reworking our
    # custom frontend, it seems more straightforward (and easier to read) to simply
    # modify the fieldsets list so that it excludes any fields we want to remove
    # based on permissions (eg. superuser_only_fields) or other conditions.
    def get_fieldsets(self, request, obj=None):
        fieldsets = super().get_fieldsets(request, obj)

        # Create a modified version of fieldsets to exclude certain fields
        if not request.user.has_perm("registrar.full_access_permission"):
            modified_fieldsets = []
            for name, data in fieldsets:
                fields = data.get("fields", [])
                fields = tuple(field for field in fields if field not in self.superuser_only_fields)
                modified_fieldsets.append((name, {**data, "fields": fields}))
            return modified_fieldsets
        return fieldsets

    # Table ordering
    # NOTE: This impacts the select2 dropdowns (combobox)
    # Currentl, there's only one for requests on DomainInfo
    ordering = ["-last_submitted_date", "requested_domain__name"]

    change_form_template = "django/admin/domain_request_change_form.html"

    # Trigger action when a fieldset is changed
    def save_model(self, request, obj, form, change):
        """Custom save_model definition that handles edge cases"""

        # == Check that the obj is in a valid state == #

        # If obj is none, something went very wrong.
        # The form should have blocked this, so lets forbid it.
        if not obj:
            logger.error(f"Invalid value for obj ({obj})")
            messages.set_level(request, messages.ERROR)
            messages.error(
                request,
                "Could not save DomainRequest. Something went wrong.",
            )
            return None

        # If the user is restricted or we're saving an invalid model,
        # forbid this action.
        if not obj or obj.creator.status == models.User.RESTRICTED:
            # Clear the success message
            messages.set_level(request, messages.ERROR)

            messages.error(
                request,
                "This action is not permitted for domain requests with a restricted creator.",
            )

            return None

        # == Check if we're making a change or not == #

        # If we're not making a change (adding a record), run save model as we do normally
        if not change:
            return super().save_model(request, obj, form, change)

        # Get the original domain request from the database.
        original_obj = models.DomainRequest.objects.get(pk=obj.pk)

        # == Handle action_needed_reason == #

        reason_changed = obj.action_needed_reason != original_obj.action_needed_reason
        if reason_changed:
            # Track the fact that we sent out an email
            request.session["action_needed_email_sent"] = True

            # Set the action_needed_reason_email to the default if nothing exists.
            # Since this check occurs after save, if the user enters a value then we won't update.

            default_email = self._get_action_needed_reason_default_email(obj, obj.action_needed_reason)
            if obj.action_needed_reason_email:
                emails = self.get_all_action_needed_reason_emails(obj)
                is_custom_email = obj.action_needed_reason_email not in emails.values()
                if not is_custom_email:
                    obj.action_needed_reason_email = default_email
            else:
                obj.action_needed_reason_email = default_email

        if obj.status in DomainRequest.get_statuses_that_send_emails() and not settings.IS_PRODUCTION:
            self._check_for_valid_email(request, obj)

        # == Handle status == #
        if obj.status == original_obj.status:
            # If the status hasn't changed, let the base function take care of it
            return super().save_model(request, obj, form, change)
        else:
            # Run some checks on the current object for invalid status changes
            obj, should_save = self._handle_status_change(request, obj, original_obj)

            # We should only save if we don't display any errors in the steps above.
            if should_save:
                return super().save_model(request, obj, form, change)

    def _check_for_valid_email(self, request, obj):
        """Certain emails are whitelisted in non-production environments,
        so we should display that information using this function.

        """

<<<<<<< HEAD
        # TODO 2574: remove lines 1977-1978 (refactor as needed)
        recipient = obj.creator
=======
        if hasattr(obj, "creator"):
            recipient = obj.creator
        else:
            recipient = None
>>>>>>> c1daa455

        # Displays a warning in admin when an email cannot be sent
        if recipient and recipient.email:
            email = recipient.email
            allowed = models.AllowedEmail.is_allowed_email(email)
            error_message = f"Could not send email. The email '{email}' does not exist within the whitelist."
            if not allowed:
                messages.warning(request, error_message)

    def _handle_status_change(self, request, obj, original_obj):
        """
        Checks for various conditions when a status change is triggered.
        In the event that it is valid, the status will be mapped to
        the appropriate method.

        In the event that we should not status change, an error message
        will be displayed.

        Returns a tuple: (obj: DomainRequest, should_proceed: bool)
        """

        should_proceed = True
        error_message = None

        # Get the method that should be run given the status
        selected_method = self.get_status_method_mapping(obj)
        if selected_method is None:
            logger.warning("Unknown status selected in django admin")

            # If the status is not mapped properly, saving could cause
            # weird issues down the line. Instead, we should block this.
            should_proceed = False
            return should_proceed

        request_is_not_approved = obj.status != models.DomainRequest.DomainRequestStatus.APPROVED
        if request_is_not_approved and not obj.domain_is_not_active():
            # If an admin tried to set an approved domain request to
            # another status and the related domain is already
            # active, shortcut the action and throw a friendly
            # error message. This action would still not go through
            # shortcut or not as the rules are duplicated on the model,
            # but the error would be an ugly Django error screen.
            error_message = "This action is not permitted. The domain is already active."
        elif obj.status == models.DomainRequest.DomainRequestStatus.REJECTED and not obj.rejection_reason:
            # This condition should never be triggered.
            # The opposite of this condition is acceptable (rejected -> other status and rejection_reason)
            # because we clean up the rejection reason in the transition in the model.
            error_message = FSMDomainRequestError.get_error_message(FSMErrorCodes.NO_REJECTION_REASON)
        elif obj.status == models.DomainRequest.DomainRequestStatus.ACTION_NEEDED and not obj.action_needed_reason:
            error_message = FSMDomainRequestError.get_error_message(FSMErrorCodes.NO_ACTION_NEEDED_REASON)
        else:
            # This is an fsm in model which will throw an error if the
            # transition condition is violated, so we roll back the
            # status to what it was before the admin user changed it and
            # let the fsm method set it.
            obj.status = original_obj.status

            # Try to perform the status change.
            # Catch FSMDomainRequestError's and return the message,
            # as these are typically user errors.
            try:
                selected_method()
            except FSMDomainRequestError as err:
                logger.warning(f"An error encountered when trying to change status: {err}")
                error_message = err.message

        if error_message is not None:
            # Clear the success message
            messages.set_level(request, messages.ERROR)
            # Display the error
            messages.error(
                request,
                error_message,
            )

            # If an error message exists, we shouldn't proceed
            should_proceed = False

        return (obj, should_proceed)

    def get_status_method_mapping(self, domain_request):
        """Returns what method should be ran given an domain request object"""
        # Define a per-object mapping
        status_method_mapping = {
            models.DomainRequest.DomainRequestStatus.STARTED: None,
            models.DomainRequest.DomainRequestStatus.SUBMITTED: domain_request.submit,
            models.DomainRequest.DomainRequestStatus.IN_REVIEW: domain_request.in_review,
            models.DomainRequest.DomainRequestStatus.ACTION_NEEDED: domain_request.action_needed,
            models.DomainRequest.DomainRequestStatus.APPROVED: domain_request.approve,
            models.DomainRequest.DomainRequestStatus.WITHDRAWN: domain_request.withdraw,
            models.DomainRequest.DomainRequestStatus.REJECTED: domain_request.reject,
            models.DomainRequest.DomainRequestStatus.INELIGIBLE: (domain_request.reject_with_prejudice),
        }

        # Grab the method
        return status_method_mapping.get(domain_request.status, None)

    def get_readonly_fields(self, request, obj=None):
        """Set the read-only state on form elements.
        We have 2 conditions that determine which fields are read-only:
        admin user permissions and the domain request creator's status, so
        we'll use the baseline readonly_fields and extend it as needed.
        """
        readonly_fields = list(self.readonly_fields)

        # Check if the creator is restricted
        if obj and obj.creator.status == models.User.RESTRICTED:
            # For fields like CharField, IntegerField, etc., the widget used is
            # straightforward and the readonly_fields list can control their behavior
            readonly_fields.extend([field.name for field in self.model._meta.fields])
            # Add the multi-select fields to readonly_fields:
            # Complex fields like ManyToManyField require special handling
            readonly_fields.extend(["alternative_domains"])

        if request.user.has_perm("registrar.full_access_permission"):
            return readonly_fields
        # Return restrictive Read-only fields for analysts and
        # users who might not belong to groups
        readonly_fields.extend([field for field in self.analyst_readonly_fields])
        return readonly_fields

    def display_restricted_warning(self, request, obj):
        if obj and obj.creator.status == models.User.RESTRICTED:
            messages.warning(
                request,
                "Cannot edit a domain request with a restricted creator.",
            )

    def changelist_view(self, request, extra_context=None):
        """
        Override changelist_view to set the selected value of status filter.
        """
        # there are two conditions which should set the default selected filter:
        # 1 - there are no query parameters in the request and the request is the
        #     initial request for this view
        # 2 - there are no query parameters in the request and the referring url is
        #     the change view for a domain request
        should_apply_default_filter = False
        # use http_referer in order to distinguish between request as a link from another page
        # and request as a removal of all filters
        http_referer = request.META.get("HTTP_REFERER", "")
        # if there are no query parameters in the request
        if not bool(request.GET):
            # if the request is the initial request for this view
            if request.path not in http_referer:
                should_apply_default_filter = True
            # elif the request is a referral from changelist view or from
            # domain request change view
            elif request.path in http_referer:
                # find the index to determine the referring url after the path
                index = http_referer.find(request.path)
                # Check if there is a character following the path in http_referer
                next_char_index = index + len(request.path)
                if index + next_char_index < len(http_referer):
                    next_char = http_referer[next_char_index]

                    # Check if the next character is a digit, if so, this indicates
                    # a change view for domain request
                    if next_char.isdigit():
                        should_apply_default_filter = True

        # Select domain request to change -> Domain requests
        if extra_context is None:
            extra_context = {}
            extra_context["tabtitle"] = "Domain requests"

        if should_apply_default_filter:
            # modify the GET of the request to set the selected filter
            modified_get = copy.deepcopy(request.GET)
            modified_get["status__in"] = "submitted,in review,action needed"
            request.GET = modified_get

        response = super().changelist_view(request, extra_context=extra_context)
        return response

    def change_view(self, request, object_id, form_url="", extra_context=None):
        """Display restricted warning,
        Setup the auditlog trail and pass it in extra context."""
        obj = self.get_object(request, object_id)
        self.display_restricted_warning(request, obj)

        # Initialize variables for tracking status changes and filtered entries
        filtered_audit_log_entries = []

        try:
            # Retrieve and order audit log entries by timestamp in descending order
            audit_log_entries = LogEntry.objects.filter(object_id=object_id).order_by("-timestamp")

            # Process each log entry to filter based on the change criteria
            for log_entry in audit_log_entries:
                entry = self.process_log_entry(log_entry)
                if entry:
                    filtered_audit_log_entries.append(entry)

        except ObjectDoesNotExist as e:
            logger.error(f"Object with object_id {object_id} does not exist: {e}")
        except Exception as e:
            logger.error(f"An error occurred during change_view: {e}")

        # Initialize extra_context and add filtered entries
        extra_context = extra_context or {}
        extra_context["filtered_audit_log_entries"] = filtered_audit_log_entries
        emails = self.get_all_action_needed_reason_emails(obj)
        extra_context["action_needed_reason_emails"] = json.dumps(emails)

        # Denote if an action needed email was sent or not
        email_sent = request.session.get("action_needed_email_sent", False)
        extra_context["action_needed_email_sent"] = email_sent
        if email_sent:
            request.session["action_needed_email_sent"] = False

        # Call the superclass method with updated extra_context
        return super().change_view(request, object_id, form_url, extra_context)

    def get_all_action_needed_reason_emails(self, domain_request):
        """Returns a json dictionary of every action needed reason and its associated email
        for this particular domain request."""

        emails = {}
        for action_needed_reason in domain_request.ActionNeededReasons:
            # Map the action_needed_reason to its default email
            emails[action_needed_reason.value] = self._get_action_needed_reason_default_email(
                domain_request, action_needed_reason.value
            )

        return emails

    def _get_action_needed_reason_default_email(self, domain_request, action_needed_reason):
        """Returns the default email associated with the given action needed reason"""
        if not action_needed_reason or action_needed_reason == DomainRequest.ActionNeededReasons.OTHER:
            return None

        recipient = domain_request.creator

        # Return the context of the rendered views
        context = {"domain_request": domain_request, "recipient": recipient}

        # Get the email body
        template_path = f"emails/action_needed_reasons/{action_needed_reason}.txt"

        email_body_text = get_template(template_path).render(context=context)
        email_body_text_cleaned = None
        if email_body_text:
            email_body_text_cleaned = email_body_text.strip().lstrip("\n")

        return email_body_text_cleaned

    def process_log_entry(self, log_entry):
        """Process a log entry and return filtered entry dictionary if applicable."""
        changes = log_entry.changes
        status_changed = "status" in changes
        rejection_reason_changed = "rejection_reason" in changes
        action_needed_reason_changed = "action_needed_reason" in changes

        # Check if the log entry meets the filtering criteria
        if status_changed or (not status_changed and (rejection_reason_changed or action_needed_reason_changed)):
            entry = {}

            # Handle status change
            if status_changed:
                _, status_value = changes.get("status")
                if status_value:
                    entry["status"] = DomainRequest.DomainRequestStatus.get_status_label(status_value)

            # Handle rejection reason change
            if rejection_reason_changed:
                _, rejection_reason_value = changes.get("rejection_reason")
                if rejection_reason_value:
                    entry["rejection_reason"] = (
                        ""
                        if rejection_reason_value == "None"
                        else DomainRequest.RejectionReasons.get_rejection_reason_label(rejection_reason_value)
                    )
                    # Handle case where rejection reason changed but not status
                    if not status_changed:
                        entry["status"] = DomainRequest.DomainRequestStatus.get_status_label(
                            DomainRequest.DomainRequestStatus.REJECTED
                        )

            # Handle action needed reason change
            if action_needed_reason_changed:
                _, action_needed_reason_value = changes.get("action_needed_reason")
                if action_needed_reason_value:
                    entry["action_needed_reason"] = (
                        ""
                        if action_needed_reason_value == "None"
                        else DomainRequest.ActionNeededReasons.get_action_needed_reason_label(
                            action_needed_reason_value
                        )
                    )
                    # Handle case where action needed reason changed but not status
                    if not status_changed:
                        entry["status"] = DomainRequest.DomainRequestStatus.get_status_label(
                            DomainRequest.DomainRequestStatus.ACTION_NEEDED
                        )

            # Add actor and timestamp information
            entry["actor"] = log_entry.actor
            entry["timestamp"] = log_entry.timestamp

            return entry

        return None

    def formfield_for_foreignkey(self, db_field, request, **kwargs):
        """Customize the behavior of formfields with foreign key relationships. This will customize
        the behavior of selects. Customized behavior includes sorting of objects in list."""
        # TODO #2571
        # Remove this check on senior_official if this underlying model changes from
        # "Contact" to "SeniorOfficial" or if we refactor AdminSortFields.
        # Removing this will cause the list on django admin to return SeniorOffical
        # objects rather than Contact objects.
        use_sort = db_field.name != "senior_official"
        return super().formfield_for_foreignkey(db_field, request, use_admin_sort_fields=use_sort, **kwargs)

    def get_queryset(self, request):
        """Custom get_queryset to filter by portfolio if portfolio is in the
        request params."""
        qs = super().get_queryset(request)
        # Check if a 'portfolio' parameter is passed in the request
        portfolio_id = request.GET.get("portfolio")
        if portfolio_id:
            # Further filter the queryset by the portfolio
            qs = qs.filter(portfolio=portfolio_id)
        return qs


class TransitionDomainAdmin(ListHeaderAdmin):
    """Custom transition domain admin class."""

    # Columns
    list_display = [
        "username",
        "domain_name",
        "status",
        "email_sent",
        "processed",
    ]

    search_fields = ["username", "domain_name"]
    search_help_text = "Search by user or domain name."

    change_form_template = "django/admin/email_clipboard_change_form.html"


class DomainInformationInline(admin.StackedInline):
    """Edit a domain information on the domain page.
    We had issues inheriting from both StackedInline
    and the source DomainInformationAdmin since these
    classes conflict, so we'll just pull what we need
    from DomainInformationAdmin
    """

    form = DomainInformationInlineForm
    template = "django/admin/includes/domain_info_inline_stacked.html"
    model = models.DomainInformation

    fieldsets = DomainInformationAdmin.fieldsets
    readonly_fields = DomainInformationAdmin.readonly_fields
    analyst_readonly_fields = DomainInformationAdmin.analyst_readonly_fields
    autocomplete_fields = DomainInformationAdmin.autocomplete_fields

    def has_change_permission(self, request, obj=None):
        """Custom has_change_permission override so that we can specify that
        analysts can edit this through this inline, but not through the model normally"""

        superuser_perm = request.user.has_perm("registrar.full_access_permission")
        analyst_perm = request.user.has_perm("registrar.analyst_access_permission")
        if analyst_perm and not superuser_perm:
            return True
        return super().has_change_permission(request, obj)

    def formfield_for_manytomany(self, db_field, request, **kwargs):
        """customize the behavior of formfields with manytomany relationships.  the customized
        behavior includes sorting of objects in lists as well as customizing helper text"""

        queryset = AdminSortFields.get_queryset(db_field)
        if queryset:
            kwargs["queryset"] = queryset
        formfield = super().formfield_for_manytomany(db_field, request, **kwargs)
        # customize the help text for all formfields for manytomany
        formfield.help_text = (
            formfield.help_text
            + " If more than one value is selected, the change/delete/view actions will be disabled."
        )
        return formfield

    def formfield_for_foreignkey(self, db_field, request, **kwargs):
        """Customize the behavior of formfields with foreign key relationships. This will customize
        the behavior of selects. Customized behavior includes sorting of objects in list."""
        # Remove this check on senior_official if this underlying model changes from
        # "Contact" to "SeniorOfficial" or if we refactor AdminSortFields.
        # Removing this will cause the list on django admin to return SeniorOffical
        # objects rather than Contact objects.
        queryset = AdminSortFields.get_queryset(db_field)
        if queryset and db_field.name != "senior_official":
            kwargs["queryset"] = queryset
        return super().formfield_for_foreignkey(db_field, request, **kwargs)

    def get_readonly_fields(self, request, obj=None):
        return DomainInformationAdmin.get_readonly_fields(self, request, obj=None)

    # Re-route the get_fieldsets method to utilize DomainInformationAdmin.get_fieldsets
    # since that has all the logic for excluding certain fields according to user permissions.
    # Then modify the remaining fields to further trim out any we don't want for this inline
    # form
    def get_fieldsets(self, request, obj=None):
        # Grab fieldsets from DomainInformationAdmin so that it handles all logic
        # for permission-based field visibility.
        modified_fieldsets = DomainInformationAdmin.get_fieldsets(self, request, obj=None)

        # remove .gov domain from fieldset
        for index, (title, f) in enumerate(modified_fieldsets):
            if title == ".gov domain":
                del modified_fieldsets[index]
                break

        return modified_fieldsets


class DomainResource(FsmModelResource):
    """defines how each field in the referenced model should be mapped to the corresponding fields in the
    import/export file"""

    class Meta:
        model = models.Domain


class DomainAdmin(ListHeaderAdmin, ImportExportModelAdmin):
    """Custom domain admin class to add extra buttons."""

    resource_classes = [DomainResource]

    class ElectionOfficeFilter(admin.SimpleListFilter):
        """Define a custom filter for is_election_board"""

        title = _("election office")
        parameter_name = "is_election_board"

        def lookups(self, request, model_admin):
            return (
                ("1", _("Yes")),
                ("0", _("No")),
            )

        def queryset(self, request, queryset):
            if self.value() == "1":
                return queryset.filter(domain_info__is_election_board=True)
            if self.value() == "0":
                return queryset.filter(Q(domain_info__is_election_board=False) | Q(domain_info__is_election_board=None))

    inlines = [DomainInformationInline]

    # Columns
    list_display = [
        "name",
        "generic_org_type",
        "federal_type",
        "federal_agency",
        "organization_name",
        "custom_election_board",
        "city",
        "state_territory",
        "state",
        "expiration_date",
        "created_at",
        "first_ready",
        "deleted",
    ]

    fieldsets = (
        (
            None,
            {"fields": ["name", "state", "expiration_date", "first_ready", "deleted"]},
        ),
    )

    # this ordering effects the ordering of results in autocomplete_fields for domain
    ordering = ["name"]

    def generic_org_type(self, obj):
        return obj.domain_info.get_generic_org_type_display()

    generic_org_type.admin_order_field = "domain_info__generic_org_type"  # type: ignore

    def federal_agency(self, obj):
        return obj.domain_info.federal_agency if obj.domain_info else None

    federal_agency.admin_order_field = "domain_info__federal_agency"  # type: ignore

    def federal_type(self, obj):
        return obj.domain_info.federal_type if obj.domain_info else None

    federal_type.admin_order_field = "domain_info__federal_type"  # type: ignore

    def organization_name(self, obj):
        return obj.domain_info.organization_name if obj.domain_info else None

    organization_name.admin_order_field = "domain_info__organization_name"  # type: ignore

    def custom_election_board(self, obj):
        domain_info = getattr(obj, "domain_info", None)
        if domain_info:
            return "Yes" if domain_info.is_election_board else "No"
        return "No"

    custom_election_board.admin_order_field = "domain_info__is_election_board"  # type: ignore
    custom_election_board.short_description = "Election office"  # type: ignore

    def city(self, obj):
        return obj.domain_info.city if obj.domain_info else None

    city.admin_order_field = "domain_info__city"  # type: ignore

    @admin.display(description=_("State / territory"))
    def state_territory(self, obj):
        return obj.domain_info.state_territory if obj.domain_info else None

    state_territory.admin_order_field = "domain_info__state_territory"  # type: ignore

    # Filters
    list_filter = ["domain_info__generic_org_type", "domain_info__federal_type", ElectionOfficeFilter, "state"]

    search_fields = ["name"]
    search_help_text = "Search by domain name."
    change_form_template = "django/admin/domain_change_form.html"
    readonly_fields = ("state", "expiration_date", "first_ready", "deleted", "federal_agency")

    # Table ordering
    ordering = ["name"]

    # Override for the delete confirmation page on the domain table (bulk delete action)
    delete_selected_confirmation_template = "django/admin/domain_delete_selected_confirmation.html"

    def delete_view(self, request, object_id, extra_context=None):
        """
        Custom delete_view to perform additional actions or customize the template.
        """

        # Set the delete template to a custom one
        self.delete_confirmation_template = "django/admin/domain_delete_confirmation.html"
        response = super().delete_view(request, object_id, extra_context=extra_context)

        return response

    def changeform_view(self, request, object_id=None, form_url="", extra_context=None):
        """Custom changeform implementation to pass in context information"""
        if extra_context is None:
            extra_context = {}

        if object_id is not None:
            domain = Domain.objects.get(pk=object_id)

            # Used in the custom contact view
            if domain is not None and hasattr(domain, "domain_info"):
                extra_context["original_object"] = domain.domain_info

            extra_context["state_help_message"] = Domain.State.get_admin_help_text(domain.state)
            extra_context["domain_state"] = domain.get_state_display()
            extra_context["curr_exp_date"] = (
                domain.expiration_date if domain.expiration_date is not None else self._get_current_date()
            )

        return super().changeform_view(request, object_id, form_url, extra_context)

    def response_change(self, request, obj):
        # Create dictionary of action functions
        ACTION_FUNCTIONS = {
            "_place_client_hold": self.do_place_client_hold,
            "_remove_client_hold": self.do_remove_client_hold,
            "_edit_domain": self.do_edit_domain,
            "_delete_domain": self.do_delete_domain,
            "_get_status": self.do_get_status,
            "_extend_expiration_date": self.do_extend_expiration_date,
        }

        # Check which action button was pressed and call the corresponding function
        for action, function in ACTION_FUNCTIONS.items():
            if action in request.POST:
                return function(request, obj)

        # If no matching action button is found, return the super method
        return super().response_change(request, obj)

    def do_extend_expiration_date(self, request, obj):
        """Extends a domains expiration date by one year from the current date"""

        # Make sure we're dealing with a Domain
        if not isinstance(obj, Domain):
            self.message_user(request, "Object is not of type Domain.", messages.ERROR)
            return None

        # Renew the domain.
        try:
            obj.renew_domain()
            self.message_user(
                request,
                "Successfully extended the expiration date.",
            )
        except RegistryError as err:
            if err.is_connection_error():
                error_message = "Error connecting to the registry."
            else:
                error_message = f"Error extending this domain: {err}."
            self.message_user(request, error_message, messages.ERROR)
        except KeyError:
            # In normal code flow, a keyerror can only occur when
            # fresh data can't be pulled from the registry, and thus there is no cache.
            self.message_user(
                request,
                "Error connecting to the registry. No expiration date was found.",
                messages.ERROR,
            )
        except Exception as err:
            logger.error(err, stack_info=True)
            self.message_user(request, "Could not delete: An unspecified error occured", messages.ERROR)

        return HttpResponseRedirect(".")

    # Workaround for unit tests, as we cannot mock date directly.
    # it is immutable. Rather than dealing with a convoluted workaround,
    # lets wrap this in a function.
    def _get_current_date(self):
        """Gets the current date"""
        return date.today()

    def do_delete_domain(self, request, obj):
        if not isinstance(obj, Domain):
            # Could be problematic if the type is similar,
            # but not the same (same field/func names).
            # We do not want to accidentally delete records.
            self.message_user(request, "Object is not of type Domain", messages.ERROR)
            return

        try:
            obj.deletedInEpp()
            obj.save()
        except RegistryError as err:
            # Using variables to get past the linter
            message1 = f"Cannot delete Domain when in state {obj.state}"
            message2 = "This subdomain is being used as a hostname on another domain"
            # Human-readable mappings of ErrorCodes. Can be expanded.
            error_messages = {
                # noqa on these items as black wants to reformat to an invalid length
                ErrorCode.OBJECT_STATUS_PROHIBITS_OPERATION: message1,
                ErrorCode.OBJECT_ASSOCIATION_PROHIBITS_OPERATION: message2,
            }

            message = "Cannot connect to the registry"
            if not err.is_connection_error():
                # If nothing is found, will default to returned err
                message = error_messages.get(err.code, err)
            self.message_user(request, f"Error deleting this Domain: {message}", messages.ERROR)
        except TransitionNotAllowed:
            if obj.state == Domain.State.DELETED:
                self.message_user(
                    request,
                    "This domain is already deleted",
                    messages.INFO,
                )
            else:
                self.message_user(
                    request,
                    (
                        "Error deleting this Domain: "
                        f"Can't switch from state '{obj.state}' to 'deleted'"
                        ", must be either 'dns_needed' or 'on_hold'"
                    ),
                    messages.ERROR,
                )
        except Exception:
            self.message_user(
                request,
                "Could not delete: An unspecified error occured",
                messages.ERROR,
            )
        else:
            self.message_user(
                request,
                "Domain %s has been deleted. Thanks!" % obj.name,
            )

        return HttpResponseRedirect(".")

    def do_get_status(self, request, obj):
        try:
            statuses = obj.statuses
        except Exception as err:
            self.message_user(request, err, messages.ERROR)
        else:
            self.message_user(
                request,
                f"The registry statuses are {statuses}. These statuses are from the provider of the .gov registry.",
            )
        return HttpResponseRedirect(".")

    def do_place_client_hold(self, request, obj):
        try:
            obj.place_client_hold()
            obj.save()
        except Exception as err:
            # if error is an error from the registry, display useful
            # and readable error
            if err.code:
                self.message_user(
                    request,
                    f"Error placing the hold with the registry: {err}",
                    messages.ERROR,
                )
            elif err.is_connection_error():
                self.message_user(
                    request,
                    "Error connecting to the registry",
                    messages.ERROR,
                )
            else:
                # all other type error messages, display the error
                self.message_user(request, err, messages.ERROR)
        else:
            self.message_user(
                request,
                "%s is in client hold. This domain is no longer accessible on the public internet." % obj.name,
            )
        return HttpResponseRedirect(".")

    def do_remove_client_hold(self, request, obj):
        try:
            obj.revert_client_hold()
            obj.save()
        except Exception as err:
            # if error is an error from the registry, display useful
            # and readable error
            if err.code:
                self.message_user(
                    request,
                    f"Error removing the hold in the registry: {err}",
                    messages.ERROR,
                )
            elif err.is_connection_error():
                self.message_user(
                    request,
                    "Error connecting to the registry",
                    messages.ERROR,
                )
            else:
                # all other type error messages, display the error
                self.message_user(request, err, messages.ERROR)
        else:
            self.message_user(
                request,
                "%s is ready. This domain is accessible on the public internet." % obj.name,
            )
        return HttpResponseRedirect(".")

    def do_edit_domain(self, request, obj):
        # We want to know, globally, when an edit action occurs
        request.session["analyst_action"] = "edit"
        # Restricts this action to this domain (pk) only
        request.session["analyst_action_location"] = obj.id
        return HttpResponseRedirect(reverse("domain", args=(obj.id,)))

    def change_view(self, request, object_id):
        # If the analyst was recently editing a domain page,
        # delete any associated session values
        if "analyst_action" in request.session:
            del request.session["analyst_action"]
            del request.session["analyst_action_location"]
        return super().change_view(request, object_id)

    def has_change_permission(self, request, obj=None):
        # Fixes a bug wherein users which are only is_staff
        # can access 'change' when GET,
        # but cannot access this page when it is a request of type POST.
        if request.user.has_perm("registrar.full_access_permission") or request.user.has_perm(
            "registrar.analyst_access_permission"
        ):
            return True
        return super().has_change_permission(request, obj)

    def get_queryset(self, request):
        """Custom get_queryset to filter by portfolio if portfolio is in the
        request params."""
        qs = super().get_queryset(request)
        # Check if a 'portfolio' parameter is passed in the request
        portfolio_id = request.GET.get("portfolio")
        if portfolio_id:
            # Further filter the queryset by the portfolio
            qs = qs.filter(domain_info__portfolio=portfolio_id)
        return qs


class DraftDomainResource(resources.ModelResource):
    """defines how each field in the referenced model should be mapped to the corresponding fields in the
    import/export file"""

    class Meta:
        model = models.DraftDomain


class DraftDomainAdmin(ListHeaderAdmin, ImportExportModelAdmin):
    """Custom draft domain admin class."""

    resource_classes = [DraftDomainResource]

    search_fields = ["name"]
    search_help_text = "Search by draft domain name."

    # this ordering effects the ordering of results
    # in autocomplete_fields for user
    ordering = ["name"]
    list_display = ["name"]

    @admin.display(description=_("Requested domain"))
    def name(self, obj):
        return obj.name

    def get_model_perms(self, request):
        """
        Return empty perms dict thus hiding the model from admin index.
        """
        superuser_perm = request.user.has_perm("registrar.full_access_permission")
        analyst_perm = request.user.has_perm("registrar.analyst_access_permission")
        if analyst_perm and not superuser_perm:
            return {}
        return super().get_model_perms(request)

    def has_change_permission(self, request, obj=None):
        """
        Allow analysts to access the change form directly via URL.
        """
        superuser_perm = request.user.has_perm("registrar.full_access_permission")
        analyst_perm = request.user.has_perm("registrar.analyst_access_permission")
        if analyst_perm and not superuser_perm:
            return True
        return super().has_change_permission(request, obj)

    def response_change(self, request, obj):
        """
        Override to redirect users back to the previous page after saving.
        """
        superuser_perm = request.user.has_perm("registrar.full_access_permission")
        analyst_perm = request.user.has_perm("registrar.analyst_access_permission")
        return_path = request.GET.get("return_path")

        # First, call the super method to perform the standard operations and capture the response
        response = super().response_change(request, obj)

        # Don't redirect to the website page on save if the user is an analyst.
        # Rather, just redirect back to the originating page.
        if (analyst_perm and not superuser_perm) and return_path:
            # Redirect to the return path if it exists
            return HttpResponseRedirect(return_path)

        # If no redirection is needed, return the original response
        return response

    # Select draft domain to change -> Draft domains
    def changelist_view(self, request, extra_context=None):
        if extra_context is None:
            extra_context = {}
        extra_context["tabtitle"] = "Draft domains"
        # Get the filtered values
        return super().changelist_view(request, extra_context=extra_context)


class PublicContactResource(resources.ModelResource):
    """defines how each field in the referenced model should be mapped to the corresponding fields in the
    import/export file"""

    class Meta:
        model = models.PublicContact
        # may want to consider these bulk options in future, so left in as comments
        # use_bulk = True
        # batch_size = 1000
        # force_init_instance = True

    def __init__(self):
        """Sets global variables for code tidyness"""
        super().__init__()
        self.skip_epp_save = False

    def import_data(
        self,
        dataset,
        dry_run=False,
        raise_errors=False,
        use_transactions=None,
        collect_failed_rows=False,
        rollback_on_validation_errors=False,
        **kwargs,
    ):
        """Override import_data to set self.skip_epp_save if in kwargs"""
        self.skip_epp_save = kwargs.get("skip_epp_save", False)
        return super().import_data(
            dataset,
            dry_run,
            raise_errors,
            use_transactions,
            collect_failed_rows,
            rollback_on_validation_errors,
            **kwargs,
        )

    def save_instance(self, instance, is_create, using_transactions=True, dry_run=False):
        """Override save_instance setting skip_epp_save to True"""
        self.before_save_instance(instance, using_transactions, dry_run)
        if self._meta.use_bulk:
            if is_create:
                self.create_instances.append(instance)
            else:
                self.update_instances.append(instance)
        elif not using_transactions and dry_run:
            # we don't have transactions and we want to do a dry_run
            pass
        else:
            instance.save(skip_epp_save=self.skip_epp_save)
        self.after_save_instance(instance, using_transactions, dry_run)


class PublicContactAdmin(ListHeaderAdmin, ImportExportModelAdmin):
    """Custom PublicContact admin class."""

    resource_classes = [PublicContactResource]

    change_form_template = "django/admin/email_clipboard_change_form.html"
    autocomplete_fields = ["domain"]

    def changeform_view(self, request, object_id=None, form_url="", extra_context=None):
        if extra_context is None:
            extra_context = {}

        if object_id:
            obj = self.get_object(request, object_id)
            if obj:
                name = obj.name
                email = obj.email
                registry_id = obj.registry_id
                extra_context["subtitle"] = f"{name} <{email}> id: {registry_id}"

        return super().changeform_view(request, object_id, form_url, extra_context=extra_context)


class VerifiedByStaffAdmin(ListHeaderAdmin):
    list_display = ("email", "requestor", "truncated_notes", "created_at")
    search_fields = ["email"]
    search_help_text = "Search by email."
    readonly_fields = [
        "requestor",
    ]

    change_form_template = "django/admin/email_clipboard_change_form.html"

    def truncated_notes(self, obj):
        # Truncate the 'notes' field to 50 characters
        return str(obj.notes)[:50]

    truncated_notes.short_description = "Notes (Truncated)"  # type: ignore

    def save_model(self, request, obj, form, change):
        # Set the user field to the current admin user
        obj.requestor = request.user if request.user.is_authenticated else None
        super().save_model(request, obj, form, change)


class PortfolioAdmin(ListHeaderAdmin):
    change_form_template = "django/admin/portfolio_change_form.html"
    fieldsets = [
        # created_on is the created_at field, and portfolio_type is f"{organization_type} - {federal_type}"
        (None, {"fields": ["portfolio_type", "organization_name", "creator", "created_on", "notes"]}),
        ("Portfolio members", {"fields": ["display_admins", "display_members"]}),
        ("Portfolio domains", {"fields": ["domains", "domain_requests"]}),
        ("Type of organization", {"fields": ["organization_type", "federal_type"]}),
        (
            "Organization name and mailing address",
            {
                "fields": [
                    "federal_agency",
                    "state_territory",
                    "address_line1",
                    "address_line2",
                    "city",
                    "zipcode",
                    "urbanization",
                ]
            },
        ),
        ("Suborganizations", {"fields": ["suborganizations"]}),
        ("Senior official", {"fields": ["senior_official"]}),
    ]

    # This is the fieldset display when adding a new model
    add_fieldsets = [
        (None, {"fields": ["organization_name", "creator", "notes"]}),
        ("Type of organization", {"fields": ["organization_type"]}),
        (
            "Organization name and mailing address",
            {
                "fields": [
                    "federal_agency",
                    "state_territory",
                    "address_line1",
                    "address_line2",
                    "city",
                    "zipcode",
                    "urbanization",
                ]
            },
        ),
        ("Senior official", {"fields": ["senior_official"]}),
    ]

    list_display = ("organization_name", "federal_agency", "creator")
    search_fields = ["organization_name"]
    search_help_text = "Search by organization name."
    readonly_fields = [
        # This is the created_at field
        "created_on",
        # Django admin doesn't allow methods to be directly listed in fieldsets. We can
        # display the custom methods display_admins amd display_members in the admin form if
        # they are readonly.
        "federal_type",
        "domains",
        "domain_requests",
        "suborganizations",
        "portfolio_type",
        "display_admins",
        "display_members",
        "creator",
    ]

    def get_admin_users(self, obj):
        # Filter UserPortfolioPermission objects related to the portfolio
        admin_permissions = UserPortfolioPermission.objects.filter(
            portfolio=obj, roles__contains=[UserPortfolioRoleChoices.ORGANIZATION_ADMIN]
        )

        # Get the user objects associated with these permissions
        admin_users = User.objects.filter(portfolio_permissions__in=admin_permissions)

        return admin_users

    def get_non_admin_users(self, obj):
        # Filter UserPortfolioPermission objects related to the portfolio that do NOT have the "Admin" role
        non_admin_permissions = UserPortfolioPermission.objects.filter(portfolio=obj).exclude(
            roles__contains=[UserPortfolioRoleChoices.ORGANIZATION_ADMIN]
        )

        # Get the user objects associated with these permissions
        non_admin_users = User.objects.filter(portfolio_permissions__in=non_admin_permissions)

        return non_admin_users

    def display_admins(self, obj):
        """Get joined users who are Admin, unpack and return an HTML block.

        'DJA readonly can't handle querysets, so we need to unpack and return html here.
        Alternatively, we could return querysets in context but that would limit where this
        data would display in a custom change form without extensive template customization.

        Will be used in the field_readonly block"""
        admins = self.get_admin_users(obj)
        if not admins:
            return format_html("<p>No admins found.</p>")

        admin_details = ""
        for portfolio_admin in admins:
            change_url = reverse("admin:registrar_user_change", args=[portfolio_admin.pk])
            admin_details += "<address class='margin-bottom-2 dja-address-contact-list'>"
            admin_details += f'<a href="{change_url}">{escape(portfolio_admin)}</a><br>'
            admin_details += f"{escape(portfolio_admin.title)}<br>"
            admin_details += f"{escape(portfolio_admin.email)}"
            admin_details += "<div class='admin-icon-group admin-icon-group__clipboard-link'>"
            admin_details += f"<input aria-hidden='true' class='display-none' value='{escape(portfolio_admin.email)}'>"
            admin_details += (
                "<button class='usa-button usa-button--unstyled padding-right-1 usa-button--icon padding-left-05"
                + "button--clipboard copy-to-clipboard text-no-underline' type='button'>"
            )
            admin_details += "<svg class='usa-icon'>"
            admin_details += "<use aria-hidden='true' xlink:href='/public/img/sprite.svg#content_copy'></use>"
            admin_details += "</svg>"
            admin_details += "Copy"
            admin_details += "</button>"
            admin_details += "</div><br>"
            admin_details += f"{escape(portfolio_admin.phone)}"
            admin_details += "</address>"
        return format_html(admin_details)

    display_admins.short_description = "Administrators"  # type: ignore

    def display_members(self, obj):
        """Get joined users who have roles/perms that are not Admin, unpack and return an HTML block.

        DJA readonly can't handle querysets, so we need to unpack and return html here.
        Alternatively, we could return querysets in context but that would limit where this
        data would display in a custom change form without extensive template customization.

        Will be used in the after_help_text block."""
        members = self.get_non_admin_users(obj)
        if not members:
            return ""

        member_details = (
            "<table><thead><tr><th>Name</th><th>Title</th><th>Email</th>"
            + "<th>Phone</th><th>Roles</th></tr></thead><tbody>"
        )
        for member in members:
            full_name = member.get_formatted_name()
            member_details += "<tr>"
            member_details += f"<td>{escape(full_name)}</td>"
            member_details += f"<td>{escape(member.title)}</td>"
            member_details += f"<td>{escape(member.email)}</td>"
            member_details += f"<td>{escape(member.phone)}</td>"
            member_details += "<td>"
            for role in member.portfolio_role_summary(obj):
                member_details += f"<span class='usa-tag'>{escape(role)}</span> "
            member_details += "</td></tr>"
        member_details += "</tbody></table>"
        return format_html(member_details)

    display_members.short_description = "Members"  # type: ignore

    def display_members_summary(self, obj):
        """Will be passed as context and used in the field_readonly block."""
        members = self.get_non_admin_users(obj)
        if not members:
            return {}

        return self.get_field_links_as_list(members, "user", separator=", ")

    def federal_type(self, obj: models.Portfolio):
        """Returns the federal_type field"""
        return BranchChoices.get_branch_label(obj.federal_type) if obj.federal_type else "-"

    federal_type.short_description = "Federal type"  # type: ignore

    def created_on(self, obj: models.Portfolio):
        """Returns the created_at field, with a different short description"""
        # Format: Dec 12, 2024
        return obj.created_at.strftime("%b %d, %Y") if obj.created_at else "-"

    created_on.short_description = "Created on"  # type: ignore

    def portfolio_type(self, obj: models.Portfolio):
        """Returns the portfolio type, or "-" if the result is empty"""
        return obj.portfolio_type if obj.portfolio_type else "-"

    portfolio_type.short_description = "Portfolio type"  # type: ignore

    def suborganizations(self, obj: models.Portfolio):
        """Returns a list of links for each related suborg"""
        queryset = obj.get_suborganizations()
        return self.get_field_links_as_list(queryset, "suborganization")

    suborganizations.short_description = "Suborganizations"  # type: ignore

    def domains(self, obj: models.Portfolio):
        """Returns the count of domains with a link to view them in the admin."""
        domain_count = obj.get_domains().count()  # Count the related domains
        if domain_count > 0:
            # Construct the URL to the admin page, filtered by portfolio
            url = reverse("admin:registrar_domain_changelist") + f"?portfolio={obj.id}"
            label = "domain" if domain_count == 1 else "domains"
            # Create a clickable link with the domain count
            return format_html('<a href="{}">{} {}</a>', url, domain_count, label)
        return "No domains"

    domains.short_description = "Domains"  # type: ignore

    def domain_requests(self, obj: models.Portfolio):
        """Returns the count of domain requests with a link to view them in the admin."""
        domain_request_count = obj.get_domain_requests().count()  # Count the related domain requests
        if domain_request_count > 0:
            # Construct the URL to the admin page, filtered by portfolio
            url = reverse("admin:registrar_domainrequest_changelist") + f"?portfolio={obj.id}"
            # Create a clickable link with the domain request count
            return format_html('<a href="{}">{} domain requests</a>', url, domain_request_count)
        return "No domain requests"

    domain_requests.short_description = "Domain requests"  # type: ignore

    # Creates select2 fields (with search bars)
    autocomplete_fields = [
        "creator",
        "federal_agency",
        "senior_official",
    ]

    def get_field_links_as_list(
        self, queryset, model_name, attribute_name=None, link_info_attribute=None, separator=None
    ):
        """
        Generate HTML links for items in a queryset, using a specified attribute for link text.

        Args:
            queryset: The queryset of items to generate links for.
            model_name: The model name used to construct the admin change URL.
            attribute_name: The attribute or method name to use for link text. If None, the item itself is used.
            link_info_attribute: Appends f"({value_of_attribute})" to the end of the link.
            separator: The separator to use between links in the resulting HTML.
            If none, an unordered list is returned.

        Returns:
            A formatted HTML string with links to the admin change pages for each item.
        """
        links = []
        for item in queryset:

            # This allows you to pass in attribute_name="get_full_name" for instance.
            if attribute_name:
                item_display_value = self.value_of_attribute(item, attribute_name)
            else:
                item_display_value = item

            if item_display_value:
                change_url = reverse(f"admin:registrar_{model_name}_change", args=[item.pk])

                link = f'<a href="{change_url}">{escape(item_display_value)}</a>'
                if link_info_attribute:
                    link += f" ({self.value_of_attribute(item, link_info_attribute)})"

                if separator:
                    links.append(link)
                else:
                    links.append(f"<li>{link}</li>")

        # If no separator is specified, just return an unordered list.
        if separator:
            return format_html(separator.join(links)) if links else "-"
        else:
            links = "".join(links)
            return format_html(f'<ul class="add-list-reset">{links}</ul>') if links else "-"

    def value_of_attribute(self, obj, attribute_name: str):
        """Returns the value of getattr if the attribute isn't callable.
        If it is, execute the underlying function and return that result instead."""
        value = getattr(obj, attribute_name)
        if callable(value):
            value = value()
        return value

    def get_fieldsets(self, request, obj=None):
        """Override of the default get_fieldsets definition to add an add_fieldsets view"""
        # This is the add view if no obj exists
        if not obj:
            return self.add_fieldsets
        return super().get_fieldsets(request, obj)

    def get_readonly_fields(self, request, obj=None):
        """Set the read-only state on form elements.
        We have 2 conditions that determine which fields are read-only:
        admin user permissions and the creator's status, so
        we'll use the baseline readonly_fields and extend it as needed.
        """
        readonly_fields = list(self.readonly_fields)

        # Check if the creator is restricted
        if obj and obj.creator.status == models.User.RESTRICTED:
            # For fields like CharField, IntegerField, etc., the widget used is
            # straightforward and the readonly_fields list can control their behavior
            readonly_fields.extend([field.name for field in self.model._meta.fields])

        if request.user.has_perm("registrar.full_access_permission"):
            return readonly_fields

        # Return restrictive Read-only fields for analysts and
        # users who might not belong to groups
        readonly_fields.extend([field for field in self.analyst_readonly_fields])
        return readonly_fields

    def change_view(self, request, object_id, form_url="", extra_context=None):
        """Add related suborganizations and domain groups.
        Add the summary for the portfolio members field (list of members that link to change_forms)."""
        obj = self.get_object(request, object_id)
        extra_context = extra_context or {}
        extra_context["skip_additional_contact_info"] = True
        extra_context["display_members_summary"] = self.display_members_summary(obj)
        return super().change_view(request, object_id, form_url, extra_context)

    def save_model(self, request, obj, form, change):

        if hasattr(obj, "creator") is False:
            # ---- update creator ----
            # Set the creator field to the current admin user
            obj.creator = request.user if request.user.is_authenticated else None
        # ---- update organization name ----
        # org name will be the same as federal agency, if it is federal,
        # otherwise it will be the actual org name. If nothing is entered for
        # org name and it is a federal organization, have this field fill with
        # the federal agency text name.
        is_federal = obj.organization_type == DomainRequest.OrganizationChoices.FEDERAL
        if is_federal and obj.organization_name is None:
            obj.organization_name = obj.federal_agency.agency
        super().save_model(request, obj, form, change)


class FederalAgencyResource(resources.ModelResource):
    """defines how each field in the referenced model should be mapped to the corresponding fields in the
    import/export file"""

    class Meta:
        model = models.FederalAgency


class FederalAgencyAdmin(ListHeaderAdmin, ImportExportModelAdmin):
    list_display = ["agency"]
    search_fields = ["agency"]
    search_help_text = "Search by agency name."
    ordering = ["agency"]
    resource_classes = [FederalAgencyResource]


class UserGroupAdmin(AuditedAdmin):
    """Overwrite the generated UserGroup admin class"""

    list_display = ["user_group"]

    fieldsets = ((None, {"fields": ("name", "permissions")}),)

    def formfield_for_dbfield(self, dbfield, **kwargs):
        field = super().formfield_for_dbfield(dbfield, **kwargs)
        if dbfield.name == "name":
            field.label = "Group name"
        if dbfield.name == "permissions":
            field.label = "User permissions"
        return field

    # We name the custom prop 'Group' because linter
    # is not allowing a short_description attr on it
    # This gets around the linter limitation, for now.
    @admin.display(description=_("Group"))
    def user_group(self, obj):
        return obj.name

    # Select user groups to change -> User groups
    def changelist_view(self, request, extra_context=None):
        if extra_context is None:
            extra_context = {}
        extra_context["tabtitle"] = "User groups"
        # Get the filtered values
        return super().changelist_view(request, extra_context=extra_context)


class WaffleFlagAdmin(FlagAdmin):
    """Custom admin implementation of django-waffle's Flag class"""

    class Meta:
        """Contains meta information about this class"""

        model = models.WaffleFlag
        fields = "__all__"


class DomainGroupAdmin(ListHeaderAdmin, ImportExportModelAdmin):
    list_display = ["name", "portfolio"]


class SuborganizationAdmin(ListHeaderAdmin, ImportExportModelAdmin):

    list_display = ["name", "portfolio"]
    autocomplete_fields = [
        "portfolio",
    ]
    search_fields = ["name"]

    change_form_template = "django/admin/suborg_change_form.html"

    def change_view(self, request, object_id, form_url="", extra_context=None):
        """Add suborg's related domains and requests to context"""
        obj = self.get_object(request, object_id)

        # ---- Domain Requests
        domain_requests = DomainRequest.objects.filter(sub_organization=obj)
        sort_by = request.GET.get("sort_by", "requested_domain__name")
        domain_requests = domain_requests.order_by(sort_by)

        # ---- Domains
        domain_infos = DomainInformation.objects.filter(sub_organization=obj)
        domain_ids = domain_infos.values_list("domain", flat=True)
        domains = Domain.objects.filter(id__in=domain_ids).exclude(state=Domain.State.DELETED)

        extra_context = {"domain_requests": domain_requests, "domains": domains}
        return super().change_view(request, object_id, form_url, extra_context)


class AllowedEmailAdmin(ListHeaderAdmin):
    class Meta:
        model = models.AllowedEmail

    list_display = ["email"]
    search_fields = ["email"]
    search_help_text = "Search by email."
    ordering = ["email"]


admin.site.unregister(LogEntry)  # Unregister the default registration

admin.site.register(LogEntry, CustomLogEntryAdmin)
admin.site.register(models.User, MyUserAdmin)
# Unregister the built-in Group model
admin.site.unregister(Group)
# Register UserGroup
admin.site.register(models.UserGroup, UserGroupAdmin)
admin.site.register(models.UserDomainRole, UserDomainRoleAdmin)
admin.site.register(models.Contact, ContactAdmin)
admin.site.register(models.DomainInvitation, DomainInvitationAdmin)
admin.site.register(models.DomainInformation, DomainInformationAdmin)
admin.site.register(models.Domain, DomainAdmin)
admin.site.register(models.DraftDomain, DraftDomainAdmin)
admin.site.register(models.FederalAgency, FederalAgencyAdmin)
admin.site.register(models.Host, MyHostAdmin)
admin.site.register(models.HostIP, HostIpAdmin)
admin.site.register(models.Website, WebsiteAdmin)
admin.site.register(models.PublicContact, PublicContactAdmin)
admin.site.register(models.DomainRequest, DomainRequestAdmin)
admin.site.register(models.TransitionDomain, TransitionDomainAdmin)
admin.site.register(models.VerifiedByStaff, VerifiedByStaffAdmin)
admin.site.register(models.PortfolioInvitation, PortfolioInvitationAdmin)
admin.site.register(models.Portfolio, PortfolioAdmin)
admin.site.register(models.DomainGroup, DomainGroupAdmin)
admin.site.register(models.Suborganization, SuborganizationAdmin)
admin.site.register(models.SeniorOfficial, SeniorOfficialAdmin)
admin.site.register(models.UserPortfolioPermission, UserPortfolioPermissionAdmin)
admin.site.register(models.AllowedEmail, AllowedEmailAdmin)

# Register our custom waffle implementations
admin.site.register(models.WaffleFlag, WaffleFlagAdmin)

# Unregister Switch and Sample from the waffle library
admin.site.unregister(Switch)
admin.site.unregister(Sample)<|MERGE_RESOLUTION|>--- conflicted
+++ resolved
@@ -1978,15 +1978,8 @@
 
         """
 
-<<<<<<< HEAD
         # TODO 2574: remove lines 1977-1978 (refactor as needed)
         recipient = obj.creator
-=======
-        if hasattr(obj, "creator"):
-            recipient = obj.creator
-        else:
-            recipient = None
->>>>>>> c1daa455
 
         # Displays a warning in admin when an email cannot be sent
         if recipient and recipient.email:
