--- conflicted
+++ resolved
@@ -8,13 +8,7 @@
 from django.conf import settings
 from django.shortcuts import redirect
 from django_fsm import get_available_FIELD_transitions, FSMField
-<<<<<<< HEAD
-from registrar.models import DomainInformation, Portfolio, UserPortfolioPermission
-=======
-from registrar.models.domain_information import DomainInformation
-from registrar.models.domain_invitation import DomainInvitation
-from registrar.models.user_portfolio_permission import UserPortfolioPermission
->>>>>>> 65174dfc
+from registrar.models import DomainInformation, Portfolio, UserPortfolioPermission, DomainInvitation
 from registrar.models.utility.portfolio_helper import UserPortfolioPermissionChoices, UserPortfolioRoleChoices
 from waffle.decorators import flag_is_active
 from django.contrib import admin, messages
@@ -1556,36 +1550,6 @@
 
     change_form_template = "django/admin/domain_information_change_form.html"
 
-<<<<<<< HEAD
-=======
-    superuser_only_fields = [
-        "portfolio",
-        "sub_organization",
-    ]
-
-    # DEVELOPER's NOTE:
-    # Normally, to exclude a field from an Admin form, we could simply utilize
-    # Django's "exclude" feature.  However, it causes a "missing key" error if we
-    # go that route for this particular form.  The error gets thrown by our
-    # custom fieldset.html code and is due to the fact that "exclude" removes
-    # fields from base_fields but not fieldsets.  Rather than reworking our
-    # custom frontend, it seems more straightforward (and easier to read) to simply
-    # modify the fieldsets list so that it excludes any fields we want to remove
-    # based on permissions (eg. superuser_only_fields) or other conditions.
-    def get_fieldsets(self, request, obj=None):
-        fieldsets = self.fieldsets
-
-        # Create a modified version of fieldsets to exclude certain fields
-        if not request.user.has_perm("registrar.full_access_permission"):
-            modified_fieldsets = []
-            for name, data in fieldsets:
-                fields = data.get("fields", [])
-                fields = [field for field in fields if field not in DomainInformationAdmin.superuser_only_fields]
-                modified_fieldsets.append((name, {**data, "fields": fields}))
-            return modified_fieldsets
-        return fieldsets
-
->>>>>>> 65174dfc
     def get_readonly_fields(self, request, obj=None):
         """Set the read-only state on form elements.
         We have 1 conditions that determine which fields are read-only:
