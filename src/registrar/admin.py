--- conflicted
+++ resolved
@@ -364,9 +364,8 @@
 class MyUserAdmin(BaseUserAdmin):
     """Custom user admin class to use our inlines."""
 
-<<<<<<< HEAD
     form = MyUserAdminForm
-=======
+
     class Meta:
         """Contains meta information about this class"""
 
@@ -374,7 +373,6 @@
         fields = "__all__"
 
     _meta = Meta()
->>>>>>> 2817a3ed
 
     inlines = [UserContactInline]
 
