from datetime import date
import logging
import copy
from typing import Optional
from django import forms
from django.db.models import (
    Case,
    CharField,
    F,
    Q,
    Value,
    When,
)

from django.db.models.functions import Concat, Coalesce
from django.http import HttpResponseRedirect
from registrar.models.federal_agency import FederalAgency
from registrar.models.portfolio_invitation import PortfolioInvitation
from registrar.utility.admin_helpers import (
    AutocompleteSelectWithPlaceholder,
    get_action_needed_reason_default_email,
    get_rejection_reason_default_email,
    get_field_links_as_list,
)
from django.conf import settings
from django.contrib.messages import get_messages
from django.contrib.admin.helpers import AdminForm
from django.shortcuts import redirect, get_object_or_404
from django_fsm import get_available_FIELD_transitions, FSMField
from registrar.models import DomainInformation, Portfolio, UserPortfolioPermission, DomainInvitation
from registrar.models.utility.portfolio_helper import UserPortfolioPermissionChoices, UserPortfolioRoleChoices
from registrar.utility.email_invitations import (
    send_domain_invitation_email,
    send_portfolio_admin_addition_emails,
    send_portfolio_invitation_email,
)
from registrar.views.utility.invitation_helper import (
    get_org_membership,
    get_requested_user,
    handle_invitation_exceptions,
)
from waffle.decorators import flag_is_active
from django.contrib import admin, messages
from django.contrib.auth.admin import UserAdmin as BaseUserAdmin
from django.contrib.auth.models import Group
from django.contrib.contenttypes.models import ContentType
from django.urls import reverse
from epplibwrapper.errors import ErrorCode, RegistryError
from registrar.models.user_domain_role import UserDomainRole
from waffle.admin import FlagAdmin
from waffle.models import Sample, Switch
from registrar.models import Contact, Domain, DomainRequest, DraftDomain, User, Website, SeniorOfficial
from registrar.utility.constants import BranchChoices
from registrar.utility.errors import FSMDomainRequestError, FSMErrorCodes
from registrar.utility.waffle import flag_is_active_for_user
from registrar.views.utility.mixins import OrderableFieldsMixin
from django.contrib.admin.views.main import ORDER_VAR
from registrar.widgets import NoAutocompleteFilteredSelectMultiple
from . import models
from auditlog.models import LogEntry  # type: ignore
from auditlog.admin import LogEntryAdmin  # type: ignore
from django_fsm import TransitionNotAllowed  # type: ignore
from django.utils.safestring import mark_safe
from django.utils.html import escape
from django.contrib.auth.forms import UserChangeForm, UsernameField
from django.contrib.admin.views.main import IGNORED_PARAMS
from django_admin_multiple_choice_list_filter.list_filters import MultipleChoiceListFilter
from import_export import resources
from import_export.admin import ImportExportModelAdmin
from django.core.exceptions import ObjectDoesNotExist
from django.contrib.admin.widgets import FilteredSelectMultiple
from django.utils.html import format_html
from django.utils.translation import gettext_lazy as _

logger = logging.getLogger(__name__)


class FsmModelResource(resources.ModelResource):
    """ModelResource is extended to support importing of tables which
    have FSMFields.  ModelResource is extended with the following changes
    to existing behavior:
    When new objects are to be imported, FSMFields are initialized before
    the object is initialized.  This is because FSMFields do not allow
    direct modification.
    When objects, which are to be imported, are updated, the FSMFields
    are skipped."""

    def init_instance(self, row=None):
        """Overrides the init_instance method of ModelResource.  Returns
        an instance of the model, with the FSMFields already initialized
        from data in the row."""

        # Get fields which are fsm fields
        fsm_fields = {}

        for f in self._meta.model._meta.fields:
            if isinstance(f, FSMField):
                if row and f.name in row:
                    fsm_fields[f.name] = row[f.name]

        # Initialize model instance with fsm_fields
        return self._meta.model(**fsm_fields)

    def import_field(self, field, obj, data, is_m2m=False, **kwargs):
        """Overrides the import_field method of ModelResource.  If the
        field being imported is an FSMField, it is not imported."""

        is_fsm = False

        # check each field in the object
        for f in obj._meta.fields:
            # if the field is an instance of FSMField
            if field.attribute == f.name and isinstance(f, FSMField):
                is_fsm = True
        if not is_fsm:
            super().import_field(field, obj, data, is_m2m, **kwargs)


class UserResource(resources.ModelResource):
    """defines how each field in the referenced model should be mapped to the corresponding fields in the
    import/export file"""

    class Meta:
        model = models.User


class FilteredSelectMultipleArrayWidget(FilteredSelectMultiple):
    """Custom widget to allow for editing an ArrayField in a widget similar to filter_horizontal widget"""

    def __init__(self, verbose_name, is_stacked=False, choices=(), **kwargs):
        super().__init__(verbose_name, is_stacked, **kwargs)
        self.choices = choices

    def value_from_datadict(self, data, files, name):
        values = super().value_from_datadict(data, files, name)
        return values or []

    def get_context(self, name, value, attrs):
        if value is None:
            value = []
        elif isinstance(value, str):
            value = value.split(",")
        # alter self.choices to be a list of selected and unselected choices, based on value;
        # order such that selected choices come before unselected choices
        self.choices = [(choice, label) for choice, label in self.choices if choice in value] + [
            (choice, label) for choice, label in self.choices if choice not in value
        ]
        context = super().get_context(name, value, attrs)
        return context


class MyUserAdminForm(UserChangeForm):
    """This form utilizes the custom widget for its class's ManyToMany UIs.

    It inherits from UserChangeForm which has special handling for the password and username fields."""

    class Meta:
        model = models.User
        fields = "__all__"
        field_classes = {"username": UsernameField}
        widgets = {
            "groups": NoAutocompleteFilteredSelectMultiple("groups", False),
            "user_permissions": NoAutocompleteFilteredSelectMultiple("user_permissions", False),
        }

    def __init__(self, *args, **kwargs):
        """Custom init to modify the user form"""
        super(MyUserAdminForm, self).__init__(*args, **kwargs)
        self._override_base_help_texts()

    def _override_base_help_texts(self):
        """
        Used to override pre-existing help texts in AbstractUser.
        This is done to avoid modifying the base AbstractUser class.
        """
        is_superuser = self.fields.get("is_superuser")
        is_staff = self.fields.get("is_staff")
        password = self.fields.get("password")

        if is_superuser is not None:
            is_superuser.help_text = "For development purposes only; provides superuser access on the database level."

        if is_staff is not None:
            is_staff.help_text = "Designates whether the user can log in to this admin site."

        if password is not None:
            # Link is copied from the base implementation of UserChangeForm.
            link = f"../../{self.instance.pk}/password/"
            password.help_text = (
                "Raw passwords are not stored, so they will not display here. "
                f'You can change the password using <a href="{link}">this form</a>.'
            )


class UserPortfolioPermissionsForm(forms.ModelForm):
    class Meta:
        model = models.UserPortfolioPermission
        fields = "__all__"
        widgets = {
            "roles": FilteredSelectMultipleArrayWidget(
                "roles", is_stacked=False, choices=UserPortfolioRoleChoices.choices
            ),
            "additional_permissions": FilteredSelectMultipleArrayWidget(
                "additional_permissions",
                is_stacked=False,
                choices=UserPortfolioPermissionChoices.choices,
            ),
        }


class PortfolioInvitationAdminForm(UserChangeForm):
    """This form utilizes the custom widget for its class's ManyToMany UIs."""

    class Meta:
        model = models.PortfolioInvitation
        fields = "__all__"
        widgets = {
            "roles": FilteredSelectMultipleArrayWidget(
                "roles", is_stacked=False, choices=UserPortfolioRoleChoices.choices
            ),
            "additional_permissions": FilteredSelectMultipleArrayWidget(
                "additional_permissions",
                is_stacked=False,
                choices=UserPortfolioPermissionChoices.choices,
            ),
        }


class DomainInformationAdminForm(forms.ModelForm):
    """This form utilizes the custom widget for its class's ManyToMany UIs."""

    class Meta:
        model = models.DomainInformation
        fields = "__all__"
        widgets = {
            "other_contacts": NoAutocompleteFilteredSelectMultiple("other_contacts", False),
            "portfolio": AutocompleteSelectWithPlaceholder(
                DomainInformation._meta.get_field("portfolio"), admin.site, attrs={"data-placeholder": "---------"}
            ),
            "sub_organization": AutocompleteSelectWithPlaceholder(
                DomainInformation._meta.get_field("sub_organization"),
                admin.site,
                attrs={"data-placeholder": "---------", "ajax-url": "get-suborganization-list-json"},
            ),
        }


class DomainInformationInlineForm(forms.ModelForm):
    """This form utilizes the custom widget for its class's ManyToMany UIs."""

    class Meta:
        model = models.DomainInformation
        fields = "__all__"
        widgets = {
            "other_contacts": NoAutocompleteFilteredSelectMultiple("other_contacts", False),
            "portfolio": AutocompleteSelectWithPlaceholder(
                DomainInformation._meta.get_field("portfolio"), admin.site, attrs={"data-placeholder": "---------"}
            ),
            "sub_organization": AutocompleteSelectWithPlaceholder(
                DomainInformation._meta.get_field("sub_organization"),
                admin.site,
                attrs={"data-placeholder": "---------", "ajax-url": "get-suborganization-list-json"},
            ),
        }


class DomainRequestAdminForm(forms.ModelForm):
    """Custom form to limit transitions to available transitions.
    This form utilizes the custom widget for its class's ManyToMany UIs."""

    class Meta:
        model = models.DomainRequest
        fields = "__all__"
        widgets = {
            "current_websites": NoAutocompleteFilteredSelectMultiple("current_websites", False),
            "alternative_domains": NoAutocompleteFilteredSelectMultiple("alternative_domains", False),
            "other_contacts": NoAutocompleteFilteredSelectMultiple("other_contacts", False),
            "portfolio": AutocompleteSelectWithPlaceholder(
                DomainRequest._meta.get_field("portfolio"), admin.site, attrs={"data-placeholder": "---------"}
            ),
            "sub_organization": AutocompleteSelectWithPlaceholder(
                DomainRequest._meta.get_field("sub_organization"),
                admin.site,
                attrs={"data-placeholder": "---------", "ajax-url": "get-suborganization-list-json"},
            ),
        }
        labels = {
            "action_needed_reason_email": "Email",
            "rejection_reason_email": "Email",
        }

    def __init__(self, *args, **kwargs):
        super().__init__(*args, **kwargs)

        domain_request = kwargs.get("instance")
        if domain_request and domain_request.pk:
            current_state = domain_request.status

            # first option in status transitions is current state
            available_transitions = [(current_state, domain_request.get_status_display())]

            if domain_request.investigator is not None:
                transitions = get_available_FIELD_transitions(
                    domain_request, models.DomainRequest._meta.get_field("status")
                )
            else:
                transitions = self.get_custom_field_transitions(
                    domain_request, models.DomainRequest._meta.get_field("status")
                )

            for transition in transitions:
                available_transitions.append((transition.target, transition.target.label))

            # only set the available transitions if the user is not restricted
            # from editing the domain request; otherwise, the form will be
            # readonly and the status field will not have a widget
            if not domain_request.creator.is_restricted():
                self.fields["status"].widget.choices = available_transitions

    def get_custom_field_transitions(self, instance, field):
        """Custom implementation of get_available_FIELD_transitions
        in the FSM. Allows us to still display fields filtered out by a condition."""
        curr_state = field.get_state(instance)
        transitions = field.transitions[instance.__class__]

        for name, transition in transitions.items():
            meta = transition._django_fsm
            if meta.has_transition(curr_state):
                yield meta.get_transition(curr_state)

    def clean(self):
        """
        Override of the default clean on the form.
        This is so we can inject custom form-level error messages.
        """
        # clean is called from clean_forms, which is called from is_valid
        # after clean_fields.  it is used to determine form level errors.
        # is_valid is typically called from view during a post
        cleaned_data = super().clean()
        status = cleaned_data.get("status")
        investigator = cleaned_data.get("investigator")
        rejection_reason = cleaned_data.get("rejection_reason")
        action_needed_reason = cleaned_data.get("action_needed_reason")

        # Get the old status
        initial_status = self.initial.get("status", None)

        # We only care about investigator when in these statuses
        checked_statuses = [
            DomainRequest.DomainRequestStatus.APPROVED,
            DomainRequest.DomainRequestStatus.IN_REVIEW,
            DomainRequest.DomainRequestStatus.ACTION_NEEDED,
            DomainRequest.DomainRequestStatus.REJECTED,
            DomainRequest.DomainRequestStatus.INELIGIBLE,
        ]

        # If a status change occured, check for validity
        if status != initial_status and status in checked_statuses:
            # Checks the "investigators" field for validity.
            # That field must obey certain conditions when an domain request is approved.
            # Will call "add_error" if any issues are found.
            self._check_for_valid_investigator(investigator)

        # If the status is rejected, a rejection reason must exist
        if status == DomainRequest.DomainRequestStatus.REJECTED:
            self._check_for_valid_rejection_reason(rejection_reason)
        elif status == DomainRequest.DomainRequestStatus.ACTION_NEEDED:
            self._check_for_valid_action_needed_reason(action_needed_reason)

        return cleaned_data

    def _check_for_valid_rejection_reason(self, rejection_reason) -> bool:
        """
        Checks if the rejection_reason field is not none.
        Adds form errors on failure.
        """
        is_valid = False

        # Check if a rejection reason exists. Rejection is not possible without one.
        error_message = None
        if rejection_reason is None or rejection_reason == "":
            # Lets grab the error message from a common location
            error_message = FSMDomainRequestError.get_error_message(FSMErrorCodes.NO_REJECTION_REASON)
        else:
            is_valid = True

        if error_message is not None:
            self.add_error("rejection_reason", error_message)

        return is_valid

    def _check_for_valid_action_needed_reason(self, action_needed_reason) -> bool:
        """
        Checks if the action_needed_reason field is not none.
        Adds form errors on failure.
        """
        is_valid = action_needed_reason is not None and action_needed_reason != ""
        if not is_valid:
            error_message = FSMDomainRequestError.get_error_message(FSMErrorCodes.NO_ACTION_NEEDED_REASON)
            self.add_error("action_needed_reason", error_message)

        return is_valid

    def _check_for_valid_investigator(self, investigator) -> bool:
        """
        Checks if the investigator field is not none, and is staff.
        Adds form errors on failure.
        """

        is_valid = False

        # Check if an investigator is assigned. No approval is possible without one.
        error_message = None
        if investigator is None:
            # Lets grab the error message from a common location
            error_message = FSMDomainRequestError.get_error_message(FSMErrorCodes.NO_INVESTIGATOR)
        elif not investigator.is_staff:
            error_message = FSMDomainRequestError.get_error_message(FSMErrorCodes.INVESTIGATOR_NOT_STAFF)
        else:
            is_valid = True

        if error_message is not None:
            self.add_error("investigator", error_message)

        return is_valid


# Based off of this excellent example: https://djangosnippets.org/snippets/10471/
class MultiFieldSortableChangeList(admin.views.main.ChangeList):
    """
    This class overrides the behavior of column sorting in django admin tables in order
    to allow for multi field sorting on admin_order_field.  It also overrides behavior
    of getting the filter params to allow portfolio filters to be executed without
    displaying on the right side of the ChangeList view.


    Usage:

    class MyCustomAdmin(admin.ModelAdmin):

        ...

        def get_changelist(self, request, **kwargs):
            return MultiFieldSortableChangeList

        ...

    """

    def get_ordering(self, request, queryset):
        """
        Returns the list of ordering fields for the change list.

        Mostly identical to the base implementation, except that now it can return
        a list of order_field objects rather than just one.
        """
        params = self.params
        ordering = list(self.model_admin.get_ordering(request) or self._get_default_ordering())

        if ORDER_VAR in params:
            # Clear ordering and used params
            ordering = []

            order_params = params[ORDER_VAR].split(".")
            for p in order_params:
                try:
                    none, pfx, idx = p.rpartition("-")
                    field_name = self.list_display[int(idx)]

                    order_fields = self.get_ordering_field(field_name)

                    if isinstance(order_fields, list):
                        for order_field in order_fields:
                            if order_field:
                                ordering.append(pfx + order_field)
                    else:
                        ordering.append(pfx + order_fields)

                except (IndexError, ValueError):
                    continue  # Invalid ordering specified, skip it.

        # Add the given query's ordering fields, if any.
        ordering.extend(queryset.query.order_by)

        # Ensure that the primary key is systematically present in the list of
        # ordering fields so we can guarantee a deterministic order across all
        # database backends.
        pk_name = self.lookup_opts.pk.name
        if not (set(ordering) & set(["pk", "-pk", pk_name, "-" + pk_name])):
            # The two sets do not intersect, meaning the pk isn't present. So
            # we add it.
            ordering.append("-pk")

        return ordering

    def get_filters_params(self, params=None):
        """
        Add portfolio to ignored params to allow the portfolio filter while not
        listing it as a filter option on the right side of Change List on the
        portfolio list.
        """
        params = params or self.params
        lookup_params = params.copy()  # a dictionary of the query string
        # Remove all the parameters that are globally and systematically
        # ignored.
        # Remove portfolio so that it does not error as an invalid
        # filter parameter.
        ignored_params = list(IGNORED_PARAMS) + ["portfolio"]
        for ignored in ignored_params:
            if ignored in lookup_params:
                del lookup_params[ignored]
        return lookup_params


class CustomLogEntryAdmin(LogEntryAdmin):
    """Overwrite the generated LogEntry admin class"""

    list_display = [
        "created",
        "resource",
        "action",
        "msg_short",
        "user_url",
    ]

    # We name the custom prop 'resource' because linter
    # is not allowing a short_description attr on it
    # This gets around the linter limitation, for now.
    def resource(self, obj):
        # Return the field value without a link
        return f"{obj.content_type} - {obj.object_repr}"

    # We name the custom prop 'created_at' because linter
    # is not allowing a short_description attr on it
    # This gets around the linter limitation, for now.
    @admin.display(description=_("Created at"))
    def created(self, obj):
        return obj.timestamp

    search_help_text = "Search by resource, changes, or user."

    change_form_template = "admin/change_form_no_submit.html"
    add_form_template = "admin/change_form_no_submit.html"

    # Select log entry to change ->  Log entries
    def changelist_view(self, request, extra_context=None):
        if extra_context is None:
            extra_context = {}
        extra_context["tabtitle"] = "Log entries"
        return super().changelist_view(request, extra_context=extra_context)

    # #786: Skipping on updating audit log tab titles for now
    # def change_view(self, request, object_id, form_url="", extra_context=None):
    #     if extra_context is None:
    #         extra_context = {}

    #     log_entry = self.get_object(request, object_id)

    #     if log_entry:
    #         # Reset title to empty string
    #         extra_context["subtitle"] = ""
    #         extra_context["tabtitle"] = ""

    #         object_repr = log_entry.object_repr  # Hold name of the object
    #         changes = log_entry.changes

    #         # Check if this is a log entry for an addition and related to the contact model
    #         # Created [name] -> Created [name] contact | Change log entry
    #         if (
    #             all(new_value != "None" for field, (old_value, new_value) in changes.items())
    #             and log_entry.content_type.model == "contact"
    #         ):
    #             extra_context["subtitle"] = f"Created {object_repr} contact"
    #             extra_context["tabtitle"] = "Change log entry"

    #     return super().change_view(request, object_id, form_url, extra_context=extra_context)


# TODO #2571 - this should be refactored. This is shared among every class that inherits this,
# and it breaks the senior_official field because it exists both as model "Contact" and "SeniorOfficial".
class AdminSortFields:
    _name_sort = ["first_name", "last_name", "email"]

    # Define a mapping of field names to model querysets and sort expressions.
    # A dictionary is used for specificity, but the downside is some degree of repetition.
    # To eliminate this, this list can be generated dynamically but the readability of that
    # is impacted.
    sort_mapping = {
        # == Contact == #
        "other_contacts": (Contact, _name_sort),
        # == Senior Official == #
        "senior_official": (SeniorOfficial, _name_sort),
        # == User == #
        "creator": (User, _name_sort),
        "user": (User, _name_sort),
        "investigator": (User, _name_sort),
        # == Website == #
        "current_websites": (Website, "website"),
        "alternative_domains": (Website, "website"),
        # == DraftDomain == #
        "requested_domain": (DraftDomain, "name"),
        # == DomainRequest == #
        "domain_request": (DomainRequest, "requested_domain__name"),
        # == Domain == #
        "domain": (Domain, "name"),
        "approved_domain": (Domain, "name"),
    }

    @classmethod
    def get_queryset(cls, db_field):
        """This is a helper function for formfield_for_manytomany and formfield_for_foreignkey"""
        queryset_info = cls.sort_mapping.get(db_field.name, None)
        if queryset_info is None:
            return None

        # Grab the model we want to order, and grab how we want to order it
        model, order_by = queryset_info
        match db_field.name:
            case "investigator":
                # We should only return users who are staff.
                return model.objects.filter(is_staff=True).order_by(*order_by)
            case _:
                if isinstance(order_by, list) or isinstance(order_by, tuple):
                    return model.objects.order_by(*order_by)
                else:
                    return model.objects.order_by(order_by)


class AuditedAdmin(admin.ModelAdmin):
    """Custom admin to make auditing easier."""

    def history_view(self, request, object_id, extra_context=None):
        """On clicking 'History', take admin to the auditlog view for an object."""
        return HttpResponseRedirect(
            "{url}?resource_type={content_type}&object_id={object_id}".format(
                url=reverse("admin:auditlog_logentry_changelist", args=()),
                content_type=ContentType.objects.get_for_model(self.model).pk,
                object_id=object_id,
            )
        )

    def formfield_for_manytomany(self, db_field, request, use_admin_sort_fields=True, **kwargs):
        """customize the behavior of formfields with manytomany relationships.  the customized
        behavior includes sorting of objects in lists as well as customizing helper text"""

        # Define a queryset. Note that in the super of this,
        # a new queryset will only be generated if one does not exist.
        # Thus, the order in which we define queryset matters.

        queryset = AdminSortFields.get_queryset(db_field)
        if queryset and use_admin_sort_fields:
            kwargs["queryset"] = queryset

        formfield = super().formfield_for_manytomany(db_field, request, **kwargs)
        # customize the help text for all formfields for manytomany
        formfield.help_text = (
            formfield.help_text
            + " If more than one value is selected, the change/delete/view actions will be disabled."
        )
        return formfield

    def formfield_for_foreignkey(self, db_field, request, use_admin_sort_fields=True, **kwargs):
        """Customize the behavior of formfields with foreign key relationships. This will customize
        the behavior of selects. Customized behavior includes sorting of objects in list."""

        # Define a queryset. Note that in the super of this,
        # a new queryset will only be generated if one does not exist.
        # Thus, the order in which we define queryset matters.
        queryset = AdminSortFields.get_queryset(db_field)
        if queryset and use_admin_sort_fields:
            kwargs["queryset"] = queryset

        return super().formfield_for_foreignkey(db_field, request, **kwargs)


class ListHeaderAdmin(AuditedAdmin, OrderableFieldsMixin):
    """Custom admin to add a descriptive subheader to list views
    and custom table sort behaviour"""

    def get_changelist(self, request, **kwargs):
        """Returns a custom ChangeList class, as opposed to the default.
        This is so we can override the behaviour of the `admin_order_field` field.
        By default, django does not support ordering by multiple fields for this
        particular field (i.e. self.admin_order_field=["first_name", "last_name"] is invalid).

        Reference: https://code.djangoproject.com/ticket/31975
        """
        return MultiFieldSortableChangeList

    def changelist_view(self, request, extra_context=None):
        if extra_context is None:
            extra_context = {}
        # Get the filtered values
        filters = self.get_filters(request)
        # Pass the filtered values to the template context
        extra_context["filters"] = filters
        extra_context["search_query"] = request.GET.get("q", "")  # Assuming the search query parameter is 'q'
        return super().changelist_view(request, extra_context=extra_context)

    def get_filters(self, request):
        """Retrieve the current set of parameters being used to filter the table
        Returns:
            dictionary objects in the format {parameter_name: string,
            parameter_value: string}
        TODO: convert investigator id to investigator username
        """
        filters = []
        # Retrieve the filter parameters
        for param in request.GET.keys():
            # Exclude the default search parameter 'q'
            if param != "q" and param != "o":
                parameter_name = param.replace("__exact", "").replace("_type", "").replace("__id", " id")

                if parameter_name == "investigator id":
                    # Retrieves the corresponding contact from Users
                    id_value = request.GET.get(param)
                    try:
                        contact = models.User.objects.get(id=id_value)
                        investigator_name = contact.first_name + " " + contact.last_name

                        filters.append(
                            {
                                "parameter_name": "investigator",
                                "parameter_value": investigator_name,
                            }
                        )
                    except models.User.DoesNotExist:
                        pass
                elif parameter_name == "portfolio":
                    # Retrieves the corresponding portfolio from Portfolio
                    id_value = request.GET.get(param)
                    try:
                        portfolio = models.Portfolio.objects.get(id=id_value)
                        filters.append(
                            {
                                "parameter_name": "portfolio",
                                "parameter_value": portfolio.organization_name,
                            }
                        )
                    except models.Portfolio.DoesNotExist:
                        pass
                else:
                    # For other parameter names, append a dictionary with the original
                    # parameter_name and the corresponding parameter_value
                    filters.append(
                        {
                            "parameter_name": parameter_name,
                            "parameter_value": request.GET.get(param),
                        }
                    )
        return filters


class MyUserAdmin(BaseUserAdmin, ImportExportModelAdmin):
    """Custom user admin class to use our inlines."""

    resource_classes = [UserResource]

    form = MyUserAdminForm
    change_form_template = "django/admin/user_change_form.html"

    class Meta:
        """Contains meta information about this class"""

        model = models.User
        fields = "__all__"

    _meta = Meta()

    list_display = (
        "username",
        "overridden_email_field",
        "first_name",
        "last_name",
        # Group is a custom property defined within this file,
        # rather than in a model like the other properties
        "group",
        "status",
    )

    # Renames inherited AbstractUser label 'email_address to 'email'
    def formfield_for_dbfield(self, dbfield, **kwargs):
        field = super().formfield_for_dbfield(dbfield, **kwargs)
        if dbfield.name == "email":
            field.label = "Email"
        return field

    # Renames inherited AbstractUser column name 'email_address to 'email'
    @admin.display(description=_("Email"))
    def overridden_email_field(self, obj):
        return obj.email

    fieldsets = (
        (
            None,
            {"fields": ("username", "password", "status", "verification_type")},
        ),
        ("User profile", {"fields": ("first_name", "middle_name", "last_name", "title", "email", "phone")}),
        (
            "Permissions",
            {
                "fields": (
                    "is_active",
                    "is_staff",
                    "is_superuser",
                    "groups",
                    "user_permissions",
                )
            },
        ),
        ("Important dates", {"fields": ("last_login", "date_joined")}),
        ("Associated portfolios", {"fields": ("portfolios",)}),
    )

    readonly_fields = ("verification_type", "portfolios")

    analyst_fieldsets = (
        (
            None,
            {
                "fields": (
                    "status",
                    "verification_type",
                )
            },
        ),
        ("User profile", {"fields": ("first_name", "middle_name", "last_name", "title", "email", "phone")}),
        (
            "Permissions",
            {
                "fields": (
                    "is_active",
                    "groups",
                )
            },
        ),
        ("Important dates", {"fields": ("last_login", "date_joined")}),
        ("Associated portfolios", {"fields": ("portfolios",)}),
    )

    # TODO: delete after we merge organization feature
    analyst_fieldsets_no_portfolio = (
        (
            None,
            {
                "fields": (
                    "status",
                    "verification_type",
                )
            },
        ),
        ("User profile", {"fields": ("first_name", "middle_name", "last_name", "title", "email", "phone")}),
        (
            "Permissions",
            {
                "fields": (
                    "is_active",
                    "groups",
                )
            },
        ),
        ("Important dates", {"fields": ("last_login", "date_joined")}),
    )

    analyst_list_display = [
        "email",
        "first_name",
        "last_name",
        "group",
        "status",
    ]

    # NOT all fields are readonly for admin, otherwise we would have
    # set this at the permissions level. The exception is 'status'
    analyst_readonly_fields = [
        "User profile",
        "first_name",
        "middle_name",
        "last_name",
        "title",
        "email",
        "phone",
        "Permissions",
        "is_active",
        "groups",
        "Important dates",
        "last_login",
        "date_joined",
    ]

    # TODO: delete after we merge organization feature
    analyst_readonly_fields_no_portfolio = [
        "User profile",
        "first_name",
        "middle_name",
        "last_name",
        "title",
        "email",
        "phone",
        "Permissions",
        "is_active",
        "groups",
        "Important dates",
        "last_login",
        "date_joined",
    ]

    list_filter = (
        "is_active",
        "groups",
    )

    # this ordering effects the ordering of results
    # in autocomplete_fields for user
    ordering = ["first_name", "last_name", "email"]
    search_help_text = "Search by first name, last name, or email."

    def portfolios(self, obj: models.User):
        """Returns a list of links for each related suborg"""
        portfolio_ids = obj.get_portfolios().values_list("portfolio", flat=True)
        queryset = models.Portfolio.objects.filter(id__in=portfolio_ids)
        return get_field_links_as_list(queryset, "portfolio", msg_for_none="No portfolios.")

    portfolios.short_description = "Portfolios"  # type: ignore

    def get_search_results(self, request, queryset, search_term):
        """
        Override for get_search_results. This affects any upstream model using autocomplete_fields,
        such as DomainRequest. This is because autocomplete_fields uses an API call to fetch data,
        and this fetch comes from this method.
        """
        # Custom filtering logic
        queryset, use_distinct = super().get_search_results(request, queryset, search_term)

        # If we aren't given a request to modify, we shouldn't try to
        if request is None or not hasattr(request, "GET"):
            return queryset, use_distinct

        # Otherwise, lets modify it!
        request_get = request.GET

        # The request defines model name and field name.
        # For instance, model_name could be "DomainRequest"
        # and field_name could be "investigator".
        model_name = request_get.get("model_name", None)
        field_name = request_get.get("field_name", None)

        # Make sure we're only modifying requests from these models.
        models_to_target = {"domainrequest"}
        if model_name in models_to_target:
            # Define rules per field
            match field_name:
                case "investigator":
                    # We should not display investigators who don't have a staff role
                    queryset = queryset.filter(is_staff=True)
                case _:
                    # In the default case, do nothing
                    pass

        return queryset, use_distinct

    # Let's define First group
    # (which should in theory be the ONLY group)
    def group(self, obj):
        if obj.groups.filter(name="full_access_group").exists():
            return "full_access_group"
        elif obj.groups.filter(name="cisa_analysts_group").exists():
            return "cisa_analysts_group"
        return ""

    def get_list_display(self, request):
        # The full_access_permission perm will load onto the full_access_group
        # which is equivalent to superuser. The other group we use to manage
        # perms is cisa_analysts_group. cisa_analysts_group will never contain
        # full_access_permission
        if request.user.has_perm("registrar.full_access_permission"):
            # Use the default list display for all access users
            return super().get_list_display(request)

        # Customize the list display for analysts
        return self.analyst_list_display

    def get_fieldsets(self, request, obj=None):
        if request.user.has_perm("registrar.full_access_permission"):
            # Show all fields for all access users
            return super().get_fieldsets(request, obj)
        elif request.user.has_perm("registrar.analyst_access_permission"):
            if flag_is_active(request, "organization_feature"):
                # show analyst_fieldsets for analysts
                return self.analyst_fieldsets
            else:
                # TODO: delete after we merge organization feature
                return self.analyst_fieldsets_no_portfolio
        else:
            # any admin user should belong to either full_access_group
            # or cisa_analyst_group
            return []

    def get_readonly_fields(self, request, obj=None):
        readonly_fields = list(self.readonly_fields)

        if request.user.has_perm("registrar.full_access_permission"):
            return readonly_fields
        else:
            # Return restrictive Read-only fields for analysts and
            # users who might not belong to groups
            if flag_is_active(request, "organization_feature"):
                return self.analyst_readonly_fields
            else:
                # TODO: delete after we merge organization feature
                return self.analyst_readonly_fields_no_portfolio

    def change_view(self, request, object_id, form_url="", extra_context=None):
        """Add user's related domains and requests to context"""
        obj = self.get_object(request, object_id)

        domain_requests = DomainRequest.objects.filter(creator=obj).exclude(
            Q(status=DomainRequest.DomainRequestStatus.STARTED) | Q(status=DomainRequest.DomainRequestStatus.WITHDRAWN)
        )
        sort_by = request.GET.get("sort_by", "requested_domain__name")
        domain_requests = domain_requests.order_by(sort_by)

        user_domain_roles = UserDomainRole.objects.filter(user=obj)
        domain_ids = user_domain_roles.values_list("domain_id", flat=True)
        domains = Domain.objects.filter(id__in=domain_ids).exclude(state=Domain.State.DELETED)

        portfolio_ids = obj.get_portfolios().values_list("portfolio", flat=True)
        portfolios = models.Portfolio.objects.filter(id__in=portfolio_ids)
        extra_context = {"domain_requests": domain_requests, "domains": domains, "portfolios": portfolios}
        return super().change_view(request, object_id, form_url, extra_context)


class HostIPInline(admin.StackedInline):
    """Edit an ip address on the host page."""

    model = models.HostIP


class HostResource(resources.ModelResource):
    """defines how each field in the referenced model should be mapped to the corresponding fields in the
    import/export file"""

    class Meta:
        model = models.Host


class MyHostAdmin(AuditedAdmin, ImportExportModelAdmin):
    """Custom host admin class to use our inlines."""

    resource_classes = [HostResource]

    search_fields = ["name", "domain__name"]
    search_help_text = "Search by domain or host name."
    inlines = [HostIPInline]

    # Select host to change -> Host
    def changelist_view(self, request, extra_context=None):
        if extra_context is None:
            extra_context = {}
        extra_context["tabtitle"] = "Host"
        # Get the filtered values
        return super().changelist_view(request, extra_context=extra_context)


class HostIpResource(resources.ModelResource):
    """defines how each field in the referenced model should be mapped to the corresponding fields in the
    import/export file"""

    class Meta:
        model = models.HostIP


class HostIpAdmin(AuditedAdmin, ImportExportModelAdmin):
    """Custom host ip admin class"""

    resource_classes = [HostIpResource]
    model = models.HostIP

    # Select host ip to change -> Host ip
    def changelist_view(self, request, extra_context=None):
        if extra_context is None:
            extra_context = {}
        extra_context["tabtitle"] = "Host IP"
        # Get the filtered values
        return super().changelist_view(request, extra_context=extra_context)


class ContactResource(resources.ModelResource):
    """defines how each field in the referenced model should be mapped to the corresponding fields in the
    import/export file"""

    class Meta:
        model = models.Contact


class ContactAdmin(ListHeaderAdmin, ImportExportModelAdmin):
    """Custom contact admin class to add search."""

    resource_classes = [ContactResource]

    search_fields = ["email", "first_name", "last_name"]
    search_help_text = "Search by first name, last name or email."
    list_display = [
        "name",
        "email",
    ]
    # this ordering effects the ordering of results
    # in autocomplete_fields
    ordering = ["first_name", "last_name", "email"]

    fieldsets = [
        (
            None,
            {"fields": ["first_name", "middle_name", "last_name", "title", "email", "phone"]},
        )
    ]

    change_form_template = "django/admin/email_clipboard_change_form.html"

    # We name the custom prop 'contact' because linter
    # is not allowing a short_description attr on it
    # This gets around the linter limitation, for now.
    def name(self, obj: models.Contact):
        """Duplicate the contact _str_"""
        if obj.first_name or obj.last_name:
            return obj.get_formatted_name()
        elif obj.email:
            return obj.email
        elif obj.pk:
            return str(obj.pk)
        else:
            return ""

    name.admin_order_field = "first_name"  # type: ignore

    # Read only that we'll leverage for CISA Analysts
    analyst_readonly_fields: list[str] = ["email"]

    def get_readonly_fields(self, request, obj=None):
        """Set the read-only state on form elements.
        We have 1 conditions that determine which fields are read-only:
        admin user permissions.
        """

        readonly_fields = list(self.readonly_fields)

        if request.user.has_perm("registrar.full_access_permission"):
            return readonly_fields
        # Return restrictive Read-only fields for analysts and
        # users who might not belong to groups
        readonly_fields.extend([field for field in self.analyst_readonly_fields])
        return readonly_fields  # Read-only fields for analysts

    def change_view(self, request, object_id, form_url="", extra_context=None):
        """Extend the change_view for Contact objects in django admin.
        Customize to display related objects to the Contact. These will be passed
        through the messages construct to the template for display to the user."""

        # Fetch the Contact instance
        contact = models.Contact.objects.get(pk=object_id)

        # initialize related_objects array
        related_objects = []
        # for all defined fields in the model
        for related_field in contact._meta.get_fields():
            # if the field is a relation to another object
            if related_field.is_relation:
                # Check if the related field is not None
                related_manager = getattr(contact, related_field.name)
                if related_manager is not None:
                    # Check if it's a ManyToManyField/reverse ForeignKey or a OneToOneField
                    # Do this by checking for get_queryset method on the related_manager
                    if hasattr(related_manager, "get_queryset"):
                        # Handles ManyToManyRel and ManyToOneRel
                        queryset = related_manager.get_queryset()
                    else:
                        # Handles OneToOne rels, ie. User
                        queryset = [related_manager]

                    for obj in queryset:
                        # for each object, build the edit url in this view and add as tuple
                        # to the related_objects array
                        app_label = obj._meta.app_label
                        model_name = obj._meta.model_name
                        obj_id = obj.id
                        change_url = reverse("admin:%s_%s_change" % (app_label, model_name), args=[obj_id])
                        related_objects.append((change_url, obj))

        if related_objects:
            message = "<ul class='messagelist_content-list--unstyled'>"
            for i, (url, obj) in enumerate(related_objects):
                if i < 5:
                    escaped_obj = escape(obj)
                    message += f"<li>Joined to {obj.__class__.__name__}: <a href='{url}'>{escaped_obj}</a></li>"
            message += "</ul>"
            if len(related_objects) > 5:
                related_objects_over_five = len(related_objects) - 5
                message += f"<p class='font-sans-3xs'>And {related_objects_over_five} more...</p>"

            message_html = mark_safe(message)  # nosec
            messages.warning(
                request,
                message_html,
            )

        return super().change_view(request, object_id, form_url, extra_context=extra_context)

    # Select contact to change -> Contacts
    def changelist_view(self, request, extra_context=None):
        if extra_context is None:
            extra_context = {}
        extra_context["tabtitle"] = "Contacts"
        # Get the filtered values
        return super().changelist_view(request, extra_context=extra_context)

    def save_model(self, request, obj, form, change):
        # Clear warning messages before saving
        storage = messages.get_messages(request)
        storage.used = False
        for message in storage:
            if message.level == messages.WARNING:
                storage.used = True

        return super().save_model(request, obj, form, change)


class SeniorOfficialAdmin(ListHeaderAdmin):
    """Custom Senior Official Admin class."""

    search_fields = ["first_name", "last_name", "email", "federal_agency__agency"]
    search_help_text = "Search by first name, last name or email."
    list_display = ["federal_agency", "first_name", "last_name", "email"]

    # this ordering effects the ordering of results
    # in autocomplete_fields for Senior Official
    ordering = ["first_name", "last_name"]


class WebsiteResource(resources.ModelResource):
    """defines how each field in the referenced model should be mapped to the corresponding fields in the
    import/export file"""

    class Meta:
        model = models.Website


class WebsiteAdmin(ListHeaderAdmin, ImportExportModelAdmin):
    """Custom website admin class."""

    resource_classes = [WebsiteResource]

    # Search
    search_fields = [
        "website",
    ]
    search_help_text = "Search by website."

    def get_model_perms(self, request):
        """
        Return empty perms dict thus hiding the model from admin index.
        """
        superuser_perm = request.user.has_perm("registrar.full_access_permission")
        analyst_perm = request.user.has_perm("registrar.analyst_access_permission")
        if analyst_perm and not superuser_perm:
            return {}
        return super().get_model_perms(request)

    def has_change_permission(self, request, obj=None):
        """
        Allow analysts to access the change form directly via URL.
        """
        superuser_perm = request.user.has_perm("registrar.full_access_permission")
        analyst_perm = request.user.has_perm("registrar.analyst_access_permission")
        if analyst_perm and not superuser_perm:
            return True
        return super().has_change_permission(request, obj)

    def response_change(self, request, obj):
        """
        Override to redirect users back to the previous page after saving.
        """
        superuser_perm = request.user.has_perm("registrar.full_access_permission")
        analyst_perm = request.user.has_perm("registrar.analyst_access_permission")
        return_path = request.GET.get("return_path")

        # First, call the super method to perform the standard operations and capture the response
        response = super().response_change(request, obj)

        # Don't redirect to the website page on save if the user is an analyst.
        # Rather, just redirect back to the originating page.
        if (analyst_perm and not superuser_perm) and return_path:
            # Redirect to the return path if it exists
            return HttpResponseRedirect(return_path)

        # If no redirection is needed, return the original response
        return response


class UserDomainRoleResource(resources.ModelResource):
    """defines how each field in the referenced model should be mapped to the corresponding fields in the
    import/export file"""

    class Meta:
        model = models.UserDomainRole


class UserPortfolioPermissionAdmin(ListHeaderAdmin):
    form = UserPortfolioPermissionsForm

    class Meta:
        """Contains meta information about this class"""

        model = models.UserPortfolioPermission
        fields = "__all__"

    _meta = Meta()

    # Columns
    list_display = [
        "user",
        "portfolio",
        "get_roles",
    ]

    autocomplete_fields = ["user", "portfolio"]
    search_fields = ["user__first_name", "user__last_name", "user__email", "portfolio__organization_name"]
    search_help_text = "Search by first name, last name, email, or portfolio."

    change_form_template = "django/admin/user_portfolio_permission_change_form.html"

    def get_roles(self, obj):
        readable_roles = obj.get_readable_roles()
        return ", ".join(readable_roles)

    get_roles.short_description = "Roles"  # type: ignore

    def delete_queryset(self, request, queryset):
        """We override the delete method in the model.
        When deleting in DJA, if you select multiple items in a table using checkboxes and apply a delete action
        the model delete does not get called. This method gets called instead.
        This override makes sure our code in the model gets executed in these situations."""
        for obj in queryset:
            obj.delete()  # Calls the overridden delete method on each instance


class UserDomainRoleAdmin(ListHeaderAdmin, ImportExportModelAdmin):
    """Custom user domain role admin class."""

    resource_classes = [UserDomainRoleResource]

    class Meta:
        """Contains meta information about this class"""

        model = models.UserDomainRole
        fields = "__all__"

    _meta = Meta()

    # Columns
    list_display = [
        "user",
        "domain",
        "role",
    ]

    orderable_fk_fields = [
        ("domain", "name"),
        ("user", ["first_name", "last_name", "email"]),
    ]

    # Search
    search_fields = [
        "user__first_name",
        "user__last_name",
        "user__email",
        "domain__name",
        "role",
    ]
    search_help_text = "Search by first name, last name, email, or domain."

    autocomplete_fields = ["user", "domain"]

    change_form_template = "django/admin/user_domain_role_change_form.html"

    # Override for the delete confirmation page on the domain table (bulk delete action)
    delete_selected_confirmation_template = "django/admin/user_domain_role_delete_selected_confirmation.html"

    # Fixes a bug where non-superusers are redirected to the main page
    def delete_view(self, request, object_id, extra_context=None):
        """Custom delete_view implementation that specifies redirect behaviour"""
        self.delete_confirmation_template = "django/admin/user_domain_role_delete_confirmation.html"
        response = super().delete_view(request, object_id, extra_context)

        if isinstance(response, HttpResponseRedirect) and not request.user.has_perm("registrar.full_access_permission"):
            url = reverse("admin:registrar_userdomainrole_changelist")
            return redirect(url)
        else:
            return response

    # User Domain manager [email] is manager on domain [domain name] ->
    # Domain manager [email] on [domain name]
    def changeform_view(self, request, object_id=None, form_url="", extra_context=None):
        if extra_context is None:
            extra_context = {}

        if object_id:
            obj = self.get_object(request, object_id)
            if obj:
                email = obj.user.email
                domain_name = obj.domain.name
                extra_context["subtitle"] = f"Domain manager {email} on {domain_name}"

        return super().changeform_view(request, object_id, form_url, extra_context=extra_context)


class BaseInvitationAdmin(ListHeaderAdmin):
    """Base class for admin classes which will customize save_model and send email invitations
    on model adds, and require custom handling of forms and form errors."""

    def response_add(self, request, obj, post_url_continue=None):
        """
        Override response_add to handle rendering when exceptions are raised during add model.

        Normal flow on successful save_model on add is to redirect to changelist_view.
        If there are errors, flow is modified to instead render change form.
        """
        # store current messages from request in storage so that they are preserved throughout the
        # method, as some flows remove and replace all messages, and so we store here to retrieve
        # later
        storage = get_messages(request)
        # Check if there are any error messages in the `messages` framework
        # error messages stop the workflow; other message levels allow flow to continue as normal
        has_errors = any(message.level_tag in ["error"] for message in storage)

        if has_errors:
            # Re-render the change form if there are errors or warnings
            # Prepare context for rendering the change form

            # Get the model form
            ModelForm = self.get_form(request, obj=obj)
            form = ModelForm(instance=obj)

            # Create an AdminForm instance
            admin_form = AdminForm(
                form,
                list(self.get_fieldsets(request, obj)),
                self.get_prepopulated_fields(request, obj),
                self.get_readonly_fields(request, obj),
                model_admin=self,
            )
            media = self.media + form.media

            opts = obj._meta
            change_form_context = {
                **self.admin_site.each_context(request),  # Add admin context
                "title": f"Add {opts.verbose_name}",
                "opts": opts,
                "original": obj,
                "save_as": self.save_as,
                "has_change_permission": self.has_change_permission(request, obj),
                "add": True,  # Indicate this is an "Add" form
                "change": False,  # Indicate this is not a "Change" form
                "is_popup": False,
                "inline_admin_formsets": [],
                "save_on_top": self.save_on_top,
                "show_delete": self.has_delete_permission(request, obj),
                "obj": obj,
                "adminform": admin_form,  # Pass the AdminForm instance
                "media": media,
                "errors": None,
            }
            return self.render_change_form(
                request,
                context=change_form_context,
                add=True,
                change=False,
                obj=obj,
            )

        response = super().response_add(request, obj, post_url_continue)

        # Re-add all messages from storage after `super().response_add`
        # as super().response_add resets the success messages in request
        for message in storage:
            messages.add_message(request, message.level, message.message)

        return response


class DomainInvitationAdmin(BaseInvitationAdmin):
    """Custom domain invitation admin class."""

    class Meta:
        model = models.DomainInvitation
        fields = "__all__"

    _meta = Meta()

    # Columns
    list_display = [
        "email",
        "domain",
        "status",
    ]

    # Search
    search_fields = [
        "email",
        "domain__name",
    ]

    # Filters
    list_filter = ("status",)

    search_help_text = "Search by email or domain."

    # Mark the FSM field 'status' as readonly
    # to allow admin users to create Domain Invitations
    # without triggering the FSM Transition Not Allowed
    # error.
    readonly_fields = ["status"]

    autocomplete_fields = ["domain"]

    change_form_template = "django/admin/domain_invitation_change_form.html"
    # Override for the delete confirmation page on the domain table (bulk delete action)
    delete_selected_confirmation_template = "django/admin/domain_invitation_delete_selected_confirmation.html"

    # Select domain invitations to change -> Domain invitations
    def changelist_view(self, request, extra_context=None):
        if extra_context is None:
            extra_context = {}
        extra_context["tabtitle"] = "Domain invitations"
        # Get the filtered values
        return super().changelist_view(request, extra_context=extra_context)

<<<<<<< HEAD
    def change_view(self, request, object_id, form_url="", extra_context=None):
        """Override the change_view to add the invitation obj for the change_form_object_tools template"""

        if extra_context is None:
            extra_context = {}

        # Get the domain invitation object
        invitation = get_object_or_404(DomainInvitation, id=object_id)
        extra_context["invitation"] = invitation

        if request.method == "POST" and "cancel_invitation" in request.POST:
            if invitation.status == DomainInvitation.DomainInvitationStatus.INVITED:
                invitation.cancel_invitation()
                invitation.save(update_fields=["status"])
                messages.success(request, _("Invitation canceled successfully."))

                # Redirect back to the change view
                return redirect(reverse("admin:registrar_domaininvitation_change", args=[object_id]))

        return super().change_view(request, object_id, form_url, extra_context)
=======
    def delete_view(self, request, object_id, extra_context=None):
        """
        Custom delete_view to perform additional actions or customize the template.
        """
        # Set the delete template to a custom one
        self.delete_confirmation_template = "django/admin/domain_invitation_delete_confirmation.html"
        response = super().delete_view(request, object_id, extra_context=extra_context)

        return response
>>>>>>> 303b74c4

    def save_model(self, request, obj, form, change):
        """
        Override the save_model method.

        On creation of a new domain invitation, attempt to retrieve the invitation,
        which will be successful if a single User exists for that email; otherwise, will
        just continue to create the invitation.
        """

        if not change:
            domain = obj.domain
            domain_org = getattr(domain.domain_info, "portfolio", None)
            requested_email = obj.email
            # Look up a user with that email
            requested_user = get_requested_user(requested_email)
            requestor = request.user

            member_of_a_different_org, member_of_this_org = get_org_membership(
                domain_org, requested_email, requested_user
            )

            try:
                if (
                    flag_is_active(request, "organization_feature")
                    and not flag_is_active(request, "multiple_portfolios")
                    and domain_org is not None
                    and not member_of_this_org
                    and not member_of_a_different_org
                ):
                    send_portfolio_invitation_email(
                        email=requested_email, requestor=requestor, portfolio=domain_org, is_admin_invitation=False
                    )
                    portfolio_invitation, _ = PortfolioInvitation.objects.get_or_create(
                        email=requested_email,
                        portfolio=domain_org,
                        roles=[UserPortfolioRoleChoices.ORGANIZATION_MEMBER],
                    )
                    # if user exists for email, immediately retrieve portfolio invitation upon creation
                    if requested_user is not None:
                        portfolio_invitation.retrieve()
                        portfolio_invitation.save()
                    messages.success(request, f"{requested_email} has been invited to the organization: {domain_org}")

                if not send_domain_invitation_email(
                    email=requested_email,
                    requestor=requestor,
                    domains=domain,
                    is_member_of_different_org=member_of_a_different_org,
                    requested_user=requested_user,
                ):
                    messages.warning(request, "Could not send email confirmation to existing domain managers.")
                if requested_user is not None:
                    # Domain Invitation creation for an existing User
                    obj.retrieve()
                # Call the parent save method to save the object
                super().save_model(request, obj, form, change)
                messages.success(request, f"{requested_email} has been invited to the domain: {domain}")
            except Exception as e:
                handle_invitation_exceptions(request, e, requested_email)
                return
        else:
            # Call the parent save method to save the object
            super().save_model(request, obj, form, change)


class PortfolioInvitationAdmin(BaseInvitationAdmin):
    """Custom portfolio invitation admin class."""

    form = PortfolioInvitationAdminForm

    class Meta:
        model = models.PortfolioInvitation
        fields = "__all__"

    _meta = Meta()

    # Columns
    list_display = [
        "email",
        "portfolio",
        "roles",
        "additional_permissions",
        "status",
    ]

    # Search
    search_fields = [
        "email",
        "portfolio__organization_name",
    ]

    # Filters
    list_filter = ("status",)

    search_help_text = "Search by email or portfolio."

    # Mark the FSM field 'status' as readonly
    # to allow admin users to create Domain Invitations
    # without triggering the FSM Transition Not Allowed
    # error.
    readonly_fields = ["status"]

    autocomplete_fields = ["portfolio"]

    change_form_template = "django/admin/portfolio_invitation_change_form.html"

    # Select portfolio invitations to change -> Portfolio invitations
    def changelist_view(self, request, extra_context=None):
        if extra_context is None:
            extra_context = {}
        extra_context["tabtitle"] = "Portfolio invitations"
        # Get the filtered values
        return super().changelist_view(request, extra_context=extra_context)

    def save_model(self, request, obj, form, change):
        """
        Override the save_model method.

        Only send email on creation of the PortfolioInvitation object. Not on updates.
        Emails sent to requested user / email.
        When exceptions are raised, return without saving model.
        """
        try:
            portfolio = obj.portfolio
            requested_email = obj.email
            requestor = request.user
            is_admin_invitation = UserPortfolioRoleChoices.ORGANIZATION_ADMIN in obj.roles
            if not change:  # Only send email if this is a new PortfolioInvitation (creation)
                # Look up a user with that email
                requested_user = get_requested_user(requested_email)

                permission_exists = UserPortfolioPermission.objects.filter(
                    user__email=requested_email, portfolio=portfolio, user__email__isnull=False
                ).exists()
                if not permission_exists:
                    # if permission does not exist for a user with requested_email, send email
                    if not send_portfolio_invitation_email(
                        email=requested_email,
                        requestor=requestor,
                        portfolio=portfolio,
                        is_admin_invitation=is_admin_invitation,
                    ):
                        messages.warning(
                            self.request, "Could not send email notification to existing organization admins."
                        )
                    # if user exists for email, immediately retrieve portfolio invitation upon creation
                    if requested_user is not None:
                        obj.retrieve()
                    messages.success(request, f"{requested_email} has been invited.")
                else:
                    messages.warning(request, "User is already a member of this portfolio.")
            else:  # Handle the case when updating an existing PortfolioInvitation
                # Retrieve the existing object from the database
                existing_obj = PortfolioInvitation.objects.get(pk=obj.pk)

                # Check if the previous roles did NOT include ORGANIZATION_ADMIN
                # and the new roles DO include ORGANIZATION_ADMIN
                was_not_admin = UserPortfolioRoleChoices.ORGANIZATION_ADMIN not in existing_obj.roles
                # Check also if status is INVITED, ignore role changes for other statuses
                is_invited = obj.status == PortfolioInvitation.PortfolioInvitationStatus.INVITED

                if was_not_admin and is_admin_invitation and is_invited:
                    # send email to existing portfolio admins if new admin
                    if not send_portfolio_admin_addition_emails(
                        email=requested_email,
                        requestor=requestor,
                        portfolio=portfolio,
                    ):
                        messages.warning(request, "Could not send email notification to existing organization admins.")
        except Exception as e:
            # when exception is raised, handle and do not save the model
            handle_invitation_exceptions(request, e, requested_email)
            return
        # Call the parent save method to save the object
        super().save_model(request, obj, form, change)

    def delete_queryset(self, request, queryset):
        """We override the delete method in the model.
        When deleting in DJA, if you select multiple items in a table using checkboxes and apply a delete action,
        the model delete does not get called. This method gets called instead.
        This override makes sure our code in the model gets executed in these situations."""
        for obj in queryset:
            obj.delete()  # Calls the overridden delete method on each instance


class DomainInformationResource(resources.ModelResource):
    """defines how each field in the referenced model should be mapped to the corresponding fields in the
    import/export file"""

    class Meta:
        model = models.DomainInformation


class DomainInformationAdmin(ListHeaderAdmin, ImportExportModelAdmin):
    """Customize domain information admin class."""

    class GenericOrgFilter(admin.SimpleListFilter):
        """Custom Generic Organization filter that accomodates portfolio feature.
        If we have a portfolio, use the portfolio's organization.  If not, use the
        organization in the Domain Information object."""

        title = "generic organization"
        parameter_name = "converted_generic_orgs"

        def lookups(self, request, model_admin):
            # Annotate the queryset to avoid Python-side iteration
            queryset = (
                DomainInformation.objects.annotate(
                    converted_generic_org=Case(
                        When(portfolio__organization_type__isnull=False, then="portfolio__organization_type"),
                        When(portfolio__isnull=True, generic_org_type__isnull=False, then="generic_org_type"),
                        default=Value(""),
                        output_field=CharField(),
                    )
                )
                .values_list("converted_generic_org", flat=True)
                .distinct()
            )

            # Filter out empty results and return sorted list of unique values
            return sorted([(org, DomainRequest.OrganizationChoices.get_org_label(org)) for org in queryset if org])

        def queryset(self, request, queryset):
            if self.value():
                return queryset.filter(
                    Q(portfolio__organization_type=self.value())
                    | Q(portfolio__isnull=True, generic_org_type=self.value())
                )
            return queryset

    resource_classes = [DomainInformationResource]

    form = DomainInformationAdminForm

    # Customize column header text
    @admin.display(description=_("Generic Org Type"))
    def converted_generic_org_type(self, obj):
        return obj.converted_generic_org_type_display

    # Columns
    list_display = [
        "domain",
        "converted_generic_org_type",
        "created_at",
    ]

    orderable_fk_fields = [("domain", "name")]

    # Define methods to display fields from the related portfolio
    def portfolio_senior_official(self, obj) -> Optional[SeniorOfficial]:
        return obj.portfolio.senior_official if obj.portfolio and obj.portfolio.senior_official else None

    portfolio_senior_official.short_description = "Senior official"  # type: ignore

    def portfolio_organization_type(self, obj):
        return (
            DomainRequest.OrganizationChoices.get_org_label(obj.portfolio.organization_type)
            if obj.portfolio and obj.portfolio.organization_type
            else "-"
        )

    portfolio_organization_type.short_description = "Organization type"  # type: ignore

    def portfolio_federal_type(self, obj):
        return (
            BranchChoices.get_branch_label(obj.portfolio.federal_type)
            if obj.portfolio and obj.portfolio.federal_type
            else "-"
        )

    portfolio_federal_type.short_description = "Federal type"  # type: ignore

    def portfolio_organization_name(self, obj):
        return obj.portfolio.organization_name if obj.portfolio else ""

    portfolio_organization_name.short_description = "Organization name"  # type: ignore

    def portfolio_federal_agency(self, obj):
        return obj.portfolio.federal_agency if obj.portfolio else ""

    portfolio_federal_agency.short_description = "Federal agency"  # type: ignore

    def portfolio_state_territory(self, obj):
        return obj.portfolio.state_territory if obj.portfolio else ""

    portfolio_state_territory.short_description = "State, territory, or military post"  # type: ignore

    def portfolio_address_line1(self, obj):
        return obj.portfolio.address_line1 if obj.portfolio else ""

    portfolio_address_line1.short_description = "Address line 1"  # type: ignore

    def portfolio_address_line2(self, obj):
        return obj.portfolio.address_line2 if obj.portfolio else ""

    portfolio_address_line2.short_description = "Address line 2"  # type: ignore

    def portfolio_city(self, obj):
        return obj.portfolio.city if obj.portfolio else ""

    portfolio_city.short_description = "City"  # type: ignore

    def portfolio_zipcode(self, obj):
        return obj.portfolio.zipcode if obj.portfolio else ""

    portfolio_zipcode.short_description = "Zip code"  # type: ignore

    def portfolio_urbanization(self, obj):
        return obj.portfolio.urbanization if obj.portfolio else ""

    portfolio_urbanization.short_description = "Urbanization"  # type: ignore

    # Filters
    list_filter = [GenericOrgFilter]

    # Search
    search_fields = [
        "domain__name",
    ]
    search_help_text = "Search by domain."

    fieldsets = [
        (
            None,
            {
                "fields": [
                    "domain_request",
                    "notes",
                ]
            },
        ),
        (
            "Requested by",
            {
                "fields": [
                    "portfolio",
                    "sub_organization",
                    "creator",
                ]
            },
        ),
        (".gov domain", {"fields": ["domain"]}),
        (
            "Contacts",
            {
                "fields": [
                    "senior_official",
                    "portfolio_senior_official",
                    "other_contacts",
                    "no_other_contacts_rationale",
                    "cisa_representative_first_name",
                    "cisa_representative_last_name",
                    "cisa_representative_email",
                ]
            },
        ),
        ("Background info", {"fields": ["anything_else"]}),
        (
            "Type of organization",
            {
                "fields": [
                    "is_election_board",
                    "organization_type",
                ]
            },
        ),
        (
            "Show details",
            {
                "classes": ["collapse--dgfieldset"],
                "description": "Extends type of organization",
                "fields": [
                    "federal_type",
                    "federal_agency",
                    "tribe_name",
                    "federally_recognized_tribe",
                    "state_recognized_tribe",
                    "about_your_organization",
                ],
            },
        ),
        (
            "Organization name and mailing address",
            {
                "fields": [
                    "organization_name",
                    "state_territory",
                ]
            },
        ),
        (
            "Show details",
            {
                "classes": ["collapse--dgfieldset"],
                "description": "Extends organization name and mailing address",
                "fields": [
                    "address_line1",
                    "address_line2",
                    "city",
                    "zipcode",
                    "urbanization",
                ],
            },
        ),
        # the below three sections are for portfolio fields
        (
            "Type of organization",
            {
                "fields": [
                    "portfolio_organization_type",
                    "portfolio_federal_type",
                ]
            },
        ),
        (
            "Organization name and mailing address",
            {
                "fields": [
                    "portfolio_organization_name",
                    "portfolio_federal_agency",
                ]
            },
        ),
        (
            "Show details",
            {
                "classes": ["collapse--dgfieldset"],
                "description": "Extends organization name and mailing address",
                "fields": [
                    "portfolio_state_territory",
                    "portfolio_address_line1",
                    "portfolio_address_line2",
                    "portfolio_city",
                    "portfolio_zipcode",
                    "portfolio_urbanization",
                ],
            },
        ),
    ]

    # Readonly fields for analysts and superusers
    readonly_fields = (
        "portfolio_senior_official",
        "portfolio_organization_type",
        "portfolio_federal_type",
        "portfolio_organization_name",
        "portfolio_federal_agency",
        "portfolio_state_territory",
        "portfolio_address_line1",
        "portfolio_address_line2",
        "portfolio_city",
        "portfolio_zipcode",
        "portfolio_urbanization",
        "other_contacts",
        "is_election_board",
    )

    # Read only that we'll leverage for CISA Analysts
    analyst_readonly_fields = [
        "federal_agency",
        "creator",
        "type_of_work",
        "more_organization_information",
        "domain",
        "domain_request",
        "no_other_contacts_rationale",
        "anything_else",
        "is_policy_acknowledged",
    ]

    # For each filter_horizontal, init in admin js initFilterHorizontalWidget
    # to activate the edit/delete/view buttons
    filter_horizontal = ("other_contacts",)

    autocomplete_fields = [
        "creator",
        "domain_request",
        "senior_official",
        "domain",
        "portfolio",
        "sub_organization",
    ]

    # Table ordering
    ordering = ["domain__name"]

    change_form_template = "django/admin/domain_information_change_form.html"

    def get_readonly_fields(self, request, obj=None):
        """Set the read-only state on form elements.
        We have 1 conditions that determine which fields are read-only:
        admin user permissions.
        """

        readonly_fields = list(self.readonly_fields)

        if request.user.has_perm("registrar.full_access_permission"):
            return readonly_fields
        # Return restrictive Read-only fields for analysts and
        # users who might not belong to groups
        readonly_fields.extend([field for field in self.analyst_readonly_fields])
        return readonly_fields  # Read-only fields for analysts

    # Select domain information to change -> Domain information
    def changelist_view(self, request, extra_context=None):
        if extra_context is None:
            extra_context = {}
        extra_context["tabtitle"] = "Domain information"
        # Get the filtered values
        return super().changelist_view(request, extra_context=extra_context)

    def formfield_for_foreignkey(self, db_field, request, **kwargs):
        """Customize the behavior of formfields with foreign key relationships. This will customize
        the behavior of selects. Customized behavior includes sorting of objects in list."""
        # TODO #2571
        # Remove this check on senior_official if this underlying model changes from
        # "Contact" to "SeniorOfficial" or if we refactor AdminSortFields.
        # Removing this will cause the list on django admin to return SeniorOffical
        # objects rather than Contact objects.
        use_sort = db_field.name != "senior_official"
        return super().formfield_for_foreignkey(db_field, request, use_admin_sort_fields=use_sort, **kwargs)


class DomainRequestResource(FsmModelResource):
    """defines how each field in the referenced model should be mapped to the corresponding fields in the
    import/export file"""

    class Meta:
        model = models.DomainRequest


class DomainRequestAdmin(ListHeaderAdmin, ImportExportModelAdmin):
    """Custom domain requests admin class."""

    resource_classes = [DomainRequestResource]

    form = DomainRequestAdminForm
    change_form_template = "django/admin/domain_request_change_form.html"

    # ------ Filters ------
    # Define custom filters
    class StatusListFilter(MultipleChoiceListFilter):
        """Custom status filter which is a multiple choice filter"""

        title = "status"
        parameter_name = "status__in"

        template = "django/admin/multiple_choice_list_filter.html"

        def lookups(self, request, model_admin):
            return DomainRequest.DomainRequestStatus.choices

    class GenericOrgFilter(admin.SimpleListFilter):
        """Custom Generic Organization filter that accomodates portfolio feature.
        If we have a portfolio, use the portfolio's organization.  If not, use the
        organization in the Domain Request object."""

        title = "generic organization"
        parameter_name = "converted_generic_orgs"

        def lookups(self, request, model_admin):
            # Annotate the queryset to avoid Python-side iteration
            queryset = (
                DomainRequest.objects.annotate(
                    converted_generic_org=Case(
                        When(portfolio__organization_type__isnull=False, then="portfolio__organization_type"),
                        When(portfolio__isnull=True, generic_org_type__isnull=False, then="generic_org_type"),
                        default=Value(""),
                        output_field=CharField(),
                    )
                )
                .values_list("converted_generic_org", flat=True)
                .distinct()
            )

            # Filter out empty results and return sorted list of unique values
            return sorted([(org, DomainRequest.OrganizationChoices.get_org_label(org)) for org in queryset if org])

        def queryset(self, request, queryset):
            if self.value():
                return queryset.filter(
                    Q(portfolio__organization_type=self.value())
                    | Q(portfolio__isnull=True, generic_org_type=self.value())
                )
            return queryset

    class FederalTypeFilter(admin.SimpleListFilter):
        """Custom Federal Type filter that accomodates portfolio feature.
        If we have a portfolio, use the portfolio's federal type.  If not, use the
        organization in the Domain Request object."""

        title = "federal type"
        parameter_name = "converted_federal_types"

        def lookups(self, request, model_admin):
            # Annotate the queryset for efficient filtering
            queryset = (
                DomainRequest.objects.annotate(
                    converted_federal_type=Case(
                        When(
                            portfolio__isnull=False,
                            portfolio__federal_agency__federal_type__isnull=False,
                            then="portfolio__federal_agency__federal_type",
                        ),
                        When(
                            portfolio__isnull=True,
                            federal_agency__federal_type__isnull=False,
                            then="federal_agency__federal_type",
                        ),
                        default=Value(""),
                        output_field=CharField(),
                    )
                )
                .values_list("converted_federal_type", flat=True)
                .distinct()
            )

            # Filter out empty values and return sorted unique entries
            return sorted(
                [
                    (federal_type, BranchChoices.get_branch_label(federal_type))
                    for federal_type in queryset
                    if federal_type
                ]
            )

        def queryset(self, request, queryset):
            if self.value():
                return queryset.filter(
                    Q(portfolio__federal_agency__federal_type=self.value())
                    | Q(portfolio__isnull=True, federal_type=self.value())
                )
            return queryset

    class InvestigatorFilter(admin.SimpleListFilter):
        """Custom investigator filter that only displays users with the manager role"""

        title = "investigator"
        # Match the old param name to avoid unnecessary refactoring
        parameter_name = "investigator__id__exact"

        def lookups(self, request, model_admin):
            """Lookup reimplementation, gets users of is_staff.
            Returns a list of tuples consisting of (user.id, user)
            """
            # Select all investigators that are staff, then order by name and email
            privileged_users = (
                DomainRequest.objects.select_related("investigator")
                .filter(investigator__is_staff=True)
                .order_by("investigator__first_name", "investigator__last_name", "investigator__email")
            )

            # Annotate the full name and return a values list that lookups can use
            privileged_users_annotated = (
                privileged_users.annotate(
                    full_name=Coalesce(
                        Concat(
                            "investigator__first_name", Value(" "), "investigator__last_name", output_field=CharField()
                        ),
                        "investigator__email",
                        output_field=CharField(),
                    )
                )
                .values_list("investigator__id", "full_name")
                .distinct()
            )

            return privileged_users_annotated

        def queryset(self, request, queryset):
            """Custom queryset implementation, filters by investigator"""
            if self.value() is None:
                return queryset
            else:
                return queryset.filter(investigator__id__exact=self.value())

    class ElectionOfficeFilter(admin.SimpleListFilter):
        """Define a custom filter for is_election_board"""

        title = _("election office")
        parameter_name = "is_election_board"

        def lookups(self, request, model_admin):
            return (
                ("1", _("Yes")),
                ("0", _("No")),
            )

        def queryset(self, request, queryset):
            if self.value() == "1":
                return queryset.filter(is_election_board=True)
            if self.value() == "0":
                return queryset.filter(Q(is_election_board=False) | Q(is_election_board=None))

    class PortfolioFilter(admin.SimpleListFilter):
        """Define a custom filter for portfolio"""

        title = _("portfolio")
        parameter_name = "portfolio__isnull"

        def lookups(self, request, model_admin):
            return (
                ("1", _("Yes")),
                ("0", _("No")),
            )

        def queryset(self, request, queryset):
            if self.value() == "1":
                return queryset.filter(Q(portfolio__isnull=False))
            if self.value() == "0":
                return queryset.filter(Q(portfolio__isnull=True))

    # ------ Custom fields ------
    def custom_election_board(self, obj):
        return "Yes" if obj.is_election_board else "No"

    custom_election_board.admin_order_field = "is_election_board"  # type: ignore
    custom_election_board.short_description = "Election office"  # type: ignore

    @admin.display(description=_("Requested Domain"))
    def custom_requested_domain(self, obj):
        # Example: Show different icons based on `status`
        url = reverse("admin:registrar_domainrequest_changelist") + f"{obj.id}"
        text = obj.requested_domain
        if obj.portfolio:
            return format_html('<a href="{}"><img src="/public/admin/img/icon-yes.svg"> {}</a>', url, text)
        return format_html('<a href="{}">{}</a>', url, text)

    custom_requested_domain.admin_order_field = "requested_domain__name"  # type: ignore

    # ------ Converted fields ------
    # These fields map to @Property methods and
    # require these custom definitions to work properly
    @admin.display(description=_("Generic Org Type"))
    def converted_generic_org_type(self, obj):
        return obj.converted_generic_org_type_display

    @admin.display(description=_("Organization Name"))
    def converted_organization_name(self, obj):
        # Example: Show different icons based on `status`
        if obj.portfolio:
            url = reverse("admin:registrar_portfolio_change", args=[obj.portfolio.id])
            text = obj.converted_organization_name
            return format_html('<a href="{}">{}</a>', url, text)
        else:
            return obj.converted_organization_name

    @admin.display(description=_("Federal Agency"))
    def converted_federal_agency(self, obj):
        return obj.converted_federal_agency

    @admin.display(description=_("Federal Type"))
    def converted_federal_type(self, obj):
        return obj.converted_federal_type_display

    @admin.display(description=_("City"))
    def converted_city(self, obj):
        return obj.converted_city

    @admin.display(description=_("State/Territory"))
    def converted_state_territory(self, obj):
        return obj.converted_state_territory

    # ------ Portfolio fields ------
    # Define methods to display fields from the related portfolio
    def portfolio_senior_official(self, obj) -> Optional[SeniorOfficial]:
        return obj.portfolio.senior_official if obj.portfolio and obj.portfolio.senior_official else None

    portfolio_senior_official.short_description = "Senior official"  # type: ignore

    def portfolio_organization_type(self, obj):
        return (
            DomainRequest.OrganizationChoices.get_org_label(obj.portfolio.organization_type)
            if obj.portfolio and obj.portfolio.organization_type
            else "-"
        )

    portfolio_organization_type.short_description = "Organization type"  # type: ignore

    def portfolio_federal_type(self, obj):
        return (
            BranchChoices.get_branch_label(obj.portfolio.federal_type)
            if obj.portfolio and obj.portfolio.federal_type
            else "-"
        )

    portfolio_federal_type.short_description = "Federal type"  # type: ignore

    def portfolio_organization_name(self, obj):
        return obj.portfolio.organization_name if obj.portfolio else ""

    portfolio_organization_name.short_description = "Organization name"  # type: ignore

    def portfolio_federal_agency(self, obj):
        return obj.portfolio.federal_agency if obj.portfolio else ""

    portfolio_federal_agency.short_description = "Federal agency"  # type: ignore

    def portfolio_state_territory(self, obj):
        return obj.portfolio.state_territory if obj.portfolio else ""

    portfolio_state_territory.short_description = "State, territory, or military post"  # type: ignore

    def portfolio_address_line1(self, obj):
        return obj.portfolio.address_line1 if obj.portfolio else ""

    portfolio_address_line1.short_description = "Address line 1"  # type: ignore

    def portfolio_address_line2(self, obj):
        return obj.portfolio.address_line2 if obj.portfolio else ""

    portfolio_address_line2.short_description = "Address line 2"  # type: ignore

    def portfolio_city(self, obj):
        return obj.portfolio.city if obj.portfolio else ""

    portfolio_city.short_description = "City"  # type: ignore

    def portfolio_zipcode(self, obj):
        return obj.portfolio.zipcode if obj.portfolio else ""

    portfolio_zipcode.short_description = "Zip code"  # type: ignore

    def portfolio_urbanization(self, obj):
        return obj.portfolio.urbanization if obj.portfolio else ""

    portfolio_urbanization.short_description = "Urbanization"  # type: ignore

    # This is just a placeholder. This field will be populated in the detail_table_fieldset view.
    # This is not a field that exists on the model.
    def status_history(self, obj):
        return "No changelog to display."

    status_history.short_description = "Status history"  # type: ignore

    # Columns
    list_display = [
        "custom_requested_domain",
        "first_submitted_date",
        "last_submitted_date",
        "last_status_update",
        "status",
        "custom_election_board",
        "converted_generic_org_type",
        "converted_organization_name",
        "converted_federal_agency",
        "converted_federal_type",
        "converted_city",
        "converted_state_territory",
        "investigator",
    ]

    orderable_fk_fields = [
        ("requested_domain", "name"),
        ("investigator", ["first_name", "last_name"]),
    ]

    # Filters
    list_filter = (
        PortfolioFilter,
        StatusListFilter,
        GenericOrgFilter,
        FederalTypeFilter,
        ElectionOfficeFilter,
        "rejection_reason",
        InvestigatorFilter,
    )

    # Search
    # NOTE: converted fields are included in the override for get_search_results
    search_fields = [
        "requested_domain__name",
        "creator__email",
        "creator__first_name",
        "creator__last_name",
    ]
    search_help_text = "Search by domain, creator, or organization name."

    fieldsets = [
        (
            None,
            {
                "fields": [
                    "status_history",
                    "status",
                    "rejection_reason",
                    "rejection_reason_email",
                    "action_needed_reason",
                    "action_needed_reason_email",
                    "approved_domain",
                    "investigator",
                    "notes",
                ]
            },
        ),
        (
            "Requested by",
            {
                "fields": [
                    "portfolio",
                    "sub_organization",
                    "requested_suborganization",
                    "suborganization_city",
                    "suborganization_state_territory",
                    "creator",
                ]
            },
        ),
        (".gov domain", {"fields": ["requested_domain", "alternative_domains"]}),
        (
            "Contacts",
            {
                "fields": [
                    "senior_official",
                    "portfolio_senior_official",
                    "other_contacts",
                    "no_other_contacts_rationale",
                    "cisa_representative_first_name",
                    "cisa_representative_last_name",
                    "cisa_representative_email",
                ]
            },
        ),
        ("Background info", {"fields": ["purpose", "anything_else", "current_websites"]}),
        (
            "Type of organization",
            {
                "fields": [
                    "is_election_board",
                    "organization_type",
                ]
            },
        ),
        (
            "Show details",
            {
                "classes": ["collapse--dgfieldset"],
                "description": "Extends type of organization",
                "fields": [
                    "federal_type",
                    "federal_agency",
                    "tribe_name",
                    "federally_recognized_tribe",
                    "state_recognized_tribe",
                    "about_your_organization",
                ],
            },
        ),
        (
            "Organization name and mailing address",
            {
                "fields": [
                    "organization_name",
                    "state_territory",
                ]
            },
        ),
        (
            "Show details",
            {
                "classes": ["collapse--dgfieldset"],
                "description": "Extends organization name and mailing address",
                "fields": [
                    "address_line1",
                    "address_line2",
                    "city",
                    "zipcode",
                    "urbanization",
                ],
            },
        ),
        # the below three sections are for portfolio fields
        (
            "Type of organization",
            {
                "fields": [
                    "portfolio_organization_type",
                    "portfolio_federal_type",
                ]
            },
        ),
        (
            "Organization name and mailing address",
            {
                "fields": [
                    "portfolio_organization_name",
                    "portfolio_federal_agency",
                ]
            },
        ),
        (
            "Show details",
            {
                "classes": ["collapse--dgfieldset"],
                "description": "Extends organization name and mailing address",
                "fields": [
                    "portfolio_state_territory",
                    "portfolio_address_line1",
                    "portfolio_address_line2",
                    "portfolio_city",
                    "portfolio_zipcode",
                    "portfolio_urbanization",
                ],
            },
        ),
    ]

    # Readonly fields for analysts and superusers
    readonly_fields = (
        "portfolio_senior_official",
        "portfolio_organization_type",
        "portfolio_federal_type",
        "portfolio_organization_name",
        "portfolio_federal_agency",
        "portfolio_state_territory",
        "portfolio_address_line1",
        "portfolio_address_line2",
        "portfolio_city",
        "portfolio_zipcode",
        "portfolio_urbanization",
        "other_contacts",
        "current_websites",
        "alternative_domains",
        "is_election_board",
        "status_history",
    )

    # Read only that we'll leverage for CISA Analysts
    analyst_readonly_fields = [
        "federal_agency",
        "creator",
        "about_your_organization",
        "requested_domain",
        "approved_domain",
        "alternative_domains",
        "purpose",
        "no_other_contacts_rationale",
        "anything_else",
        "is_policy_acknowledged",
        "cisa_representative_first_name",
        "cisa_representative_last_name",
        "cisa_representative_email",
    ]

    autocomplete_fields = [
        "approved_domain",
        "requested_domain",
        "creator",
        "investigator",
        "portfolio",
        "sub_organization",
    ]

    filter_horizontal = ("current_websites", "alternative_domains", "other_contacts")

    # Table ordering
    # NOTE: This impacts the select2 dropdowns (combobox)
    # Currentl, there's only one for requests on DomainInfo
    ordering = ["-last_submitted_date", "requested_domain__name"]

    change_form_template = "django/admin/domain_request_change_form.html"

    def get_fieldsets(self, request, obj=None):
        fieldsets = super().get_fieldsets(request, obj)

        # Hide certain portfolio and suborg fields behind the organization requests flag
        # if it is not enabled
        if not flag_is_active_for_user(request.user, "organization_requests"):
            excluded_fields = [
                "portfolio",
                "sub_organization",
                "requested_suborganization",
                "suborganization_city",
                "suborganization_state_territory",
            ]
            modified_fieldsets = []
            for name, data in fieldsets:
                fields = data.get("fields", [])
                fields = tuple(field for field in fields if field not in excluded_fields)
                modified_fieldsets.append((name, {**data, "fields": fields}))
            return modified_fieldsets
        return fieldsets

    # Trigger action when a fieldset is changed
    def save_model(self, request, obj, form, change):
        """Custom save_model definition that handles edge cases"""

        # == Check that the obj is in a valid state == #

        # If obj is none, something went very wrong.
        # The form should have blocked this, so lets forbid it.
        if not obj:
            logger.error(f"Invalid value for obj ({obj})")
            messages.set_level(request, messages.ERROR)
            messages.error(
                request,
                "Could not save DomainRequest. Something went wrong.",
            )
            return None

        # If the user is restricted or we're saving an invalid model,
        # forbid this action.
        if not obj or obj.creator.status == models.User.RESTRICTED:
            # Clear the success message
            messages.set_level(request, messages.ERROR)

            messages.error(
                request,
                "This action is not permitted for domain requests with a restricted creator.",
            )

            return None

        # == Check if we're making a change or not == #

        # If we're not making a change (adding a record), run save model as we do normally
        if not change:
            return super().save_model(request, obj, form, change)

        # Get the original domain request from the database.
        original_obj = models.DomainRequest.objects.get(pk=obj.pk)

        # == Handle action needed and rejected emails == #
        # Edge case: this logic is handled by javascript, so contexts outside that must be handled
        obj = self._handle_custom_emails(obj)

        # == Handle allowed emails == #
        if obj.status in DomainRequest.get_statuses_that_send_emails() and not settings.IS_PRODUCTION:
            self._check_for_valid_email(request, obj)

        # == Handle status == #
        if obj.status == original_obj.status:
            # If the status hasn't changed, let the base function take care of it
            return super().save_model(request, obj, form, change)
        else:
            # Run some checks on the current object for invalid status changes
            obj, should_save = self._handle_status_change(request, obj, original_obj)

            # We should only save if we don't display any errors in the steps above.
            if should_save:
                return super().save_model(request, obj, form, change)

    def _handle_custom_emails(self, obj):
        if obj.status == DomainRequest.DomainRequestStatus.ACTION_NEEDED:
            if obj.action_needed_reason and not obj.action_needed_reason_email:
                obj.action_needed_reason_email = get_action_needed_reason_default_email(obj, obj.action_needed_reason)
        elif obj.status == DomainRequest.DomainRequestStatus.REJECTED:
            if obj.rejection_reason and not obj.rejection_reason_email:
                obj.rejection_reason_email = get_rejection_reason_default_email(obj, obj.rejection_reason)
        return obj

    def _check_for_valid_email(self, request, obj):
        """Certain emails are whitelisted in non-production environments,
        so we should display that information using this function.

        """
        recipient = obj.creator

        # Displays a warning in admin when an email cannot be sent
        if recipient and recipient.email:
            email = recipient.email
            allowed = models.AllowedEmail.is_allowed_email(email)
            error_message = f"Could not send email. The email '{email}' does not exist within the whitelist."
            if not allowed:
                messages.warning(request, error_message)

    def _handle_status_change(self, request, obj, original_obj):
        """
        Checks for various conditions when a status change is triggered.
        In the event that it is valid, the status will be mapped to
        the appropriate method.

        In the event that we should not status change, an error message
        will be displayed.

        Returns a tuple: (obj: DomainRequest, should_proceed: bool)
        """

        should_proceed = True
        error_message = None

        # Get the method that should be run given the status
        selected_method = self.get_status_method_mapping(obj)
        if selected_method is None:
            logger.warning("Unknown status selected in django admin")

            # If the status is not mapped properly, saving could cause
            # weird issues down the line. Instead, we should block this.
            # NEEDS A UNIT TEST
            should_proceed = False
            return (obj, should_proceed)

        obj_is_not_approved = obj.status != models.DomainRequest.DomainRequestStatus.APPROVED
        if obj_is_not_approved and not obj.domain_is_not_active():
            # REDUNDANT CHECK / ERROR SCREEN AVOIDANCE:
            # This action (moving a request from approved to
            # another status) when the domain is already active (READY),
            # would still not go through even without this check as the rules are
            # duplicated in the model and the error is raised from the model.
            # This avoids an ugly Django error screen.
            error_message = "This action is not permitted. The domain is already active."
        elif (
            original_obj.status != models.DomainRequest.DomainRequestStatus.APPROVED
            and obj.status == models.DomainRequest.DomainRequestStatus.APPROVED
            and original_obj.requested_domain is not None
            and Domain.objects.filter(name=original_obj.requested_domain.name).exists()
        ):
            # REDUNDANT CHECK:
            # This action (approving a request when the domain exists)
            # would still not go through even without this check as the rules are
            # duplicated in the model and the error is raised from the model.
            error_message = FSMDomainRequestError.get_error_message(FSMErrorCodes.APPROVE_DOMAIN_IN_USE)
        elif obj.status == models.DomainRequest.DomainRequestStatus.REJECTED and not obj.rejection_reason:
            # This condition should never be triggered.
            # The opposite of this condition is acceptable (rejected -> other status and rejection_reason)
            # because we clean up the rejection reason in the transition in the model.
            error_message = FSMDomainRequestError.get_error_message(FSMErrorCodes.NO_REJECTION_REASON)
        elif obj.status == models.DomainRequest.DomainRequestStatus.ACTION_NEEDED and not obj.action_needed_reason:
            error_message = FSMDomainRequestError.get_error_message(FSMErrorCodes.NO_ACTION_NEEDED_REASON)
        else:
            # This is an fsm in model which will throw an error if the
            # transition condition is violated, so we roll back the
            # status to what it was before the admin user changed it and
            # let the fsm method set it.
            obj.status = original_obj.status

            # Try to perform the status change.
            # Catch FSMDomainRequestError's and return the message,
            # as these are typically user errors.
            try:
                selected_method()
            except FSMDomainRequestError as err:
                logger.warning(f"An error encountered when trying to change status: {err}")
                error_message = err.message

        if error_message is not None:
            # Clear the success message
            messages.set_level(request, messages.ERROR)
            # Display the error
            messages.error(
                request,
                error_message,
            )

            # If an error message exists, we shouldn't proceed
            should_proceed = False

        return (obj, should_proceed)

    def get_status_method_mapping(self, domain_request):
        """Returns what method should be ran given an domain request object"""
        # Define a per-object mapping
        status_method_mapping = {
            models.DomainRequest.DomainRequestStatus.STARTED: None,
            models.DomainRequest.DomainRequestStatus.SUBMITTED: domain_request.submit,
            models.DomainRequest.DomainRequestStatus.IN_REVIEW: domain_request.in_review,
            models.DomainRequest.DomainRequestStatus.ACTION_NEEDED: domain_request.action_needed,
            models.DomainRequest.DomainRequestStatus.APPROVED: domain_request.approve,
            models.DomainRequest.DomainRequestStatus.WITHDRAWN: domain_request.withdraw,
            models.DomainRequest.DomainRequestStatus.REJECTED: domain_request.reject,
            models.DomainRequest.DomainRequestStatus.INELIGIBLE: (domain_request.reject_with_prejudice),
        }

        # Grab the method
        return status_method_mapping.get(domain_request.status, None)

    def get_readonly_fields(self, request, obj=None):
        """Set the read-only state on form elements.
        We have 2 conditions that determine which fields are read-only:
        admin user permissions and the domain request creator's status, so
        we'll use the baseline readonly_fields and extend it as needed.
        """
        readonly_fields = list(self.readonly_fields)

        # Check if the creator is restricted
        if obj and obj.creator.status == models.User.RESTRICTED:
            # For fields like CharField, IntegerField, etc., the widget used is
            # straightforward and the readonly_fields list can control their behavior
            readonly_fields.extend([field.name for field in self.model._meta.fields])
            # Add the multi-select fields to readonly_fields:
            # Complex fields like ManyToManyField require special handling
            readonly_fields.extend(["alternative_domains"])

        if request.user.has_perm("registrar.full_access_permission"):
            return readonly_fields
        # Return restrictive Read-only fields for analysts and
        # users who might not belong to groups
        readonly_fields.extend([field for field in self.analyst_readonly_fields])
        return readonly_fields

    def display_restricted_warning(self, request, obj):
        if obj and obj.creator.status == models.User.RESTRICTED:
            messages.warning(
                request,
                "Cannot edit a domain request with a restricted creator.",
            )

    def changelist_view(self, request, extra_context=None):
        """
        Override changelist_view to set the selected value of status filter.
        """
        # there are two conditions which should set the default selected filter:
        # 1 - there are no query parameters in the request and the request is the
        #     initial request for this view
        # 2 - there are no query parameters in the request and the referring url is
        #     the change view for a domain request
        should_apply_default_filter = False
        # use http_referer in order to distinguish between request as a link from another page
        # and request as a removal of all filters
        http_referer = request.META.get("HTTP_REFERER", "")
        # if there are no query parameters in the request
        if not bool(request.GET):
            # if the request is the initial request for this view
            if request.path not in http_referer:
                should_apply_default_filter = True
            # elif the request is a referral from changelist view or from
            # domain request change view
            elif request.path in http_referer:
                # find the index to determine the referring url after the path
                index = http_referer.find(request.path)
                # Check if there is a character following the path in http_referer
                next_char_index = index + len(request.path)
                if index + next_char_index < len(http_referer):
                    next_char = http_referer[next_char_index]

                    # Check if the next character is a digit, if so, this indicates
                    # a change view for domain request
                    if next_char.isdigit():
                        should_apply_default_filter = True

        # Select domain request to change -> Domain requests
        if extra_context is None:
            extra_context = {}
            extra_context["tabtitle"] = "Domain requests"

        if should_apply_default_filter:
            # modify the GET of the request to set the selected filter
            modified_get = copy.deepcopy(request.GET)
            modified_get["status__in"] = "submitted,in review,action needed"
            request.GET = modified_get

        response = super().changelist_view(request, extra_context=extra_context)
        return response

    def change_view(self, request, object_id, form_url="", extra_context=None):
        """Display restricted warning, setup the auditlog trail and pass it in extra context,
        display warning that status cannot be changed from 'Approved' if domain is in Ready state"""

        # Fetch the domain request instance
        domain_request: models.DomainRequest = models.DomainRequest.objects.get(pk=object_id)
        if domain_request.approved_domain and domain_request.approved_domain.state == models.Domain.State.READY:
            domain = domain_request.approved_domain
            # get change url for domain
            app_label = domain_request.approved_domain._meta.app_label
            model_name = domain._meta.model_name
            obj_id = domain.id
            change_url = reverse("admin:%s_%s_change" % (app_label, model_name), args=[obj_id])

            message = format_html(
                "The status of this domain request cannot be changed because it has been joined to a domain in Ready status: "  # noqa: E501
                "<a href='{}'>{}</a>",
                mark_safe(change_url),  # nosec
                escape(str(domain)),
            )
            messages.warning(
                request,
                message,
            )

        obj = self.get_object(request, object_id)
        self.display_restricted_warning(request, obj)

        # Initialize variables for tracking status changes and filtered entries
        filtered_audit_log_entries = []

        try:
            # Retrieve and order audit log entries by timestamp in descending order
            audit_log_entries = LogEntry.objects.filter(
                object_id=object_id, content_type__model="domainrequest"
            ).order_by("-timestamp")

            # Process each log entry to filter based on the change criteria
            for log_entry in audit_log_entries:
                entry = self.process_log_entry(log_entry)
                if entry:
                    filtered_audit_log_entries.append(entry)

        except ObjectDoesNotExist as e:
            logger.error(f"Object with object_id {object_id} does not exist: {e}")
        except Exception as e:
            logger.error(f"An error occurred during change_view: {e}")

        # Initialize extra_context and add filtered entries
        extra_context = extra_context or {}
        extra_context["filtered_audit_log_entries"] = filtered_audit_log_entries

        # Denote if an action needed email was sent or not
        email_sent = request.session.get("action_needed_email_sent", False)
        extra_context["action_needed_email_sent"] = email_sent
        if email_sent:
            request.session["action_needed_email_sent"] = False

        # Call the superclass method with updated extra_context
        return super().change_view(request, object_id, form_url, extra_context)

    def process_log_entry(self, log_entry):
        """Process a log entry and return filtered entry dictionary if applicable."""
        changes = log_entry.changes
        status_changed = "status" in changes
        rejection_reason_changed = "rejection_reason" in changes
        action_needed_reason_changed = "action_needed_reason" in changes

        # Check if the log entry meets the filtering criteria
        if status_changed or (not status_changed and (rejection_reason_changed or action_needed_reason_changed)):
            entry = {}

            # Handle status change
            if status_changed:
                _, status_value = changes.get("status")
                if status_value:
                    entry["status"] = DomainRequest.DomainRequestStatus.get_status_label(status_value)

            # Handle rejection reason change
            if rejection_reason_changed:
                _, rejection_reason_value = changes.get("rejection_reason")
                if rejection_reason_value:
                    entry["rejection_reason"] = (
                        ""
                        if rejection_reason_value == "None"
                        else DomainRequest.RejectionReasons.get_rejection_reason_label(rejection_reason_value)
                    )
                    # Handle case where rejection reason changed but not status
                    if not status_changed:
                        entry["status"] = DomainRequest.DomainRequestStatus.get_status_label(
                            DomainRequest.DomainRequestStatus.REJECTED
                        )

            # Handle action needed reason change
            if action_needed_reason_changed:
                _, action_needed_reason_value = changes.get("action_needed_reason")
                if action_needed_reason_value:
                    entry["action_needed_reason"] = (
                        ""
                        if action_needed_reason_value == "None"
                        else DomainRequest.ActionNeededReasons.get_action_needed_reason_label(
                            action_needed_reason_value
                        )
                    )
                    # Handle case where action needed reason changed but not status
                    if not status_changed:
                        entry["status"] = DomainRequest.DomainRequestStatus.get_status_label(
                            DomainRequest.DomainRequestStatus.ACTION_NEEDED
                        )

            # Add actor and timestamp information
            entry["actor"] = log_entry.actor
            entry["timestamp"] = log_entry.timestamp

            return entry

        return None

    def formfield_for_foreignkey(self, db_field, request, **kwargs):
        """Customize the behavior of formfields with foreign key relationships. This will customize
        the behavior of selects. Customized behavior includes sorting of objects in list."""
        # TODO #2571
        # Remove this check on senior_official if this underlying model changes from
        # "Contact" to "SeniorOfficial" or if we refactor AdminSortFields.
        # Removing this will cause the list on django admin to return SeniorOffical
        # objects rather than Contact objects.
        use_sort = db_field.name != "senior_official"
        return super().formfield_for_foreignkey(db_field, request, use_admin_sort_fields=use_sort, **kwargs)

    def get_queryset(self, request):
        """Custom get_queryset to filter by portfolio if portfolio is in the
        request params."""
        qs = super().get_queryset(request)
        # Check if a 'portfolio' parameter is passed in the request
        portfolio_id = request.GET.get("portfolio")
        if portfolio_id:
            # Further filter the queryset by the portfolio
            qs = qs.filter(portfolio=portfolio_id)
        return qs

    def get_search_results(self, request, queryset, search_term):
        # Call the parent's method to apply default search logic
        base_queryset, use_distinct = super().get_search_results(request, queryset, search_term)

        # Add custom search logic for the annotated field
        if search_term:
            annotated_queryset = queryset.filter(
                # converted_organization_name
                Q(portfolio__organization_name__icontains=search_term)
                | Q(portfolio__isnull=True, organization_name__icontains=search_term)
            )

            # Combine the two querysets using union
            combined_queryset = base_queryset | annotated_queryset
        else:
            combined_queryset = base_queryset

        return combined_queryset, use_distinct


class TransitionDomainAdmin(ListHeaderAdmin):
    """Custom transition domain admin class."""

    # Columns
    list_display = [
        "username",
        "domain_name",
        "status",
        "email_sent",
        "processed",
    ]

    search_fields = ["username", "domain_name"]
    search_help_text = "Search by user or domain name."

    change_form_template = "django/admin/email_clipboard_change_form.html"


class DomainInformationInline(admin.StackedInline):
    """Edit a domain information on the domain page.
    We had issues inheriting from both StackedInline
    and the source DomainInformationAdmin since these
    classes conflict, so we'll just pull what we need
    from DomainInformationAdmin
    """

    form = DomainInformationInlineForm
    template = "django/admin/includes/domain_info_inline_stacked.html"
    model = models.DomainInformation

    # Define methods to display fields from the related portfolio
    def portfolio_senior_official(self, obj) -> Optional[SeniorOfficial]:
        return obj.portfolio.senior_official if obj.portfolio and obj.portfolio.senior_official else None

    portfolio_senior_official.short_description = "Senior official"  # type: ignore

    def portfolio_organization_type(self, obj):
        return (
            DomainRequest.OrganizationChoices.get_org_label(obj.portfolio.organization_type)
            if obj.portfolio and obj.portfolio.organization_type
            else "-"
        )

    portfolio_organization_type.short_description = "Organization type"  # type: ignore

    def portfolio_federal_type(self, obj):
        return (
            BranchChoices.get_branch_label(obj.portfolio.federal_type)
            if obj.portfolio and obj.portfolio.federal_type
            else "-"
        )

    portfolio_federal_type.short_description = "Federal type"  # type: ignore

    def portfolio_organization_name(self, obj):
        return obj.portfolio.organization_name if obj.portfolio else ""

    portfolio_organization_name.short_description = "Organization name"  # type: ignore

    def portfolio_federal_agency(self, obj):
        return obj.portfolio.federal_agency if obj.portfolio else ""

    portfolio_federal_agency.short_description = "Federal agency"  # type: ignore

    def portfolio_state_territory(self, obj):
        return obj.portfolio.state_territory if obj.portfolio else ""

    portfolio_state_territory.short_description = "State, territory, or military post"  # type: ignore

    def portfolio_address_line1(self, obj):
        return obj.portfolio.address_line1 if obj.portfolio else ""

    portfolio_address_line1.short_description = "Address line 1"  # type: ignore

    def portfolio_address_line2(self, obj):
        return obj.portfolio.address_line2 if obj.portfolio else ""

    portfolio_address_line2.short_description = "Address line 2"  # type: ignore

    def portfolio_city(self, obj):
        return obj.portfolio.city if obj.portfolio else ""

    portfolio_city.short_description = "City"  # type: ignore

    def portfolio_zipcode(self, obj):
        return obj.portfolio.zipcode if obj.portfolio else ""

    portfolio_zipcode.short_description = "Zip code"  # type: ignore

    def portfolio_urbanization(self, obj):
        return obj.portfolio.urbanization if obj.portfolio else ""

    portfolio_urbanization.short_description = "Urbanization"  # type: ignore

    fieldsets = copy.deepcopy(list(DomainInformationAdmin.fieldsets))
    readonly_fields = copy.deepcopy(DomainInformationAdmin.readonly_fields)
    analyst_readonly_fields = copy.deepcopy(DomainInformationAdmin.analyst_readonly_fields)
    autocomplete_fields = copy.deepcopy(DomainInformationAdmin.autocomplete_fields)

    def get_domain_managers(self, obj):
        user_domain_roles = UserDomainRole.objects.filter(domain=obj.domain)
        user_ids = user_domain_roles.values_list("user_id", flat=True)
        domain_managers = User.objects.filter(id__in=user_ids)
        return domain_managers

    def get_domain_invitations(self, obj):
        domain_invitations = DomainInvitation.objects.filter(
            domain=obj.domain, status=DomainInvitation.DomainInvitationStatus.INVITED
        )
        return domain_invitations

    def domain_managers(self, obj):
        """Get domain managers for the domain, unpack and return an HTML block."""
        domain_managers = self.get_domain_managers(obj)
        if not domain_managers:
            return "No domain managers found."

        domain_manager_details = "<table><thead><tr><th>UID</th><th>Name</th><th>Email</th></tr></thead><tbody>"
        for domain_manager in domain_managers:
            full_name = domain_manager.get_formatted_name()
            change_url = reverse("admin:registrar_user_change", args=[domain_manager.pk])
            domain_manager_details += "<tr>"
            domain_manager_details += f'<td><a href="{change_url}">{escape(domain_manager.username)}</a>'
            domain_manager_details += f"<td>{escape(full_name)}</td>"
            domain_manager_details += f"<td>{escape(domain_manager.email)}</td>"
            domain_manager_details += "</tr>"
        domain_manager_details += "</tbody></table>"
        return format_html(domain_manager_details)

    domain_managers.short_description = "Domain managers"  # type: ignore

    def invited_domain_managers(self, obj):
        """Get emails which have been invited to the domain, unpack and return an HTML block."""
        domain_invitations = self.get_domain_invitations(obj)
        if not domain_invitations:
            return "No invited domain managers found."

        domain_invitation_details = "<table><thead><tr><th>Email</th><th>Status</th>" + "</tr></thead><tbody>"
        for domain_invitation in domain_invitations:
            domain_invitation_details += "<tr>"
            domain_invitation_details += f"<td>{escape(domain_invitation.email)}</td>"
            domain_invitation_details += f"<td>{escape(domain_invitation.status.capitalize())}</td>"
            domain_invitation_details += "</tr>"
        domain_invitation_details += "</tbody></table>"
        return format_html(domain_invitation_details)

    invited_domain_managers.short_description = "Invited domain managers"  # type: ignore

    def has_change_permission(self, request, obj=None):
        """Custom has_change_permission override so that we can specify that
        analysts can edit this through this inline, but not through the model normally"""

        superuser_perm = request.user.has_perm("registrar.full_access_permission")
        analyst_perm = request.user.has_perm("registrar.analyst_access_permission")
        if analyst_perm and not superuser_perm:
            return True
        return super().has_change_permission(request, obj)

    def formfield_for_manytomany(self, db_field, request, **kwargs):
        """customize the behavior of formfields with manytomany relationships.  the customized
        behavior includes sorting of objects in lists as well as customizing helper text"""

        queryset = AdminSortFields.get_queryset(db_field)
        if queryset:
            kwargs["queryset"] = queryset
        formfield = super().formfield_for_manytomany(db_field, request, **kwargs)
        # customize the help text for all formfields for manytomany
        formfield.help_text = (
            formfield.help_text
            + " If more than one value is selected, the change/delete/view actions will be disabled."
        )
        return formfield

    def formfield_for_foreignkey(self, db_field, request, **kwargs):
        """Customize the behavior of formfields with foreign key relationships. This will customize
        the behavior of selects. Customized behavior includes sorting of objects in list."""
        # Remove this check on senior_official if this underlying model changes from
        # "Contact" to "SeniorOfficial" or if we refactor AdminSortFields.
        # Removing this will cause the list on django admin to return SeniorOffical
        # objects rather than Contact objects.
        queryset = AdminSortFields.get_queryset(db_field)
        if queryset and db_field.name != "senior_official":
            kwargs["queryset"] = queryset
        return super().formfield_for_foreignkey(db_field, request, **kwargs)

    def get_readonly_fields(self, request, obj=None):
        readonly_fields = copy.deepcopy(DomainInformationAdmin.get_readonly_fields(self, request, obj=None))
        readonly_fields.extend(["domain_managers", "invited_domain_managers"])  # type: ignore
        return readonly_fields

    # Re-route the get_fieldsets method to utilize DomainInformationAdmin.get_fieldsets
    # since that has all the logic for excluding certain fields according to user permissions.
    # Then modify the remaining fields to further trim out any we don't want for this inline
    # form
    def get_fieldsets(self, request, obj=None):
        # Grab fieldsets from DomainInformationAdmin so that it handles all logic
        # for permission-based field visibility.
        modified_fieldsets = copy.deepcopy(DomainInformationAdmin.get_fieldsets(self, request, obj=None))

        # Modify fieldset sections in place
        for index, (title, options) in enumerate(modified_fieldsets):
            if title is None:
                options["fields"] = [
                    field for field in options["fields"] if field not in ["creator", "domain_request", "notes"]
                ]
            elif title == "Contacts":
                options["fields"] = [
                    field
                    for field in options["fields"]
                    if field not in ["other_contacts", "no_other_contacts_rationale"]
                ]
                options["fields"].extend(["domain_managers", "invited_domain_managers"])  # type: ignore
            elif title == "Background info":
                # move domain request and notes to background
                options["fields"].extend(["domain_request", "notes"])  # type: ignore

        # Remove or remove fieldset sections
        for index, (title, f) in enumerate(modified_fieldsets):
            if title == ".gov domain":
                # remove .gov domain from fieldset
                modified_fieldsets.pop(index)
            elif title == "Background info":
                # move Background info to the bottom of the list
                fieldsets_to_move = modified_fieldsets.pop(index)
                modified_fieldsets.append(fieldsets_to_move)

        return modified_fieldsets


class DomainResource(FsmModelResource):
    """defines how each field in the referenced model should be mapped to the corresponding fields in the
    import/export file"""

    class Meta:
        model = models.Domain


class DomainAdmin(ListHeaderAdmin, ImportExportModelAdmin):
    """Custom domain admin class to add extra buttons."""

    resource_classes = [DomainResource]

    # ------- FILTERS
    class ElectionOfficeFilter(admin.SimpleListFilter):
        """Define a custom filter for is_election_board"""

        title = _("election office")
        parameter_name = "is_election_board"

        def lookups(self, request, model_admin):
            return (
                ("1", _("Yes")),
                ("0", _("No")),
            )

        def queryset(self, request, queryset):
            if self.value() == "1":
                return queryset.filter(domain_info__is_election_board=True)
            if self.value() == "0":
                return queryset.filter(Q(domain_info__is_election_board=False) | Q(domain_info__is_election_board=None))

    class GenericOrgFilter(admin.SimpleListFilter):
        """Custom Generic Organization filter that accomodates portfolio feature.
        If we have a portfolio, use the portfolio's organization.  If not, use the
        organization in the Domain Information object."""

        title = "generic organization"
        parameter_name = "converted_generic_orgs"

        def lookups(self, request, model_admin):
            # Annotate the queryset to avoid Python-side iteration
            queryset = (
                Domain.objects.annotate(
                    converted_generic_org=Case(
                        When(
                            domain_info__isnull=False,
                            domain_info__portfolio__organization_type__isnull=False,
                            then="domain_info__portfolio__organization_type",
                        ),
                        When(
                            domain_info__isnull=False,
                            domain_info__portfolio__isnull=True,
                            domain_info__generic_org_type__isnull=False,
                            then="domain_info__generic_org_type",
                        ),
                        default=Value(""),
                        output_field=CharField(),
                    )
                )
                .values_list("converted_generic_org", flat=True)
                .distinct()
            )

            # Filter out empty results and return sorted list of unique values
            return sorted([(org, DomainRequest.OrganizationChoices.get_org_label(org)) for org in queryset if org])

        def queryset(self, request, queryset):
            if self.value():
                return queryset.filter(
                    Q(domain_info__portfolio__organization_type=self.value())
                    | Q(domain_info__portfolio__isnull=True, domain_info__generic_org_type=self.value())
                )
            return queryset

    class FederalTypeFilter(admin.SimpleListFilter):
        """Custom Federal Type filter that accomodates portfolio feature.
        If we have a portfolio, use the portfolio's federal type.  If not, use the
        organization in the Domain Request object."""

        title = "federal type"
        parameter_name = "converted_federal_types"

        def lookups(self, request, model_admin):
            # Annotate the queryset for efficient filtering
            queryset = (
                Domain.objects.annotate(
                    converted_federal_type=Case(
                        When(
                            domain_info__isnull=False,
                            domain_info__portfolio__isnull=False,
                            then=F("domain_info__portfolio__federal_agency__federal_type"),
                        ),
                        When(
                            domain_info__isnull=False,
                            domain_info__portfolio__isnull=True,
                            domain_info__federal_type__isnull=False,
                            then="domain_info__federal_agency__federal_type",
                        ),
                        default=Value(""),
                        output_field=CharField(),
                    )
                )
                .values_list("converted_federal_type", flat=True)
                .distinct()
            )

            # Filter out empty values and return sorted unique entries
            return sorted(
                [
                    (federal_type, BranchChoices.get_branch_label(federal_type))
                    for federal_type in queryset
                    if federal_type
                ]
            )

        def queryset(self, request, queryset):
            if self.value():
                return queryset.filter(
                    Q(domain_info__portfolio__federal_type=self.value())
                    | Q(domain_info__portfolio__isnull=True, domain_info__federal_type=self.value())
                )
            return queryset

    def get_annotated_queryset(self, queryset):
        return queryset.annotate(
            converted_generic_org_type=Case(
                # When portfolio is present, use its value instead
                When(domain_info__portfolio__isnull=False, then=F("domain_info__portfolio__organization_type")),
                # Otherwise, return the natively assigned value
                default=F("domain_info__generic_org_type"),
            ),
            converted_federal_agency=Case(
                # When portfolio is present, use its value instead
                When(
                    Q(domain_info__portfolio__isnull=False) & Q(domain_info__portfolio__federal_agency__isnull=False),
                    then=F("domain_info__portfolio__federal_agency__agency"),
                ),
                # Otherwise, return the natively assigned value
                default=F("domain_info__federal_agency__agency"),
            ),
            converted_federal_type=Case(
                # When portfolio is present, use its value instead
                When(
                    Q(domain_info__portfolio__isnull=False) & Q(domain_info__portfolio__federal_agency__isnull=False),
                    then=F("domain_info__portfolio__federal_agency__federal_type"),
                ),
                # Otherwise, return the natively assigned value
                default=F("domain_info__federal_agency__federal_type"),
            ),
            converted_organization_name=Case(
                # When portfolio is present, use its value instead
                When(domain_info__portfolio__isnull=False, then=F("domain_info__portfolio__organization_name")),
                # Otherwise, return the natively assigned value
                default=F("domain_info__organization_name"),
            ),
            converted_city=Case(
                # When portfolio is present, use its value instead
                When(domain_info__portfolio__isnull=False, then=F("domain_info__portfolio__city")),
                # Otherwise, return the natively assigned value
                default=F("domain_info__city"),
            ),
            converted_state_territory=Case(
                # When portfolio is present, use its value instead
                When(domain_info__portfolio__isnull=False, then=F("domain_info__portfolio__state_territory")),
                # Otherwise, return the natively assigned value
                default=F("domain_info__state_territory"),
            ),
        )

    # Filters
    list_filter = [GenericOrgFilter, FederalTypeFilter, ElectionOfficeFilter, "state"]

    # ------- END FILTERS

    # Inlines
    inlines = [DomainInformationInline]

    # Columns
    list_display = [
        "name",
        "converted_generic_org_type",
        "converted_federal_type",
        "converted_federal_agency",
        "converted_organization_name",
        "custom_election_board",
        "converted_city",
        "converted_state_territory",
        "state",
        "expiration_date",
        "created_at",
        "first_ready",
        "deleted",
    ]

    fieldsets = (
        (
            None,
            {"fields": ["state", "expiration_date", "first_ready", "deleted", "dnssecdata", "nameservers"]},
        ),
    )

    # ------- Domain Information Fields

    # --- Generic Org Type
    # Use converted value in the table
    @admin.display(description=_("Generic Org Type"))
    def converted_generic_org_type(self, obj):
        return obj.domain_info.converted_generic_org_type_display

    converted_generic_org_type.admin_order_field = "converted_generic_org_type"  # type: ignore

    # Use native value for the change form
    def generic_org_type(self, obj):
        return obj.domain_info.get_generic_org_type_display()

    # --- Federal Agency
    @admin.display(description=_("Federal Agency"))
    def converted_federal_agency(self, obj):
        return obj.domain_info.converted_federal_agency

    converted_federal_agency.admin_order_field = "converted_federal_agency"  # type: ignore

    # Use native value for the change form
    def federal_agency(self, obj):
        if obj.domain_info:
            return obj.domain_info.federal_agency
        else:
            return None

    # --- Federal Type
    # Use converted value in the table
    @admin.display(description=_("Federal Type"))
    def converted_federal_type(self, obj):
        return obj.domain_info.converted_federal_type_display

    converted_federal_type.admin_order_field = "converted_federal_type"  # type: ignore

    # Use native value for the change form
    def federal_type(self, obj):
        return obj.domain_info.federal_type if obj.domain_info else None

    # --- Organization Name
    # Use converted value in the table
    @admin.display(description=_("Organization Name"))
    def converted_organization_name(self, obj):
        return obj.domain_info.converted_organization_name

    converted_organization_name.admin_order_field = "converted_organization_name"  # type: ignore

    # Use native value for the change form
    def organization_name(self, obj):
        return obj.domain_info.organization_name if obj.domain_info else None

    # --- City
    # Use converted value in the table
    @admin.display(description=_("City"))
    def converted_city(self, obj):
        return obj.domain_info.converted_city

    converted_city.admin_order_field = "converted_city"  # type: ignore

    # Use native value for the change form
    def city(self, obj):
        return obj.domain_info.city if obj.domain_info else None

    # --- State
    # Use converted value in the table
    @admin.display(description=_("State / territory"))
    def converted_state_territory(self, obj):
        return obj.domain_info.converted_state_territory

    converted_state_territory.admin_order_field = "converted_state_territory"  # type: ignore

    # Use native value for the change form
    def state_territory(self, obj):
        return obj.domain_info.state_territory if obj.domain_info else None

    def dnssecdata(self, obj):
        return "Yes" if obj.dnssecdata else "No"

    dnssecdata.short_description = "DNSSEC enabled"  # type: ignore

    # Custom method to display formatted nameservers
    def nameservers(self, obj):
        if not obj.nameservers:
            return "No nameservers"

        formatted_nameservers = []
        for server, ip_list in obj.nameservers:
            server_display = str(server)
            if ip_list:
                server_display += f" [{', '.join(ip_list)}]"
            formatted_nameservers.append(server_display)

        # Join the formatted strings with line breaks
        return "\n".join(formatted_nameservers)

    nameservers.short_description = "Name servers"  # type: ignore

    def custom_election_board(self, obj):
        domain_info = getattr(obj, "domain_info", None)
        if domain_info:
            return "Yes" if domain_info.is_election_board else "No"
        return "No"

    custom_election_board.admin_order_field = "domain_info__is_election_board"  # type: ignore
    custom_election_board.short_description = "Election office"  # type: ignore

    # Search
    search_fields = ["name"]
    search_help_text = "Search by domain name."

    # Change Form
    change_form_template = "django/admin/domain_change_form.html"

    # Readonly Fields
    readonly_fields = (
        "state",
        "expiration_date",
        "first_ready",
        "deleted",
        "federal_agency",
        "dnssecdata",
        "nameservers",
    )

    # Table ordering
    ordering = ["name"]

    # Override for the delete confirmation page on the domain table (bulk delete action)
    delete_selected_confirmation_template = "django/admin/domain_delete_selected_confirmation.html"

    def delete_view(self, request, object_id, extra_context=None):
        """
        Custom delete_view to perform additional actions or customize the template.
        """

        # Set the delete template to a custom one
        self.delete_confirmation_template = "django/admin/domain_delete_confirmation.html"
        response = super().delete_view(request, object_id, extra_context=extra_context)

        return response

    def changeform_view(self, request, object_id=None, form_url="", extra_context=None):
        """Custom changeform implementation to pass in context information"""
        if extra_context is None:
            extra_context = {}

        if object_id is not None:
            domain = Domain.objects.get(pk=object_id)

            # Used in the custom contact view
            if domain is not None and hasattr(domain, "domain_info"):
                extra_context["original_object"] = domain.domain_info

            extra_context["state_help_message"] = Domain.State.get_admin_help_text(domain.state)
            extra_context["domain_state"] = domain.get_state_display()
            extra_context["curr_exp_date"] = (
                domain.expiration_date if domain.expiration_date is not None else self._get_current_date()
            )

        return super().changeform_view(request, object_id, form_url, extra_context)

    def response_change(self, request, obj):
        # Create dictionary of action functions
        ACTION_FUNCTIONS = {
            "_place_client_hold": self.do_place_client_hold,
            "_remove_client_hold": self.do_remove_client_hold,
            "_edit_domain": self.do_edit_domain,
            "_delete_domain": self.do_delete_domain,
            "_get_status": self.do_get_status,
            "_extend_expiration_date": self.do_extend_expiration_date,
        }

        # Check which action button was pressed and call the corresponding function
        for action, function in ACTION_FUNCTIONS.items():
            if action in request.POST:
                return function(request, obj)

        # If no matching action button is found, return the super method
        return super().response_change(request, obj)

    def do_extend_expiration_date(self, request, obj):
        """Extends a domains expiration date by one year from the current date"""

        # Make sure we're dealing with a Domain
        if not isinstance(obj, Domain):
            self.message_user(request, "Object is not of type Domain.", messages.ERROR)
            return None

        # Renew the domain.
        try:
            obj.renew_domain()
            self.message_user(
                request,
                "Successfully extended the expiration date.",
            )
        except RegistryError as err:
            if err.is_connection_error():
                error_message = "Error connecting to the registry."
            else:
                error_message = f"Error extending this domain: {err}."
            self.message_user(request, error_message, messages.ERROR)
        except KeyError:
            # In normal code flow, a keyerror can only occur when
            # fresh data can't be pulled from the registry, and thus there is no cache.
            self.message_user(
                request,
                "Error connecting to the registry. No expiration date was found.",
                messages.ERROR,
            )
        except Exception as err:
            logger.error(err, stack_info=True)
            self.message_user(request, "Could not delete: An unspecified error occured", messages.ERROR)

        return HttpResponseRedirect(".")

    # Workaround for unit tests, as we cannot mock date directly.
    # it is immutable. Rather than dealing with a convoluted workaround,
    # lets wrap this in a function.
    def _get_current_date(self):
        """Gets the current date"""
        return date.today()

    def do_delete_domain(self, request, obj):
        if not isinstance(obj, Domain):
            # Could be problematic if the type is similar,
            # but not the same (same field/func names).
            # We do not want to accidentally delete records.
            self.message_user(request, "Object is not of type Domain", messages.ERROR)
            return

        try:
            obj.deletedInEpp()
            obj.save()
        except RegistryError as err:
            # Using variables to get past the linter
            message1 = f"Cannot delete Domain when in state {obj.state}"
            message2 = f"This subdomain is being used as a hostname on another domain: {err.note}"
            # Human-readable mappings of ErrorCodes. Can be expanded.
            error_messages = {
                # noqa on these items as black wants to reformat to an invalid length
                ErrorCode.OBJECT_STATUS_PROHIBITS_OPERATION: message1,
                ErrorCode.OBJECT_ASSOCIATION_PROHIBITS_OPERATION: message2,
            }

            message = "Cannot connect to the registry"
            if not err.is_connection_error():
                # If nothing is found, will default to returned err
                message = error_messages.get(err.code, err)
            self.message_user(request, f"Error deleting this Domain: {message}", messages.ERROR)
        except TransitionNotAllowed:
            if obj.state == Domain.State.DELETED:
                self.message_user(
                    request,
                    "This domain is already deleted",
                    messages.INFO,
                )
            else:
                self.message_user(
                    request,
                    (
                        "Error deleting this Domain: "
                        f"Can't switch from state '{obj.state}' to 'deleted'"
                        ", must be either 'dns_needed' or 'on_hold'"
                    ),
                    messages.ERROR,
                )
        except Exception:
            self.message_user(
                request,
                "Could not delete: An unspecified error occured",
                messages.ERROR,
            )
        else:
            self.message_user(
                request,
                "Domain %s has been deleted. Thanks!" % obj.name,
            )

        return HttpResponseRedirect(".")

    def do_get_status(self, request, obj):
        try:
            statuses = obj.statuses
        except Exception as err:
            self.message_user(request, err, messages.ERROR)
        else:
            self.message_user(
                request,
                f"The registry statuses are {statuses}. These statuses are from the provider of the .gov registry.",
            )
        return HttpResponseRedirect(".")

    def do_place_client_hold(self, request, obj):
        try:
            obj.place_client_hold()
            obj.save()
        except Exception as err:
            # if error is an error from the registry, display useful
            # and readable error
            if err.code:
                self.message_user(
                    request,
                    f"Error placing the hold with the registry: {err}",
                    messages.ERROR,
                )
            elif err.is_connection_error():
                self.message_user(
                    request,
                    "Error connecting to the registry",
                    messages.ERROR,
                )
            else:
                # all other type error messages, display the error
                self.message_user(request, err, messages.ERROR)
        else:
            self.message_user(
                request,
                "%s is in client hold. This domain is no longer accessible on the public internet." % obj.name,
            )
        return HttpResponseRedirect(".")

    def do_remove_client_hold(self, request, obj):
        try:
            obj.revert_client_hold()
            obj.save()
        except Exception as err:
            # if error is an error from the registry, display useful
            # and readable error
            if err.code:
                self.message_user(
                    request,
                    f"Error removing the hold in the registry: {err}",
                    messages.ERROR,
                )
            elif err.is_connection_error():
                self.message_user(
                    request,
                    "Error connecting to the registry",
                    messages.ERROR,
                )
            else:
                # all other type error messages, display the error
                self.message_user(request, err, messages.ERROR)
        else:
            self.message_user(
                request,
                "%s is ready. This domain is accessible on the public internet." % obj.name,
            )
        return HttpResponseRedirect(".")

    def do_edit_domain(self, request, obj):
        # We want to know, globally, when an edit action occurs
        request.session["analyst_action"] = "edit"
        # Restricts this action to this domain (pk) only
        request.session["analyst_action_location"] = obj.id
        return HttpResponseRedirect(reverse("domain", args=(obj.id,)))

    def change_view(self, request, object_id):
        # If the analyst was recently editing a domain page,
        # delete any associated session values
        if "analyst_action" in request.session:
            del request.session["analyst_action"]
            del request.session["analyst_action_location"]
        return super().change_view(request, object_id)

    def has_change_permission(self, request, obj=None):
        # Fixes a bug wherein users which are only is_staff
        # can access 'change' when GET,
        # but cannot access this page when it is a request of type POST.
        if request.user.has_perm("registrar.full_access_permission") or request.user.has_perm(
            "registrar.analyst_access_permission"
        ):
            return True
        return super().has_change_permission(request, obj)

    def get_queryset(self, request):
        """Custom get_queryset to filter by portfolio if portfolio is in the
        request params."""
        initial_qs = super().get_queryset(request)
        qs = self.get_annotated_queryset(initial_qs)
        # Check if a 'portfolio' parameter is passed in the request
        portfolio_id = request.GET.get("portfolio")
        if portfolio_id:
            # Further filter the queryset by the portfolio
            qs = qs.filter(domain_info__portfolio=portfolio_id)
        return qs


class DraftDomainResource(resources.ModelResource):
    """defines how each field in the referenced model should be mapped to the corresponding fields in the
    import/export file"""

    class Meta:
        model = models.DraftDomain


class DraftDomainAdmin(ListHeaderAdmin, ImportExportModelAdmin):
    """Custom draft domain admin class."""

    resource_classes = [DraftDomainResource]

    search_fields = ["name"]
    search_help_text = "Search by draft domain name."

    # this ordering effects the ordering of results
    # in autocomplete_fields for user
    ordering = ["name"]
    list_display = ["name"]

    @admin.display(description=_("Requested domain"))
    def name(self, obj):
        return obj.name

    def get_model_perms(self, request):
        """
        Return empty perms dict thus hiding the model from admin index.
        """
        superuser_perm = request.user.has_perm("registrar.full_access_permission")
        analyst_perm = request.user.has_perm("registrar.analyst_access_permission")
        if analyst_perm and not superuser_perm:
            return {}
        return super().get_model_perms(request)

    def has_change_permission(self, request, obj=None):
        """
        Allow analysts to access the change form directly via URL.
        """
        superuser_perm = request.user.has_perm("registrar.full_access_permission")
        analyst_perm = request.user.has_perm("registrar.analyst_access_permission")
        if analyst_perm and not superuser_perm:
            return True
        return super().has_change_permission(request, obj)

    def response_change(self, request, obj):
        """
        Override to redirect users back to the previous page after saving.
        """
        superuser_perm = request.user.has_perm("registrar.full_access_permission")
        analyst_perm = request.user.has_perm("registrar.analyst_access_permission")
        return_path = request.GET.get("return_path")

        # First, call the super method to perform the standard operations and capture the response
        response = super().response_change(request, obj)

        # Don't redirect to the website page on save if the user is an analyst.
        # Rather, just redirect back to the originating page.
        if (analyst_perm and not superuser_perm) and return_path:
            # Redirect to the return path if it exists
            return HttpResponseRedirect(return_path)

        # If no redirection is needed, return the original response
        return response

    # Select draft domain to change -> Draft domains
    def changelist_view(self, request, extra_context=None):
        if extra_context is None:
            extra_context = {}
        extra_context["tabtitle"] = "Draft domains"
        # Get the filtered values
        return super().changelist_view(request, extra_context=extra_context)


class PublicContactResource(resources.ModelResource):
    """defines how each field in the referenced model should be mapped to the corresponding fields in the
    import/export file"""

    class Meta:
        model = models.PublicContact
        # may want to consider these bulk options in future, so left in as comments
        # use_bulk = True
        # batch_size = 1000
        # force_init_instance = True

    def __init__(self):
        """Sets global variables for code tidyness"""
        super().__init__()
        self.skip_epp_save = False

    def import_data(
        self,
        dataset,
        dry_run=False,
        raise_errors=False,
        use_transactions=None,
        collect_failed_rows=False,
        rollback_on_validation_errors=False,
        **kwargs,
    ):
        """Override import_data to set self.skip_epp_save if in kwargs"""
        self.skip_epp_save = kwargs.get("skip_epp_save", False)
        return super().import_data(
            dataset,
            dry_run,
            raise_errors,
            use_transactions,
            collect_failed_rows,
            rollback_on_validation_errors,
            **kwargs,
        )

    def save_instance(self, instance, is_create, using_transactions=True, dry_run=False):
        """Override save_instance setting skip_epp_save to True"""
        self.before_save_instance(instance, using_transactions, dry_run)
        if self._meta.use_bulk:
            if is_create:
                self.create_instances.append(instance)
            else:
                self.update_instances.append(instance)
        elif not using_transactions and dry_run:
            # we don't have transactions and we want to do a dry_run
            pass
        else:
            instance.save(skip_epp_save=self.skip_epp_save)
        self.after_save_instance(instance, using_transactions, dry_run)


class PublicContactAdmin(ListHeaderAdmin, ImportExportModelAdmin):
    """Custom PublicContact admin class."""

    resource_classes = [PublicContactResource]

    change_form_template = "django/admin/email_clipboard_change_form.html"
    autocomplete_fields = ["domain"]

    def changeform_view(self, request, object_id=None, form_url="", extra_context=None):
        if extra_context is None:
            extra_context = {}

        if object_id:
            obj = self.get_object(request, object_id)
            if obj:
                name = obj.name
                email = obj.email
                registry_id = obj.registry_id
                extra_context["subtitle"] = f"{name} <{email}> id: {registry_id}"

        return super().changeform_view(request, object_id, form_url, extra_context=extra_context)


class VerifiedByStaffAdmin(ListHeaderAdmin):
    list_display = ("email", "requestor", "truncated_notes", "created_at")
    search_fields = ["email"]
    search_help_text = "Search by email."
    readonly_fields = [
        "requestor",
    ]

    change_form_template = "django/admin/email_clipboard_change_form.html"

    def truncated_notes(self, obj):
        # Truncate the 'notes' field to 50 characters
        return str(obj.notes)[:50]

    truncated_notes.short_description = "Notes (Truncated)"  # type: ignore

    def save_model(self, request, obj, form, change):
        # Set the user field to the current admin user
        obj.requestor = request.user if request.user.is_authenticated else None
        super().save_model(request, obj, form, change)


class PortfolioAdmin(ListHeaderAdmin):

    class Meta:
        """Contains meta information about this class"""

        model = models.Portfolio
        fields = "__all__"

    _meta = Meta()

    change_form_template = "django/admin/portfolio_change_form.html"
    fieldsets = [
        # created_on is the created_at field
        (None, {"fields": ["creator", "created_on", "notes"]}),
        ("Type of organization", {"fields": ["organization_type", "federal_type"]}),
        (
            "Organization name and mailing address",
            {
                "fields": [
                    "organization_name",
                    "federal_agency",
                ]
            },
        ),
        (
            "Show details",
            {
                "classes": ["collapse--dgfieldset"],
                "description": "Extends organization name and mailing address",
                "fields": [
                    "state_territory",
                    "address_line1",
                    "address_line2",
                    "city",
                    "zipcode",
                    "urbanization",
                ],
            },
        ),
        ("Portfolio members", {"fields": ["display_admins", "display_members"]}),
        ("Domains and requests", {"fields": ["domains", "domain_requests"]}),
        ("Suborganizations", {"fields": ["suborganizations"]}),
        ("Senior official", {"fields": ["senior_official"]}),
    ]

    # This is the fieldset display when adding a new model
    add_fieldsets = [
        (None, {"fields": ["creator", "notes"]}),
        ("Type of organization", {"fields": ["organization_type"]}),
        (
            "Organization name and mailing address",
            {
                "fields": [
                    "organization_name",
                    "federal_agency",
                    "state_territory",
                    "address_line1",
                    "address_line2",
                    "city",
                    "zipcode",
                    "urbanization",
                ]
            },
        ),
        ("Senior official", {"fields": ["senior_official"]}),
    ]

    list_display = ("organization_name", "organization_type", "federal_type", "creator")
    search_fields = ["organization_name"]
    search_help_text = "Search by organization name."
    readonly_fields = [
        # This is the created_at field
        "created_on",
        # Django admin doesn't allow methods to be directly listed in fieldsets. We can
        # display the custom methods display_admins amd display_members in the admin form if
        # they are readonly.
        "federal_type",
        "domains",
        "domain_requests",
        "suborganizations",
        "display_admins",
        "display_members",
        "creator",
        # As of now this means that only federal agency can update this, but this will change.
        "senior_official",
    ]

    # Even though this is empty, I will leave it as a stub for easy changes in the future
    # rather than strip it out of our logic.
    analyst_readonly_fields = []  # type: ignore

    def get_admin_users(self, obj):
        # Filter UserPortfolioPermission objects related to the portfolio
        admin_permissions = self.get_user_portfolio_permission_admins(obj)

        # Get the user objects associated with these permissions
        admin_users = User.objects.filter(portfolio_permissions__in=admin_permissions)

        return admin_users

    def get_user_portfolio_permission_admins(self, obj):
        """Returns each admin on UserPortfolioPermission for a given portfolio."""
        if obj:
            return obj.portfolio_users.filter(
                portfolio=obj, roles__contains=[UserPortfolioRoleChoices.ORGANIZATION_ADMIN]
            )
        else:
            return []

    def get_non_admin_users(self, obj):
        # Filter UserPortfolioPermission objects related to the portfolio that do NOT have the "Admin" role
        non_admin_permissions = UserPortfolioPermission.objects.filter(portfolio=obj).exclude(
            roles__contains=[UserPortfolioRoleChoices.ORGANIZATION_ADMIN]
        )

        # Get the user objects associated with these permissions
        non_admin_users = User.objects.filter(portfolio_permissions__in=non_admin_permissions)

        return non_admin_users

    def get_user_portfolio_permission_non_admins(self, obj):
        """Returns each admin on UserPortfolioPermission for a given portfolio."""
        if obj:
            return obj.portfolio_users.exclude(roles__contains=[UserPortfolioRoleChoices.ORGANIZATION_ADMIN])
        else:
            return []

    def federal_type(self, obj: models.Portfolio):
        """Returns the federal_type field"""
        return BranchChoices.get_branch_label(obj.federal_type) if obj.federal_type else "-"

    federal_type.short_description = "Federal type"  # type: ignore

    def created_on(self, obj: models.Portfolio):
        """Returns the created_at field, with a different short description"""
        # Format: Dec 12, 2024
        return obj.created_at.strftime("%b %d, %Y") if obj.created_at else "-"

    created_on.short_description = "Created on"  # type: ignore

    def suborganizations(self, obj: models.Portfolio):
        """Returns a list of links for each related suborg"""
        queryset = obj.get_suborganizations()
        return get_field_links_as_list(queryset, "suborganization")

    suborganizations.short_description = "Suborganizations"  # type: ignore

    def domains(self, obj: models.Portfolio):
        """Returns the count of domains with a link to view them in the admin."""
        domain_count = obj.get_domains().count()  # Count the related domains
        if domain_count > 0:
            # Construct the URL to the admin page, filtered by portfolio
            url = reverse("admin:registrar_domain_changelist") + f"?portfolio={obj.id}"
            label = "domain" if domain_count == 1 else "domains"
            # Create a clickable link with the domain count
            return format_html('<a href="{}">{} {}</a>', url, domain_count, label)
        return "No domains"

    domains.short_description = "Domains"  # type: ignore

    def domain_requests(self, obj: models.Portfolio):
        """Returns the count of domain requests with a link to view them in the admin."""
        domain_request_count = obj.get_domain_requests().count()  # Count the related domain requests
        if domain_request_count > 0:
            # Construct the URL to the admin page, filtered by portfolio
            url = reverse("admin:registrar_domainrequest_changelist") + f"?portfolio={obj.id}"
            # Create a clickable link with the domain request count
            return format_html('<a href="{}">{} domain requests</a>', url, domain_request_count)
        return "No domain requests"

    domain_requests.short_description = "Domain requests"  # type: ignore

    def display_admins(self, obj):
        """Returns the number of administrators for this portfolio"""
        admin_count = len(self.get_user_portfolio_permission_admins(obj))
        if admin_count > 0:
            url = reverse("admin:registrar_userportfoliopermission_changelist") + f"?portfolio={obj.id}"
            # Create a clickable link with the count
            return format_html(f'<a href="{url}">{admin_count} administrators</a>')
        return "No administrators found."

    display_admins.short_description = "Administrators"  # type: ignore

    def display_members(self, obj):
        """Returns the number of members for this portfolio"""
        member_count = len(self.get_user_portfolio_permission_non_admins(obj))
        if member_count > 0:
            url = reverse("admin:registrar_userportfoliopermission_changelist") + f"?portfolio={obj.id}"
            # Create a clickable link with the count
            return format_html(f'<a href="{url}">{member_count} members</a>')
        return "No additional members found."

    display_members.short_description = "Members"  # type: ignore

    # Creates select2 fields (with search bars)
    autocomplete_fields = [
        "creator",
        "federal_agency",
        "senior_official",
    ]

    def get_fieldsets(self, request, obj=None):
        """Override of the default get_fieldsets definition to add an add_fieldsets view"""
        # This is the add view if no obj exists
        if not obj:
            return self.add_fieldsets
        return super().get_fieldsets(request, obj)

    def get_readonly_fields(self, request, obj=None):
        """Set the read-only state on form elements.
        We have 2 conditions that determine which fields are read-only:
        admin user permissions and the creator's status, so
        we'll use the baseline readonly_fields and extend it as needed.
        """
        readonly_fields = list(self.readonly_fields)

        # Check if the creator is restricted
        if obj and obj.creator.status == models.User.RESTRICTED:
            # For fields like CharField, IntegerField, etc., the widget used is
            # straightforward and the readonly_fields list can control their behavior
            readonly_fields.extend([field.name for field in self.model._meta.fields])

        # Make senior_official readonly for federal organizations
        if obj and obj.organization_type == obj.OrganizationChoices.FEDERAL:
            if "senior_official" not in readonly_fields:
                readonly_fields.append("senior_official")
        elif "senior_official" in readonly_fields:
            # Remove senior_official from readonly_fields if org is non-federal
            readonly_fields.remove("senior_official")

        if request.user.has_perm("registrar.full_access_permission"):
            return readonly_fields

        # Return restrictive Read-only fields for analysts and
        # users who might not belong to groups
        readonly_fields.extend([field for field in self.analyst_readonly_fields])
        return readonly_fields

    def change_view(self, request, object_id, form_url="", extra_context=None):
        """Add related suborganizations and domain groups.
        Add the summary for the portfolio members field (list of members that link to change_forms)."""
        obj: Portfolio = self.get_object(request, object_id)
        extra_context = extra_context or {}
        extra_context["skip_additional_contact_info"] = True

        if obj:
            extra_context["members"] = self.get_user_portfolio_permission_non_admins(obj)
            extra_context["admins"] = self.get_user_portfolio_permission_admins(obj)
            extra_context["domains"] = obj.get_domains(order_by=["domain__name"])
            extra_context["domain_requests"] = obj.get_domain_requests(order_by=["requested_domain__name"])
        return super().change_view(request, object_id, form_url, extra_context)

    def save_model(self, request, obj: Portfolio, form, change):
        if hasattr(obj, "creator") is False:
            # ---- update creator ----
            # Set the creator field to the current admin user
            obj.creator = request.user if request.user.is_authenticated else None  # type: ignore
        # ---- update organization name ----
        # org name will be the same as federal agency, if it is federal,
        # otherwise it will be the actual org name. If nothing is entered for
        # org name and it is a federal organization, have this field fill with
        # the federal agency text name.
        is_federal = obj.organization_type == DomainRequest.OrganizationChoices.FEDERAL
        if is_federal and obj.organization_name is None:
            obj.organization_name = obj.federal_agency.agency

        # Set the senior official field to the senior official on the federal agency
        # when federal - otherwise, clear the field.
        if obj.organization_type == obj.OrganizationChoices.FEDERAL:
            if obj.federal_agency:
                if obj.federal_agency.so_federal_agency.exists():
                    obj.senior_official = obj.federal_agency.so_federal_agency.first()
                else:
                    obj.senior_official = None
        else:
            if obj.federal_agency and obj.federal_agency.agency != "Non-Federal Agency":
                if obj.federal_agency.so_federal_agency.first() == obj.senior_official:
                    obj.senior_official = None
                obj.federal_agency = FederalAgency.objects.filter(agency="Non-Federal Agency").first()  # type: ignore

        super().save_model(request, obj, form, change)


class FederalAgencyResource(resources.ModelResource):
    """defines how each field in the referenced model should be mapped to the corresponding fields in the
    import/export file"""

    class Meta:
        model = models.FederalAgency


class FederalAgencyAdmin(ListHeaderAdmin, ImportExportModelAdmin):
    list_display = ["agency"]
    search_fields = ["agency"]
    search_help_text = "Search by federal agency."
    ordering = ["agency"]
    resource_classes = [FederalAgencyResource]


class UserGroupAdmin(AuditedAdmin):
    """Overwrite the generated UserGroup admin class"""

    list_display = ["user_group"]

    fieldsets = ((None, {"fields": ("name", "permissions")}),)

    def formfield_for_dbfield(self, dbfield, **kwargs):
        field = super().formfield_for_dbfield(dbfield, **kwargs)
        if dbfield.name == "name":
            field.label = "Group name"
        if dbfield.name == "permissions":
            field.label = "User permissions"
        return field

    # We name the custom prop 'Group' because linter
    # is not allowing a short_description attr on it
    # This gets around the linter limitation, for now.
    @admin.display(description=_("Group"))
    def user_group(self, obj):
        return obj.name

    # Select user groups to change -> User groups
    def changelist_view(self, request, extra_context=None):
        if extra_context is None:
            extra_context = {}
        extra_context["tabtitle"] = "User groups"
        # Get the filtered values
        return super().changelist_view(request, extra_context=extra_context)


class WaffleFlagAdmin(FlagAdmin):
    """Custom admin implementation of django-waffle's Flag class"""

    class Meta:
        """Contains meta information about this class"""

        model = models.WaffleFlag
        fields = "__all__"

    # Hack to get the dns_prototype_flag to auto populate when you navigate to
    # the waffle flag page.
    def changelist_view(self, request, extra_context=None):
        if extra_context is None:
            extra_context = {}
        extra_context["dns_prototype_flag"] = flag_is_active_for_user(request.user, "dns_prototype_flag")
        return super().changelist_view(request, extra_context=extra_context)


class DomainGroupAdmin(ListHeaderAdmin, ImportExportModelAdmin):
    list_display = ["name", "portfolio"]


class SuborganizationAdmin(ListHeaderAdmin, ImportExportModelAdmin):

    list_display = ["name", "portfolio"]
    autocomplete_fields = [
        "portfolio",
    ]
    search_fields = ["name"]
    search_help_text = "Search by suborganization."

    change_form_template = "django/admin/suborg_change_form.html"

    def change_view(self, request, object_id, form_url="", extra_context=None):
        """Add suborg's related domains and requests to context"""
        obj = self.get_object(request, object_id)

        # ---- Domain Requests
        domain_requests = DomainRequest.objects.filter(sub_organization=obj)
        sort_by = request.GET.get("sort_by", "requested_domain__name")
        domain_requests = domain_requests.order_by(sort_by)

        # ---- Domains
        domain_infos = DomainInformation.objects.filter(sub_organization=obj)
        domain_ids = domain_infos.values_list("domain", flat=True)
        domains = Domain.objects.filter(id__in=domain_ids).exclude(state=Domain.State.DELETED)

        extra_context = {"domain_requests": domain_requests, "domains": domains}
        return super().change_view(request, object_id, form_url, extra_context)


class AllowedEmailAdmin(ListHeaderAdmin):
    class Meta:
        model = models.AllowedEmail

    list_display = ["email"]
    search_fields = ["email"]
    search_help_text = "Search by email."
    ordering = ["email"]


admin.site.unregister(LogEntry)  # Unregister the default registration

admin.site.register(LogEntry, CustomLogEntryAdmin)
admin.site.register(models.User, MyUserAdmin)
# Unregister the built-in Group model
admin.site.unregister(Group)
# Register UserGroup
admin.site.register(models.UserGroup, UserGroupAdmin)
admin.site.register(models.UserDomainRole, UserDomainRoleAdmin)
admin.site.register(models.Contact, ContactAdmin)
admin.site.register(models.DomainInvitation, DomainInvitationAdmin)
admin.site.register(models.DomainInformation, DomainInformationAdmin)
admin.site.register(models.Domain, DomainAdmin)
admin.site.register(models.DraftDomain, DraftDomainAdmin)
admin.site.register(models.FederalAgency, FederalAgencyAdmin)
admin.site.register(models.Host, MyHostAdmin)
admin.site.register(models.HostIP, HostIpAdmin)
admin.site.register(models.Website, WebsiteAdmin)
admin.site.register(models.PublicContact, PublicContactAdmin)
admin.site.register(models.DomainRequest, DomainRequestAdmin)
admin.site.register(models.TransitionDomain, TransitionDomainAdmin)
admin.site.register(models.VerifiedByStaff, VerifiedByStaffAdmin)
admin.site.register(models.PortfolioInvitation, PortfolioInvitationAdmin)
admin.site.register(models.Portfolio, PortfolioAdmin)
admin.site.register(models.DomainGroup, DomainGroupAdmin)
admin.site.register(models.Suborganization, SuborganizationAdmin)
admin.site.register(models.SeniorOfficial, SeniorOfficialAdmin)
admin.site.register(models.UserPortfolioPermission, UserPortfolioPermissionAdmin)
admin.site.register(models.AllowedEmail, AllowedEmailAdmin)

# Register our custom waffle implementations
admin.site.register(models.WaffleFlag, WaffleFlagAdmin)

# Unregister Switch and Sample from the waffle library
admin.site.unregister(Switch)
admin.site.unregister(Sample)<|MERGE_RESOLUTION|>--- conflicted
+++ resolved
@@ -1534,7 +1534,6 @@
         # Get the filtered values
         return super().changelist_view(request, extra_context=extra_context)
 
-<<<<<<< HEAD
     def change_view(self, request, object_id, form_url="", extra_context=None):
         """Override the change_view to add the invitation obj for the change_form_object_tools template"""
 
@@ -1555,7 +1554,7 @@
                 return redirect(reverse("admin:registrar_domaininvitation_change", args=[object_id]))
 
         return super().change_view(request, object_id, form_url, extra_context)
-=======
+
     def delete_view(self, request, object_id, extra_context=None):
         """
         Custom delete_view to perform additional actions or customize the template.
@@ -1565,7 +1564,6 @@
         response = super().delete_view(request, object_id, extra_context=extra_context)
 
         return response
->>>>>>> 303b74c4
 
     def save_model(self, request, obj, form, change):
         """
