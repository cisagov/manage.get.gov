from datetime import date
import logging
import copy
from typing import Optional
from django import forms
from django.db.models import (
    Case,
    CharField,
    F,
    Q,
    Value,
    When,
)

from django.db.models.functions import Concat, Coalesce
from django.http import HttpResponseRedirect
from registrar.models.federal_agency import FederalAgency
from registrar.models.portfolio_invitation import PortfolioInvitation
from registrar.utility.admin_helpers import (
    AutocompleteSelectWithPlaceholder,
    get_action_needed_reason_default_email,
    get_rejection_reason_default_email,
    get_field_links_as_list,
)
from django.conf import settings
from django.contrib.messages import get_messages
from django.contrib.admin.helpers import AdminForm
from django.shortcuts import redirect, get_object_or_404
from django_fsm import get_available_FIELD_transitions, FSMField
from registrar.models import DomainInformation, Portfolio, UserPortfolioPermission, DomainInvitation
from registrar.models.utility.portfolio_helper import UserPortfolioPermissionChoices, UserPortfolioRoleChoices
from registrar.utility.email_invitations import (
    send_domain_invitation_email,
    send_portfolio_admin_addition_emails,
    send_portfolio_invitation_email,
)
from registrar.views.utility.invitation_helper import (
    get_org_membership,
    get_requested_user,
    handle_invitation_exceptions,
)
from waffle.decorators import flag_is_active
from django.contrib import admin, messages
from django.contrib.auth.admin import UserAdmin as BaseUserAdmin
from django.contrib.auth.models import Group
from django.contrib.contenttypes.models import ContentType
from django.urls import reverse
from epplibwrapper.errors import ErrorCode, RegistryError
from registrar.models.user_domain_role import UserDomainRole
from waffle.admin import FlagAdmin
from waffle.models import Sample, Switch
from registrar.models import Contact, Domain, DomainRequest, DraftDomain, User, Website, SeniorOfficial
from registrar.utility.constants import BranchChoices
from registrar.utility.errors import FSMDomainRequestError, FSMErrorCodes
from registrar.utility.waffle import flag_is_active_for_user
from registrar.views.utility.mixins import OrderableFieldsMixin
from django.contrib.admin.views.main import ORDER_VAR
from registrar.widgets import NoAutocompleteFilteredSelectMultiple
from . import models
from auditlog.models import LogEntry  # type: ignore
from auditlog.admin import LogEntryAdmin  # type: ignore
from django_fsm import TransitionNotAllowed  # type: ignore
from django.utils.safestring import mark_safe
from django.utils.html import escape
from django.contrib.auth.forms import UserChangeForm, UsernameField
from django.contrib.admin.views.main import IGNORED_PARAMS
from django_admin_multiple_choice_list_filter.list_filters import MultipleChoiceListFilter
from import_export import resources
from import_export.admin import ImportExportModelAdmin
from django.core.exceptions import ObjectDoesNotExist
from django.contrib.admin.widgets import FilteredSelectMultiple
from django.utils.html import format_html
from django.utils.translation import gettext_lazy as _

logger = logging.getLogger(__name__)


class ImportExportRegistrarModelAdmin(ImportExportModelAdmin):

    def has_import_permission(self, request):
        return request.user.has_perm("registrar.analyst_access_permission") or request.user.has_perm(
            "registrar.full_access_permission"
        )

    def has_export_permission(self, request):
        return request.user.has_perm("registrar.analyst_access_permission") or request.user.has_perm(
            "registrar.full_access_permission"
        )


class FsmModelResource(resources.ModelResource):
    """ModelResource is extended to support importing of tables which
    have FSMFields.  ModelResource is extended with the following changes
    to existing behavior:
    When new objects are to be imported, FSMFields are initialized before
    the object is initialized.  This is because FSMFields do not allow
    direct modification.
    When objects, which are to be imported, are updated, the FSMFields
    are skipped."""

    def init_instance(self, row=None):
        """Overrides the init_instance method of ModelResource.  Returns
        an instance of the model, with the FSMFields already initialized
        from data in the row."""

        # Get fields which are fsm fields
        fsm_fields = {}

        for f in self._meta.model._meta.fields:
            if isinstance(f, FSMField):
                if row and f.name in row:
                    fsm_fields[f.name] = row[f.name]

        # Initialize model instance with fsm_fields
        return self._meta.model(**fsm_fields)

    def import_field(self, field, obj, data, is_m2m=False, **kwargs):
        """Overrides the import_field method of ModelResource.  If the
        field being imported is an FSMField, it is not imported."""

        is_fsm = False

        # check each field in the object
        for f in obj._meta.fields:
            # if the field is an instance of FSMField
            if field.attribute == f.name and isinstance(f, FSMField):
                is_fsm = True
        if not is_fsm:
            super().import_field(field, obj, data, is_m2m, **kwargs)


class UserResource(resources.ModelResource):
    """defines how each field in the referenced model should be mapped to the corresponding fields in the
    import/export file"""

    class Meta:
        model = models.User


class FilteredSelectMultipleArrayWidget(FilteredSelectMultiple):
    """Custom widget to allow for editing an ArrayField in a widget similar to filter_horizontal widget"""

    def __init__(self, verbose_name, is_stacked=False, choices=(), **kwargs):
        super().__init__(verbose_name, is_stacked, **kwargs)
        self.choices = choices

    def value_from_datadict(self, data, files, name):
        values = super().value_from_datadict(data, files, name)
        return values or []

    def get_context(self, name, value, attrs):
        if value is None:
            value = []
        elif isinstance(value, str):
            value = value.split(",")
        # alter self.choices to be a list of selected and unselected choices, based on value;
        # order such that selected choices come before unselected choices
        self.choices = [(choice, label) for choice, label in self.choices if choice in value] + [
            (choice, label) for choice, label in self.choices if choice not in value
        ]
        context = super().get_context(name, value, attrs)
        return context


class MyUserAdminForm(UserChangeForm):
    """This form utilizes the custom widget for its class's ManyToMany UIs.

    It inherits from UserChangeForm which has special handling for the password and username fields."""

    class Meta:
        model = models.User
        fields = "__all__"
        field_classes = {"username": UsernameField}
        widgets = {
            "groups": NoAutocompleteFilteredSelectMultiple("groups", False),
            "user_permissions": NoAutocompleteFilteredSelectMultiple("user_permissions", False),
        }

    # Loads "tabtitle" for this admin page so that on render the <title>
    # element will only have the model name instead of
    # the default string loaded by native Django admin code.
    # (Eg. instead of "Select contact to change", display "Contacts")
    # see "base_site.html" for the <title> code.
    def changelist_view(self, request, extra_context=None):
        if extra_context is None:
            extra_context = {}
        extra_context["tabtitle"] = str(self.opts.verbose_name_plural).title()
        # Get the filtered values
        return super().changelist_view(request, extra_context=extra_context)

    def __init__(self, *args, **kwargs):
        """Custom init to modify the user form"""
        super(MyUserAdminForm, self).__init__(*args, **kwargs)
        self._override_base_help_texts()

    def _override_base_help_texts(self):
        """
        Used to override pre-existing help texts in AbstractUser.
        This is done to avoid modifying the base AbstractUser class.
        """
        is_superuser = self.fields.get("is_superuser")
        is_staff = self.fields.get("is_staff")
        password = self.fields.get("password")

        if is_superuser is not None:
            is_superuser.help_text = "For development purposes only; provides superuser access on the database level."

        if is_staff is not None:
            is_staff.help_text = "Designates whether the user can log in to this admin site."

        if password is not None:
            # Link is copied from the base implementation of UserChangeForm.
            link = f"../../{self.instance.pk}/password/"
            password.help_text = (
                "Raw passwords are not stored, so they will not display here. "
                f'You can change the password using <a href="{link}">this form</a>.'
            )


class PortfolioPermissionsForm(forms.ModelForm):
    """
    Form for managing portfolio permissions in Django admin. This form class is used
    for both UserPortfolioPermission and PortfolioInvitation models.

    Allows selecting a portfolio, assigning a role, and managing specific permissions
    related to requests, domains, and members.
    """

    # Define available permissions for requests, domains, and members
    REQUEST_PERMISSIONS = [
        UserPortfolioPermissionChoices.VIEW_ALL_REQUESTS,
        UserPortfolioPermissionChoices.EDIT_REQUESTS,
    ]

    DOMAIN_PERMISSIONS = [
        UserPortfolioPermissionChoices.VIEW_MANAGED_DOMAINS,
        UserPortfolioPermissionChoices.VIEW_ALL_DOMAINS,
    ]

    MEMBER_PERMISSIONS = [
        UserPortfolioPermissionChoices.VIEW_MEMBERS,
    ]

    # Dropdown to select a portfolio
    portfolio = forms.ModelChoiceField(
        queryset=models.Portfolio.objects.all(),
        label="Portfolio",
        widget=AutocompleteSelectWithPlaceholder(
            models.PortfolioInvitation._meta.get_field("portfolio"),
            admin.site,
            attrs={"data-placeholder": "---------"},  # Customize placeholder
        ),
    )

    # Dropdown for selecting the user role (e.g., Admin or Basic)
    role = forms.ChoiceField(
        choices=[("", "---------")] + UserPortfolioRoleChoices.choices,
        required=True,
        widget=forms.Select(attrs={"class": "admin-dropdown"}),
        label="Member access",
        help_text="Only admins can manage member permissions and organization metadata.",
    )

    # Dropdown for selecting request permissions, with a default "No access" option
    request_permissions = forms.ChoiceField(
        choices=[(None, "No access")] + [(perm.value, perm.label) for perm in REQUEST_PERMISSIONS],
        required=False,
        widget=forms.Select(attrs={"class": "admin-dropdown"}),
        label="Domain requests",
    )

    # Dropdown for selecting domain permissions
    domain_permissions = forms.ChoiceField(
        choices=[(perm.value, perm.label) for perm in DOMAIN_PERMISSIONS],
        required=False,
        widget=forms.Select(attrs={"class": "admin-dropdown"}),
        label="Domains",
    )

    # Dropdown for selecting member permissions, with a default "No access" option
    member_permissions = forms.ChoiceField(
        choices=[(None, "No access")] + [(perm.value, perm.label) for perm in MEMBER_PERMISSIONS],
        required=False,
        widget=forms.Select(attrs={"class": "admin-dropdown"}),
        label="Members",
    )

    def __init__(self, *args, **kwargs):
        """
        Initialize the form and set default values based on the existing instance.
        """
        super().__init__(*args, **kwargs)

        # If an instance exists, populate the form fields with existing data
        if self.instance and self.instance.pk:
            # Set the initial value for the role field
            if self.instance.roles:
                self.fields["role"].initial = self.instance.roles[0]  # Assuming a single role per user

            # Set the initial values for permissions based on the instance data
            if self.instance.additional_permissions:
                for perm in self.instance.additional_permissions:
                    if perm in self.REQUEST_PERMISSIONS:
                        self.fields["request_permissions"].initial = perm
                    elif perm in self.DOMAIN_PERMISSIONS:
                        self.fields["domain_permissions"].initial = perm
                    elif perm in self.MEMBER_PERMISSIONS:
                        self.fields["member_permissions"].initial = perm

    def clean(self):
        """
        Custom validation and processing of form data before saving.
        """
        cleaned_data = super().clean()

        # Store the selected role as a list (assuming single role assignment)
        self.instance.roles = [cleaned_data.get("role")] if cleaned_data.get("role") else []
        cleaned_data["roles"] = self.instance.roles

        # If the selected role is "organization_member," store additional permissions
        if self.instance.roles == [UserPortfolioRoleChoices.ORGANIZATION_MEMBER]:
            self.instance.additional_permissions = list(
                filter(
                    None,
                    [
                        cleaned_data.get("request_permissions"),
                        cleaned_data.get("domain_permissions"),
                        cleaned_data.get("member_permissions"),
                    ],
                )
            )
        else:
            # If the user is an admin, clear any additional permissions
            self.instance.additional_permissions = []
        cleaned_data["additional_permissions"] = self.instance.additional_permissions

        return cleaned_data


class UserPortfolioPermissionsForm(PortfolioPermissionsForm):
    """
    Form for managing user portfolio permissions in Django admin.

    Extends PortfolioPermissionsForm to include a user field, allowing administrators
    to assign roles and permissions to specific users within a portfolio.
    """

    # Dropdown to select a user from the database
    user = forms.ModelChoiceField(
        queryset=models.User.objects.all(),
        label="User",
        widget=AutocompleteSelectWithPlaceholder(
            models.UserPortfolioPermission._meta.get_field("user"),
            admin.site,
            attrs={"data-placeholder": "---------"},  # Customize placeholder
        ),
    )

    class Meta:
        """
        Meta class defining the model and fields to be used in the form.
        """

        model = models.UserPortfolioPermission  # Uses the UserPortfolioPermission model
        fields = ["user", "portfolio", "role", "domain_permissions", "request_permissions", "member_permissions"]


class PortfolioInvitationForm(PortfolioPermissionsForm):
    """
    Form for sending portfolio invitations in Django admin.

    Extends PortfolioPermissionsForm to include an email field for inviting users,
    allowing them to be assigned a role and permissions within a portfolio before they join.
    """

    class Meta:
        """
        Meta class defining the model and fields to be used in the form.
        """

        model = models.PortfolioInvitation  # Uses the PortfolioInvitation model
        fields = [
            "email",
            "portfolio",
            "role",
            "domain_permissions",
            "request_permissions",
            "member_permissions",
            "status",
        ]


class DomainInformationAdminForm(forms.ModelForm):
    """This form utilizes the custom widget for its class's ManyToMany UIs."""

    class Meta:
        model = models.DomainInformation
        fields = "__all__"
        widgets = {
            "other_contacts": NoAutocompleteFilteredSelectMultiple("other_contacts", False),
            "portfolio": AutocompleteSelectWithPlaceholder(
                DomainInformation._meta.get_field("portfolio"), admin.site, attrs={"data-placeholder": "---------"}
            ),
            "sub_organization": AutocompleteSelectWithPlaceholder(
                DomainInformation._meta.get_field("sub_organization"),
                admin.site,
                attrs={"data-placeholder": "---------", "ajax-url": "get-suborganization-list-json"},
            ),
        }


class DomainInformationInlineForm(forms.ModelForm):
    """This form utilizes the custom widget for its class's ManyToMany UIs."""

    class Meta:
        model = models.DomainInformation
        fields = "__all__"
        widgets = {
            "other_contacts": NoAutocompleteFilteredSelectMultiple("other_contacts", False),
            "portfolio": AutocompleteSelectWithPlaceholder(
                DomainInformation._meta.get_field("portfolio"), admin.site, attrs={"data-placeholder": "---------"}
            ),
            "sub_organization": AutocompleteSelectWithPlaceholder(
                DomainInformation._meta.get_field("sub_organization"),
                admin.site,
                attrs={"data-placeholder": "---------", "ajax-url": "get-suborganization-list-json"},
            ),
        }


class DomainRequestAdminForm(forms.ModelForm):
    """Custom form to limit transitions to available transitions.
    This form utilizes the custom widget for its class's ManyToMany UIs."""

    class Meta:
        model = models.DomainRequest
        fields = "__all__"
        widgets = {
            "current_websites": NoAutocompleteFilteredSelectMultiple("current_websites", False),
            "alternative_domains": NoAutocompleteFilteredSelectMultiple("alternative_domains", False),
            "other_contacts": NoAutocompleteFilteredSelectMultiple("other_contacts", False),
            "portfolio": AutocompleteSelectWithPlaceholder(
                DomainRequest._meta.get_field("portfolio"), admin.site, attrs={"data-placeholder": "---------"}
            ),
            "sub_organization": AutocompleteSelectWithPlaceholder(
                DomainRequest._meta.get_field("sub_organization"),
                admin.site,
                attrs={"data-placeholder": "---------", "ajax-url": "get-suborganization-list-json"},
            ),
        }
        labels = {
            "action_needed_reason_email": "Email",
            "rejection_reason_email": "Email",
        }

    def __init__(self, *args, **kwargs):
        super().__init__(*args, **kwargs)

        domain_request = kwargs.get("instance")
        if domain_request and domain_request.pk:
            current_state = domain_request.status

            # first option in status transitions is current state
            available_transitions = [(current_state, domain_request.get_status_display())]

            if domain_request.investigator is not None:
                transitions = get_available_FIELD_transitions(
                    domain_request, models.DomainRequest._meta.get_field("status")
                )
            else:
                transitions = self.get_custom_field_transitions(
                    domain_request, models.DomainRequest._meta.get_field("status")
                )

            for transition in transitions:
                available_transitions.append((transition.target, transition.target.label))

            # only set the available transitions if the user is not restricted
            # from editing the domain request; otherwise, the form will be
            # readonly and the status field will not have a widget
            if not domain_request.creator.is_restricted() and "status" in self.fields:
                self.fields["status"].widget.choices = available_transitions

    def get_custom_field_transitions(self, instance, field):
        """Custom implementation of get_available_FIELD_transitions
        in the FSM. Allows us to still display fields filtered out by a condition."""
        curr_state = field.get_state(instance)
        transitions = field.transitions[instance.__class__]

        for name, transition in transitions.items():
            meta = transition._django_fsm
            if meta.has_transition(curr_state):
                yield meta.get_transition(curr_state)

    def clean(self):
        """
        Override of the default clean on the form.
        This is so we can inject custom form-level error messages.
        """
        # clean is called from clean_forms, which is called from is_valid
        # after clean_fields.  it is used to determine form level errors.
        # is_valid is typically called from view during a post
        cleaned_data = super().clean()
        status = cleaned_data.get("status")
        investigator = cleaned_data.get("investigator")
        rejection_reason = cleaned_data.get("rejection_reason")
        action_needed_reason = cleaned_data.get("action_needed_reason")

        # Get the old status
        initial_status = self.initial.get("status", None)

        # We only care about investigator when in these statuses
        checked_statuses = [
            DomainRequest.DomainRequestStatus.APPROVED,
            DomainRequest.DomainRequestStatus.IN_REVIEW,
            DomainRequest.DomainRequestStatus.ACTION_NEEDED,
            DomainRequest.DomainRequestStatus.REJECTED,
            DomainRequest.DomainRequestStatus.INELIGIBLE,
        ]

        # If a status change occured, check for validity
        if status != initial_status and status in checked_statuses:
            # Checks the "investigators" field for validity.
            # That field must obey certain conditions when an domain request is approved.
            # Will call "add_error" if any issues are found.
            self._check_for_valid_investigator(investigator)

        # If the status is rejected, a rejection reason must exist
        if status == DomainRequest.DomainRequestStatus.REJECTED:
            self._check_for_valid_rejection_reason(rejection_reason)
        elif status == DomainRequest.DomainRequestStatus.ACTION_NEEDED:
            self._check_for_valid_action_needed_reason(action_needed_reason)

        return cleaned_data

    def _check_for_valid_rejection_reason(self, rejection_reason) -> bool:
        """
        Checks if the rejection_reason field is not none.
        Adds form errors on failure.
        """
        is_valid = False

        # Check if a rejection reason exists. Rejection is not possible without one.
        error_message = None
        if rejection_reason is None or rejection_reason == "":
            # Lets grab the error message from a common location
            error_message = FSMDomainRequestError.get_error_message(FSMErrorCodes.NO_REJECTION_REASON)
        else:
            is_valid = True

        if error_message is not None:
            self.add_error("rejection_reason", error_message)

        return is_valid

    def _check_for_valid_action_needed_reason(self, action_needed_reason) -> bool:
        """
        Checks if the action_needed_reason field is not none.
        Adds form errors on failure.
        """
        is_valid = action_needed_reason is not None and action_needed_reason != ""
        if not is_valid:
            error_message = FSMDomainRequestError.get_error_message(FSMErrorCodes.NO_ACTION_NEEDED_REASON)
            self.add_error("action_needed_reason", error_message)

        return is_valid

    def _check_for_valid_investigator(self, investigator) -> bool:
        """
        Checks if the investigator field is not none, and is staff.
        Adds form errors on failure.
        """

        is_valid = False

        # Check if an investigator is assigned. No approval is possible without one.
        error_message = None
        if investigator is None:
            # Lets grab the error message from a common location
            error_message = FSMDomainRequestError.get_error_message(FSMErrorCodes.NO_INVESTIGATOR)
        elif not investigator.is_staff:
            error_message = FSMDomainRequestError.get_error_message(FSMErrorCodes.INVESTIGATOR_NOT_STAFF)
        else:
            is_valid = True

        if error_message is not None:
            self.add_error("investigator", error_message)

        return is_valid


# Based off of this excellent example: https://djangosnippets.org/snippets/10471/
class MultiFieldSortableChangeList(admin.views.main.ChangeList):
    """
    This class overrides the behavior of column sorting in django admin tables in order
    to allow for multi field sorting on admin_order_field.  It also overrides behavior
    of getting the filter params to allow portfolio filters to be executed without
    displaying on the right side of the ChangeList view.


    Usage:

    class MyCustomAdmin(admin.ModelAdmin):

        ...

        def get_changelist(self, request, **kwargs):
            return MultiFieldSortableChangeList

        ...

    """

    def get_ordering(self, request, queryset):
        """
        Returns the list of ordering fields for the change list.

        Mostly identical to the base implementation, except that now it can return
        a list of order_field objects rather than just one.
        """
        params = self.params
        ordering = list(self.model_admin.get_ordering(request) or self._get_default_ordering())

        if ORDER_VAR in params:
            # Clear ordering and used params
            ordering = []

            order_params = params[ORDER_VAR].split(".")
            for p in order_params:
                try:
                    none, pfx, idx = p.rpartition("-")
                    field_name = self.list_display[int(idx)]

                    order_fields = self.get_ordering_field(field_name)

                    if isinstance(order_fields, list):
                        for order_field in order_fields:
                            if order_field:
                                ordering.append(pfx + order_field)
                    else:
                        ordering.append(pfx + order_fields)

                except (IndexError, ValueError):
                    continue  # Invalid ordering specified, skip it.

        # Add the given query's ordering fields, if any.
        ordering.extend(queryset.query.order_by)

        # Ensure that the primary key is systematically present in the list of
        # ordering fields so we can guarantee a deterministic order across all
        # database backends.
        pk_name = self.lookup_opts.pk.name
        if not (set(ordering) & set(["pk", "-pk", pk_name, "-" + pk_name])):
            # The two sets do not intersect, meaning the pk isn't present. So
            # we add it.
            ordering.append("-pk")

        return ordering

    def get_filters_params(self, params=None):
        """
        Add portfolio to ignored params to allow the portfolio filter while not
        listing it as a filter option on the right side of Change List on the
        portfolio list.
        """
        params = params or self.params
        lookup_params = params.copy()  # a dictionary of the query string
        # Remove all the parameters that are globally and systematically
        # ignored.
        # Remove portfolio so that it does not error as an invalid
        # filter parameter.
        ignored_params = list(IGNORED_PARAMS) + ["portfolio"]
        for ignored in ignored_params:
            if ignored in lookup_params:
                del lookup_params[ignored]
        return lookup_params


class CustomLogEntryAdmin(LogEntryAdmin):
    """Overwrite the generated LogEntry admin class"""

    list_display = [
        "created",
        "resource",
        "action",
        "msg_short",
        "user_url",
    ]

    # Loads "tabtitle" for this admin page so that on render the <title>
    # element will only have the model name instead of
    # the default string loaded by native Django admin code.
    # (Eg. instead of "Select contact to change", display "Contacts")
    # see "base_site.html" for the <title> code.
    def changelist_view(self, request, extra_context=None):
        if extra_context is None:
            extra_context = {}
        extra_context["tabtitle"] = str(self.opts.verbose_name_plural).title()
        # Get the filtered values
        return super().changelist_view(request, extra_context=extra_context)

    # We name the custom prop 'resource' because linter
    # is not allowing a short_description attr on it
    # This gets around the linter limitation, for now.
    def resource(self, obj):
        # Return the field value without a link
        return f"{obj.content_type} - {obj.object_repr}"

    # We name the custom prop 'created_at' because linter
    # is not allowing a short_description attr on it
    # This gets around the linter limitation, for now.
    @admin.display(description=_("Created at"))
    def created(self, obj):
        return obj.timestamp

    search_help_text = "Search by resource, changes, or user."

    change_form_template = "admin/change_form_no_submit.html"
    add_form_template = "admin/change_form_no_submit.html"

    # #786: Skipping on updating audit log tab titles for now
    # def change_view(self, request, object_id, form_url="", extra_context=None):
    #     if extra_context is None:
    #         extra_context = {}

    #     log_entry = self.get_object(request, object_id)

    #     if log_entry:
    #         # Reset title to empty string
    #         extra_context["subtitle"] = ""
    #         extra_context["tabtitle"] = ""

    #         object_repr = log_entry.object_repr  # Hold name of the object
    #         changes = log_entry.changes

    #         # Check if this is a log entry for an addition and related to the contact model
    #         # Created [name] -> Created [name] contact | Change log entry
    #         if (
    #             all(new_value != "None" for field, (old_value, new_value) in changes.items())
    #             and log_entry.content_type.model == "contact"
    #         ):
    #             extra_context["subtitle"] = f"Created {object_repr} contact"
    #             extra_context["tabtitle"] = "Change log entry"

    #     return super().change_view(request, object_id, form_url, extra_context=extra_context)


# TODO #2571 - this should be refactored. This is shared among every class that inherits this,
# and it breaks the senior_official field because it exists both as model "Contact" and "SeniorOfficial".
class AdminSortFields:
    _name_sort = ["first_name", "last_name", "email"]

    # Define a mapping of field names to model querysets and sort expressions.
    # A dictionary is used for specificity, but the downside is some degree of repetition.
    # To eliminate this, this list can be generated dynamically but the readability of that
    # is impacted.
    sort_mapping = {
        # == Contact == #
        "other_contacts": (Contact, _name_sort),
        # == Senior Official == #
        "senior_official": (SeniorOfficial, _name_sort),
        # == User == #
        "creator": (User, _name_sort),
        "user": (User, _name_sort),
        "investigator": (User, _name_sort),
        # == Website == #
        "current_websites": (Website, "website"),
        "alternative_domains": (Website, "website"),
        # == DraftDomain == #
        "requested_domain": (DraftDomain, "name"),
        # == DomainRequest == #
        "domain_request": (DomainRequest, "requested_domain__name"),
        # == Domain == #
        "domain": (Domain, "name"),
        "approved_domain": (Domain, "name"),
    }

    @classmethod
    def get_queryset(cls, db_field):
        """This is a helper function for formfield_for_manytomany and formfield_for_foreignkey"""
        queryset_info = cls.sort_mapping.get(db_field.name, None)
        if queryset_info is None:
            return None

        # Grab the model we want to order, and grab how we want to order it
        model, order_by = queryset_info
        match db_field.name:
            case "investigator":
                # We should only return users who are staff.
                return model.objects.filter(is_staff=True).order_by(*order_by)
            case _:
                if isinstance(order_by, list) or isinstance(order_by, tuple):
                    return model.objects.order_by(*order_by)
                else:
                    return model.objects.order_by(order_by)


class AuditedAdmin(admin.ModelAdmin):
    """Custom admin to make auditing easier."""

    # Loads "tabtitle" for this admin page so that on render the <title>
    # element will only have the model name instead of
    # the default string loaded by native Django admin code.
    # (Eg. instead of "Select contact to change", display "Contacts")
    # see "base_site.html" for the <title> code.
    def changelist_view(self, request, extra_context=None):
        if extra_context is None:
            extra_context = {}
        extra_context["tabtitle"] = str(self.opts.verbose_name_plural).title()
        # Get the filtered values
        return super().changelist_view(request, extra_context=extra_context)

    def history_view(self, request, object_id, extra_context=None):
        """On clicking 'History', take admin to the auditlog view for an object."""
        return HttpResponseRedirect(
            "{url}?resource_type={content_type}&object_id={object_id}".format(
                url=reverse("admin:auditlog_logentry_changelist", args=()),
                content_type=ContentType.objects.get_for_model(self.model).pk,
                object_id=object_id,
            )
        )

    def formfield_for_manytomany(self, db_field, request, use_admin_sort_fields=True, **kwargs):
        """customize the behavior of formfields with manytomany relationships.  the customized
        behavior includes sorting of objects in lists as well as customizing helper text"""

        # Define a queryset. Note that in the super of this,
        # a new queryset will only be generated if one does not exist.
        # Thus, the order in which we define queryset matters.

        queryset = AdminSortFields.get_queryset(db_field)
        if queryset and use_admin_sort_fields:
            kwargs["queryset"] = queryset

        formfield = super().formfield_for_manytomany(db_field, request, **kwargs)
        # customize the help text for all formfields for manytomany
        formfield.help_text = (
            formfield.help_text
            + " If more than one value is selected, the change/delete/view actions will be disabled."
        )
        return formfield

    def formfield_for_foreignkey(self, db_field, request, use_admin_sort_fields=True, **kwargs):
        """Customize the behavior of formfields with foreign key relationships. This will customize
        the behavior of selects. Customized behavior includes sorting of objects in list."""

        # Define a queryset. Note that in the super of this,
        # a new queryset will only be generated if one does not exist.
        # Thus, the order in which we define queryset matters.
        queryset = AdminSortFields.get_queryset(db_field)
        if queryset and use_admin_sort_fields:
            kwargs["queryset"] = queryset

        return super().formfield_for_foreignkey(db_field, request, **kwargs)


class ListHeaderAdmin(AuditedAdmin, OrderableFieldsMixin):
    """Custom admin to add a descriptive subheader to list views
    and custom table sort behaviour"""

    def get_changelist(self, request, **kwargs):
        """Returns a custom ChangeList class, as opposed to the default.
        This is so we can override the behaviour of the `admin_order_field` field.
        By default, django does not support ordering by multiple fields for this
        particular field (i.e. self.admin_order_field=["first_name", "last_name"] is invalid).

        Reference: https://code.djangoproject.com/ticket/31975
        """
        return MultiFieldSortableChangeList

    def changelist_view(self, request, extra_context=None):
        if extra_context is None:
            extra_context = {}
        # Get the filtered values
        filters = self.get_filters(request)
        # Pass the filtered values to the template context
        extra_context["filters"] = filters
        extra_context["search_query"] = request.GET.get("q", "")  # Assuming the search query parameter is 'q'
        return super().changelist_view(request, extra_context=extra_context)

    def get_filters(self, request):
        """Retrieve the current set of parameters being used to filter the table
        Returns:
            dictionary objects in the format {parameter_name: string,
            parameter_value: string}
        TODO: convert investigator id to investigator username
        """
        filters = []
        # Retrieve the filter parameters
        for param in request.GET.keys():
            # Exclude the default search parameter 'q'
            if param != "q" and param != "o":
                parameter_name = param.replace("__exact", "").replace("_type", "").replace("__id", " id")

                if parameter_name == "investigator id":
                    # Retrieves the corresponding contact from Users
                    id_value = request.GET.get(param)
                    try:
                        contact = models.User.objects.get(id=id_value)
                        investigator_name = contact.first_name + " " + contact.last_name

                        filters.append(
                            {
                                "parameter_name": "investigator",
                                "parameter_value": investigator_name,
                            }
                        )
                    except models.User.DoesNotExist:
                        pass
                elif parameter_name == "portfolio":
                    # Retrieves the corresponding portfolio from Portfolio
                    id_value = request.GET.get(param)
                    try:
                        portfolio = models.Portfolio.objects.get(id=id_value)
                        filters.append(
                            {
                                "parameter_name": "portfolio",
                                "parameter_value": portfolio.organization_name,
                            }
                        )
                    except models.Portfolio.DoesNotExist:
                        pass
                else:
                    # For other parameter names, append a dictionary with the original
                    # parameter_name and the corresponding parameter_value
                    filters.append(
                        {
                            "parameter_name": parameter_name,
                            "parameter_value": request.GET.get(param),
                        }
                    )
        return filters


class MyUserAdmin(BaseUserAdmin, ImportExportRegistrarModelAdmin):
    """Custom user admin class to use our inlines."""

    resource_classes = [UserResource]

    form = MyUserAdminForm
    change_form_template = "django/admin/user_change_form.html"

    class Meta:
        """Contains meta information about this class"""

        model = models.User
        fields = "__all__"

    _meta = Meta()

    list_display = (
        "username",
        "overridden_email_field",
        "first_name",
        "last_name",
        # Group is a custom property defined within this file,
        # rather than in a model like the other properties
        "group",
        "status",
    )

    # Renames inherited AbstractUser label 'email_address to 'email'
    def formfield_for_dbfield(self, dbfield, **kwargs):
        field = super().formfield_for_dbfield(dbfield, **kwargs)
        if dbfield.name == "email":
            field.label = "Email"
        return field

    # Renames inherited AbstractUser column name 'email_address to 'email'
    @admin.display(description=_("Email"))
    def overridden_email_field(self, obj):
        return obj.email

    fieldsets = (
        (
            None,
            {"fields": ("username", "password", "status", "verification_type")},
        ),
        ("User profile", {"fields": ("first_name", "middle_name", "last_name", "title", "email", "phone")}),
        (
            "Permissions",
            {
                "fields": (
                    "is_active",
                    "is_staff",
                    "is_superuser",
                    "groups",
                    "user_permissions",
                )
            },
        ),
        ("Important dates", {"fields": ("last_login", "date_joined")}),
        ("Associated portfolios", {"fields": ("portfolios",)}),
    )

    readonly_fields = ("verification_type", "portfolios")

    analyst_fieldsets = (
        (
            None,
            {
                "fields": (
                    "status",
                    "verification_type",
                )
            },
        ),
        ("User profile", {"fields": ("first_name", "middle_name", "last_name", "title", "email", "phone")}),
        (
            "Permissions",
            {
                "fields": (
                    "is_active",
                    "groups",
                )
            },
        ),
        ("Important dates", {"fields": ("last_login", "date_joined")}),
        ("Associated portfolios", {"fields": ("portfolios",)}),
    )

    # TODO: delete after we merge organization feature
    analyst_fieldsets_no_portfolio = (
        (
            None,
            {
                "fields": (
                    "status",
                    "verification_type",
                )
            },
        ),
        ("User profile", {"fields": ("first_name", "middle_name", "last_name", "title", "email", "phone")}),
        (
            "Permissions",
            {
                "fields": (
                    "is_active",
                    "groups",
                )
            },
        ),
        ("Important dates", {"fields": ("last_login", "date_joined")}),
    )

    analyst_list_display = [
        "email",
        "first_name",
        "last_name",
        "group",
        "status",
    ]

    # NOT all fields are readonly for admin, otherwise we would have
    # set this at the permissions level. The exception is 'status'
    analyst_readonly_fields = [
        "User profile",
        "first_name",
        "middle_name",
        "last_name",
        "title",
        "email",
        "phone",
        "Permissions",
        "is_active",
        "groups",
        "Important dates",
        "last_login",
        "date_joined",
    ]

    # TODO: delete after we merge organization feature
    analyst_readonly_fields_no_portfolio = [
        "User profile",
        "first_name",
        "middle_name",
        "last_name",
        "title",
        "email",
        "phone",
        "Permissions",
        "is_active",
        "groups",
        "Important dates",
        "last_login",
        "date_joined",
    ]

    list_filter = (
        "is_active",
        "groups",
    )

    # this ordering effects the ordering of results
    # in autocomplete_fields for user
    ordering = ["first_name", "last_name", "email"]
    search_help_text = "Search by first name, last name, or email."

    def portfolios(self, obj: models.User):
        """Returns a list of links for each related suborg"""
        portfolio_ids = obj.get_portfolios().values_list("portfolio", flat=True)
        queryset = models.Portfolio.objects.filter(id__in=portfolio_ids)
        return get_field_links_as_list(queryset, "portfolio", msg_for_none="No portfolios.")

    portfolios.short_description = "Portfolios"  # type: ignore

    def get_search_results(self, request, queryset, search_term):
        """
        Override for get_search_results. This affects any upstream model using autocomplete_fields,
        such as DomainRequest. This is because autocomplete_fields uses an API call to fetch data,
        and this fetch comes from this method.
        """
        # Custom filtering logic
        queryset, use_distinct = super().get_search_results(request, queryset, search_term)

        # If we aren't given a request to modify, we shouldn't try to
        if request is None or not hasattr(request, "GET"):
            return queryset, use_distinct

        # Otherwise, lets modify it!
        request_get = request.GET

        # The request defines model name and field name.
        # For instance, model_name could be "DomainRequest"
        # and field_name could be "investigator".
        model_name = request_get.get("model_name", None)
        field_name = request_get.get("field_name", None)

        # Make sure we're only modifying requests from these models.
        models_to_target = {"domainrequest"}
        if model_name in models_to_target:
            # Define rules per field
            match field_name:
                case "investigator":
                    # We should not display investigators who don't have a staff role
                    queryset = queryset.filter(is_staff=True)
                case _:
                    # In the default case, do nothing
                    pass

        return queryset, use_distinct

    # Let's define First group
    # (which should in theory be the ONLY group)
    def group(self, obj):
        if obj.groups.filter(name="full_access_group").exists():
            return "full_access_group"
        elif obj.groups.filter(name="cisa_analysts_group").exists():
            return "cisa_analysts_group"
        return ""

    def get_list_display(self, request):
        # The full_access_permission perm will load onto the full_access_group
        # which is equivalent to superuser. The other group we use to manage
        # perms is cisa_analysts_group. cisa_analysts_group will never contain
        # full_access_permission
        if request.user.has_perm("registrar.full_access_permission"):
            # Use the default list display for all access users
            return super().get_list_display(request)

        # Customize the list display for analysts
        return self.analyst_list_display

    def get_fieldsets(self, request, obj=None):
        if request.user.has_perm("registrar.full_access_permission"):
            # Show all fields for all access users
            return super().get_fieldsets(request, obj)
        elif request.user.has_perm("registrar.analyst_access_permission"):
            if flag_is_active(request, "organization_feature"):
                # show analyst_fieldsets for analysts
                return self.analyst_fieldsets
            else:
                # TODO: delete after we merge organization feature
                return self.analyst_fieldsets_no_portfolio
        else:
            # any admin user should belong to either full_access_group
            # or cisa_analyst_group
            return []

    def get_readonly_fields(self, request, obj=None):
        readonly_fields = list(self.readonly_fields)

        if request.user.has_perm("registrar.full_access_permission"):
            return readonly_fields
        else:
            # Return restrictive Read-only fields for analysts and
            # users who might not belong to groups
            if flag_is_active(request, "organization_feature"):
                return self.analyst_readonly_fields
            else:
                # TODO: delete after we merge organization feature
                return self.analyst_readonly_fields_no_portfolio

    def change_view(self, request, object_id, form_url="", extra_context=None):
        """Add user's related domains and requests to context"""
        obj = self.get_object(request, object_id)

        domain_requests = DomainRequest.objects.filter(creator=obj).exclude(
            Q(status=DomainRequest.DomainRequestStatus.STARTED) | Q(status=DomainRequest.DomainRequestStatus.WITHDRAWN)
        )
        sort_by = request.GET.get("sort_by", "requested_domain__name")
        domain_requests = domain_requests.order_by(sort_by)

        user_domain_roles = UserDomainRole.objects.filter(user=obj)
        domain_ids = user_domain_roles.values_list("domain_id", flat=True)
        domains = Domain.objects.filter(id__in=domain_ids).exclude(state=Domain.State.DELETED)

        portfolio_ids = obj.get_portfolios().values_list("portfolio", flat=True)
        portfolios = models.Portfolio.objects.filter(id__in=portfolio_ids)
        extra_context = {"domain_requests": domain_requests, "domains": domains, "portfolios": portfolios}
        return super().change_view(request, object_id, form_url, extra_context)

    # Loads "tabtitle" for this admin page so that on render the <title>
    # element will only have the model name instead of
    # the default string loaded by native Django admin code.
    # (Eg. instead of "Select contact to change", display "Contacts")
    # see "base_site.html" for the <title> code.
    def changelist_view(self, request, extra_context=None):
        if extra_context is None:
            extra_context = {}
        extra_context["tabtitle"] = str(self.opts.verbose_name_plural).title()
        # Get the filtered values
        return super().changelist_view(request, extra_context=extra_context)


class HostIPInline(admin.StackedInline):
    """Edit an ip address on the host page."""

    model = models.HostIP


class HostResource(resources.ModelResource):
    """defines how each field in the referenced model should be mapped to the corresponding fields in the
    import/export file"""

    class Meta:
        model = models.Host


class MyHostAdmin(AuditedAdmin, ImportExportRegistrarModelAdmin):
    """Custom host admin class to use our inlines."""

    resource_classes = [HostResource]

    search_fields = ["name", "domain__name"]
    search_help_text = "Search by domain or host name."
    inlines = [HostIPInline]


class HostIpResource(resources.ModelResource):
    """defines how each field in the referenced model should be mapped to the corresponding fields in the
    import/export file"""

    class Meta:
        model = models.HostIP


class HostIpAdmin(AuditedAdmin, ImportExportRegistrarModelAdmin):
    """Custom host ip admin class"""

    resource_classes = [HostIpResource]
    model = models.HostIP


class ContactResource(resources.ModelResource):
    """defines how each field in the referenced model should be mapped to the corresponding fields in the
    import/export file"""

    class Meta:
        model = models.Contact


class ContactAdmin(ListHeaderAdmin, ImportExportRegistrarModelAdmin):
    """Custom contact admin class to add search."""

    resource_classes = [ContactResource]

    search_fields = ["email", "first_name", "last_name"]
    search_help_text = "Search by first name, last name or email."
    list_display = [
        "name",
        "email",
    ]
    # this ordering effects the ordering of results
    # in autocomplete_fields
    ordering = ["first_name", "last_name", "email"]

    fieldsets = [
        (
            None,
            {"fields": ["first_name", "middle_name", "last_name", "title", "email", "phone"]},
        )
    ]

    change_form_template = "django/admin/email_clipboard_change_form.html"

    # We name the custom prop 'contact' because linter
    # is not allowing a short_description attr on it
    # This gets around the linter limitation, for now.
    def name(self, obj: models.Contact):
        """Duplicate the contact _str_"""
        if obj.first_name or obj.last_name:
            return obj.get_formatted_name()
        elif obj.email:
            return obj.email
        elif obj.pk:
            return str(obj.pk)
        else:
            return ""

    name.admin_order_field = "first_name"  # type: ignore

    # Read only that we'll leverage for CISA Analysts
    analyst_readonly_fields: list[str] = ["email"]

    def get_readonly_fields(self, request, obj=None):
        """Set the read-only state on form elements.
        We have 1 conditions that determine which fields are read-only:
        admin user permissions.
        """

        readonly_fields = list(self.readonly_fields)

        if request.user.has_perm("registrar.full_access_permission"):
            return readonly_fields
        # Return restrictive Read-only fields for analysts and
        # users who might not belong to groups
        readonly_fields.extend([field for field in self.analyst_readonly_fields])
        return readonly_fields  # Read-only fields for analysts

    def change_view(self, request, object_id, form_url="", extra_context=None):
        """Extend the change_view for Contact objects in django admin.
        Customize to display related objects to the Contact. These will be passed
        through the messages construct to the template for display to the user."""

        # Fetch the Contact instance
        contact = models.Contact.objects.get(pk=object_id)

        # initialize related_objects array
        related_objects = []
        # for all defined fields in the model
        for related_field in contact._meta.get_fields():
            # if the field is a relation to another object
            if related_field.is_relation:
                # Check if the related field is not None
                related_manager = getattr(contact, related_field.name)
                if related_manager is not None:
                    # Check if it's a ManyToManyField/reverse ForeignKey or a OneToOneField
                    # Do this by checking for get_queryset method on the related_manager
                    if hasattr(related_manager, "get_queryset"):
                        # Handles ManyToManyRel and ManyToOneRel
                        queryset = related_manager.get_queryset()
                    else:
                        # Handles OneToOne rels, ie. User
                        queryset = [related_manager]

                    for obj in queryset:
                        # for each object, build the edit url in this view and add as tuple
                        # to the related_objects array
                        app_label = obj._meta.app_label
                        model_name = obj._meta.model_name
                        obj_id = obj.id
                        change_url = reverse("admin:%s_%s_change" % (app_label, model_name), args=[obj_id])
                        related_objects.append((change_url, obj))

        if related_objects:
            message = "<ul class='messagelist_content-list--unstyled'>"
            for i, (url, obj) in enumerate(related_objects):
                if i < 5:
                    escaped_obj = escape(obj)
                    message += f"<li>Joined to {obj.__class__.__name__}: <a href='{url}'>{escaped_obj}</a></li>"
            message += "</ul>"
            if len(related_objects) > 5:
                related_objects_over_five = len(related_objects) - 5
                message += f"<p class='font-sans-3xs'>And {related_objects_over_five} more...</p>"

            message_html = mark_safe(message)  # nosec
            messages.warning(
                request,
                message_html,
            )

        return super().change_view(request, object_id, form_url, extra_context=extra_context)

    def save_model(self, request, obj, form, change):
        # Clear warning messages before saving
        storage = messages.get_messages(request)
        storage.used = False
        for message in storage:
            if message.level == messages.WARNING:
                storage.used = True

        return super().save_model(request, obj, form, change)


class SeniorOfficialAdmin(ListHeaderAdmin):
    """Custom Senior Official Admin class."""

    search_fields = ["first_name", "last_name", "email", "federal_agency__agency"]
    search_help_text = "Search by first name, last name or email."
    list_display = ["federal_agency", "first_name", "last_name", "email"]

    # this ordering effects the ordering of results
    # in autocomplete_fields for Senior Official
    ordering = ["first_name", "last_name"]

    def get_annotated_queryset(self, queryset):
        return queryset.annotate(
            converted_federal_type=Case(
                # When portfolio is present, use its value instead
                When(
                    Q(federal_agency__isnull=False),
                    then=F("federal_agency__federal_type"),
                ),
                # Otherwise, return the natively assigned value
                default=Value(""),
            ),
        )

    readonly_fields = []

    # Even though this is empty, I will leave it as a stub for easy changes in the future
    # rather than strip it out of our logic.
    analyst_readonly_fields = []  # type: ignore

    omb_analyst_readonly_fields = [
        "first_name",
        "last_name",
        "title",
        "phone",
        "email",
        "federal_agency",
    ]

    def get_readonly_fields(self, request, obj=None):
        """Set the read-only state on form elements.
        We have conditions that determine which fields are read-only:
        admin user permissions and analyst (cisa or omb) status, so
        we'll use the baseline readonly_fields and extend it as needed.
        """
        readonly_fields = list(self.readonly_fields)

        if request.user.has_perm("registrar.full_access_permission"):
            return readonly_fields
        # Return restrictive Read-only fields for OMB analysts
        if request.user.groups.filter(name="omb_analysts_group").exists():
            readonly_fields.extend([field for field in self.omb_analyst_readonly_fields])
            return readonly_fields
        # Return restrictive Read-only fields for analysts and
        # users who might not belong to groups
        readonly_fields.extend([field for field in self.analyst_readonly_fields])
        return readonly_fields

    def get_queryset(self, request):
        """Restrict queryset based on user permissions."""
        qs = super().get_queryset(request)

        # Check if user is in OMB analysts group
        if request.user.groups.filter(name="omb_analysts_group").exists():
            annotated_qs = self.get_annotated_queryset(qs)
            return annotated_qs.filter(
                converted_federal_type=BranchChoices.EXECUTIVE,
            )

        return qs  # Return full queryset if the user doesn't have the restriction

    def has_view_permission(self, request, obj=None):
        """Restrict view permissions based on group membership and model attributes."""
        if request.user.has_perm("registrar.full_access_permission"):
            return True
        if obj:
            if request.user.groups.filter(name="omb_analysts_group").exists():
                return obj.federal_agency and obj.federal_agency.federal_type == BranchChoices.EXECUTIVE
        return super().has_view_permission(request, obj)

    def has_change_permission(self, request, obj=None):
        """Restrict update permissions based on group membership and model attributes."""
        if request.user.has_perm("registrar.full_access_permission"):
            return True
        if obj:
            if request.user.groups.filter(name="omb_analysts_group").exists():
                return obj.federal_agency and obj.federal_agency.federal_type == BranchChoices.EXECUTIVE
        return super().has_change_permission(request, obj)


class WebsiteResource(resources.ModelResource):
    """defines how each field in the referenced model should be mapped to the corresponding fields in the
    import/export file"""

    class Meta:
        model = models.Website


class WebsiteAdmin(ListHeaderAdmin, ImportExportRegistrarModelAdmin):
    """Custom website admin class."""

    resource_classes = [WebsiteResource]

    # Search
    search_fields = [
        "website",
    ]
    search_help_text = "Search by website."

    def get_model_perms(self, request):
        """
        Return empty perms dict thus hiding the model from admin index.
        """
        superuser_perm = request.user.has_perm("registrar.full_access_permission")
        analyst_perm = request.user.has_perm("registrar.analyst_access_permission")
        if analyst_perm and not superuser_perm:
            return {}
        return super().get_model_perms(request)

    def has_change_permission(self, request, obj=None):
        """
        Allow analysts to access the change form directly via URL.
        """
        superuser_perm = request.user.has_perm("registrar.full_access_permission")
        analyst_perm = request.user.has_perm("registrar.analyst_access_permission")
        if analyst_perm and not superuser_perm:
            return True
        return super().has_change_permission(request, obj)

    def response_change(self, request, obj):
        """
        Override to redirect users back to the previous page after saving.
        """
        superuser_perm = request.user.has_perm("registrar.full_access_permission")
        analyst_perm = request.user.has_perm("registrar.analyst_access_permission")
        return_path = request.GET.get("return_path")

        # First, call the super method to perform the standard operations and capture the response
        response = super().response_change(request, obj)

        # Don't redirect to the website page on save if the user is an analyst.
        # Rather, just redirect back to the originating page.
        if (analyst_perm and not superuser_perm) and return_path:
            # Redirect to the return path if it exists
            return HttpResponseRedirect(return_path)

        # If no redirection is needed, return the original response
        return response


class UserDomainRoleResource(resources.ModelResource):
    """defines how each field in the referenced model should be mapped to the corresponding fields in the
    import/export file"""

    class Meta:
        model = models.UserDomainRole


class UserPortfolioPermissionAdmin(ListHeaderAdmin):
    form = UserPortfolioPermissionsForm

    class Meta:
        """Contains meta information about this class"""

        model = models.UserPortfolioPermission
        fields = "__all__"

    _meta = Meta()

    # Columns
    list_display = [
        "user",
        "portfolio",
        "get_roles",
    ]

    autocomplete_fields = ["user", "portfolio"]
    search_fields = ["user__first_name", "user__last_name", "user__email", "portfolio__organization_name"]
    search_help_text = "Search by first name, last name, email, or portfolio."

    change_form_template = "django/admin/user_portfolio_permission_change_form.html"
    delete_confirmation_template = "django/admin/user_portfolio_permission_delete_confirmation.html"
    delete_selected_confirmation_template = "django/admin/user_portfolio_permission_delete_selected_confirmation.html"

    def get_roles(self, obj):
        readable_roles = obj.get_readable_roles()
        return ", ".join(readable_roles)

    get_roles.short_description = "Member access"  # type: ignore

    def delete_queryset(self, request, queryset):
        """We override the delete method in the model.
        When deleting in DJA, if you select multiple items in a table using checkboxes and apply a delete action
        the model delete does not get called. This method gets called instead.
        This override makes sure our code in the model gets executed in these situations."""
        for obj in queryset:
            obj.delete()  # Calls the overridden delete method on each instance


class UserDomainRoleAdmin(ListHeaderAdmin, ImportExportRegistrarModelAdmin):
    """Custom user domain role admin class."""

    resource_classes = [UserDomainRoleResource]

    class Meta:
        """Contains meta information about this class"""

        model = models.UserDomainRole
        fields = "__all__"

    _meta = Meta()

    # Columns
    list_display = [
        "user",
        "domain",
        "role",
    ]

    orderable_fk_fields = [
        ("domain", "name"),
        ("user", ["first_name", "last_name", "email"]),
    ]

    # Search
    search_fields = [
        "user__first_name",
        "user__last_name",
        "user__email",
        "domain__name",
        "role",
    ]
    search_help_text = "Search by first name, last name, email, or domain."

    autocomplete_fields = ["user", "domain"]

    change_form_template = "django/admin/user_domain_role_change_form.html"

    # Override for the delete confirmation page on the domain table (bulk delete action)
    delete_selected_confirmation_template = "django/admin/user_domain_role_delete_selected_confirmation.html"

    # Fixes a bug where non-superusers are redirected to the main page
    def delete_view(self, request, object_id, extra_context=None):
        """Custom delete_view implementation that specifies redirect behaviour"""
        self.delete_confirmation_template = "django/admin/user_domain_role_delete_confirmation.html"
        response = super().delete_view(request, object_id, extra_context)

        if isinstance(response, HttpResponseRedirect) and not request.user.has_perm("registrar.full_access_permission"):
            url = reverse("admin:registrar_userdomainrole_changelist")
            return redirect(url)
        else:
            return response

    # User Domain manager [email] is manager on domain [domain name] ->
    # Domain manager [email] on [domain name]
    def changeform_view(self, request, object_id=None, form_url="", extra_context=None):
        if extra_context is None:
            extra_context = {}

        if object_id:
            obj = self.get_object(request, object_id)
            if obj:
                email = obj.user.email
                domain_name = obj.domain.name
                extra_context["subtitle"] = f"Domain manager {email} on {domain_name}"

        return super().changeform_view(request, object_id, form_url, extra_context=extra_context)


class BaseInvitationAdmin(ListHeaderAdmin):
    """Base class for admin classes which will customize save_model and send email invitations
    on model adds, and require custom handling of forms and form errors."""

    def response_add(self, request, obj, post_url_continue=None):
        """
        Override response_add to handle rendering when exceptions are raised during add model.

        Normal flow on successful save_model on add is to redirect to changelist_view.
        If there are errors, flow is modified to instead render change form.
        """
        # store current messages from request in storage so that they are preserved throughout the
        # method, as some flows remove and replace all messages, and so we store here to retrieve
        # later
        storage = get_messages(request)
        # Check if there are any error messages in the `messages` framework
        # error messages stop the workflow; other message levels allow flow to continue as normal
        has_errors = any(message.level_tag in ["error"] for message in storage)

        if has_errors:
            # Re-render the change form if there are errors or warnings
            # Prepare context for rendering the change form

            # Get the model form
            ModelForm = self.get_form(request, obj=obj)
            form = ModelForm(instance=obj)

            # Create an AdminForm instance
            admin_form = AdminForm(
                form,
                list(self.get_fieldsets(request, obj)),
                self.get_prepopulated_fields(request, obj),
                self.get_readonly_fields(request, obj),
                model_admin=self,
            )
            media = self.media + form.media

            opts = obj._meta
            change_form_context = {
                **self.admin_site.each_context(request),  # Add admin context
                "title": f"Add {opts.verbose_name}",
                "opts": opts,
                "original": obj,
                "save_as": self.save_as,
                "has_change_permission": self.has_change_permission(request, obj),
                "add": True,  # Indicate this is an "Add" form
                "change": False,  # Indicate this is not a "Change" form
                "is_popup": False,
                "inline_admin_formsets": [],
                "save_on_top": self.save_on_top,
                "show_delete": self.has_delete_permission(request, obj),
                "obj": obj,
                "adminform": admin_form,  # Pass the AdminForm instance
                "media": media,
                "errors": None,
            }
            return self.render_change_form(
                request,
                context=change_form_context,
                add=True,
                change=False,
                obj=obj,
            )

        response = super().response_add(request, obj, post_url_continue)

        # Re-add all messages from storage after `super().response_add`
        # as super().response_add resets the success messages in request
        for message in storage:
            messages.add_message(request, message.level, message.message)

        return response


class DomainInvitationAdmin(BaseInvitationAdmin):
    """Custom domain invitation admin class."""

    class Meta:
        model = models.DomainInvitation
        fields = "__all__"

    _meta = Meta()

    # Columns
    list_display = [
        "email",
        "domain",
        "status",
    ]

    # Search
    search_fields = [
        "email",
        "domain__name",
    ]

    # Filters
    list_filter = ("status",)

    search_help_text = "Search by email or domain."

    # Mark the FSM field 'status' as readonly
    # to allow admin users to create Domain Invitations
    # without triggering the FSM Transition Not Allowed
    # error.
    readonly_fields = ["status"]

    autocomplete_fields = ["domain"]

    change_form_template = "django/admin/domain_invitation_change_form.html"
    # Override for the delete confirmation page on the domain table (bulk delete action)
    delete_selected_confirmation_template = "django/admin/domain_invitation_delete_selected_confirmation.html"

<<<<<<< HEAD
    def get_annotated_queryset(self, queryset):
        return queryset.annotate(
            converted_generic_org_type=Case(
                # When portfolio is present, use its value instead
                When(
                    domain__domain_info__portfolio__isnull=False,
                    then=F("domain__domain_info__portfolio__organization_type"),
                ),
                # Otherwise, return the natively assigned value
                default=F("domain__domain_info__generic_org_type"),
            ),
            converted_federal_type=Case(
                # When portfolio is present, use its value instead
                When(
                    Q(domain__domain_info__portfolio__isnull=False)
                    & Q(domain__domain_info__portfolio__federal_agency__isnull=False),
                    then=F("domain__domain_info__portfolio__federal_agency__federal_type"),
                ),
                # Otherwise, return the natively assigned value
                default=F("domain__domain_info__federal_agency__federal_type"),
            ),
        )

    def get_queryset(self, request):
        """Restrict queryset based on user permissions."""
        qs = super().get_queryset(request)

        # Check if user is in OMB analysts group
        if request.user.groups.filter(name="omb_analysts_group").exists():
            annotated_qs = self.get_annotated_queryset(qs)
            return annotated_qs.filter(
                converted_generic_org_type=DomainRequest.OrganizationChoices.FEDERAL,
                converted_federal_type=BranchChoices.EXECUTIVE,
            )

        return qs  # Return full queryset if the user doesn't have the restriction

    def has_view_permission(self, request, obj=None):
        """Restrict view permissions based on group membership and model attributes."""
        if request.user.has_perm("registrar.full_access_permission"):
            return True
        if obj:
            if request.user.groups.filter(name="omb_analysts_group").exists():
                return (
                    obj.domain.domain_info.converted_generic_org_type == DomainRequest.OrganizationChoices.FEDERAL
                    and obj.domain.domain_info.federal_type == BranchChoices.EXECUTIVE
                )
        return super().has_view_permission(request, obj)

    # Select domain invitations to change -> Domain invitations
    def changelist_view(self, request, extra_context=None):
        if extra_context is None:
            extra_context = {}
        extra_context["tabtitle"] = "Domain invitations"
        # Get the filtered values
        return super().changelist_view(request, extra_context=extra_context)

=======
>>>>>>> e3fdb4de
    def change_view(self, request, object_id, form_url="", extra_context=None):
        """Override the change_view to add the invitation obj for the change_form_object_tools template"""

        if extra_context is None:
            extra_context = {}

        # Get the domain invitation object
        invitation = get_object_or_404(DomainInvitation, id=object_id)
        extra_context["invitation"] = invitation

        if request.method == "POST" and "cancel_invitation" in request.POST:
            if invitation.status == DomainInvitation.DomainInvitationStatus.INVITED:
                invitation.cancel_invitation()
                invitation.save(update_fields=["status"])
                messages.success(request, _("Invitation canceled successfully."))

                # Redirect back to the change view
                return redirect(reverse("admin:registrar_domaininvitation_change", args=[object_id]))

        return super().change_view(request, object_id, form_url, extra_context)

    def delete_view(self, request, object_id, extra_context=None):
        """
        Custom delete_view to perform additional actions or customize the template.
        """
        # Set the delete template to a custom one
        self.delete_confirmation_template = "django/admin/domain_invitation_delete_confirmation.html"
        response = super().delete_view(request, object_id, extra_context=extra_context)

        return response

    def save_model(self, request, obj, form, change):
        """
        Override the save_model method.

        On creation of a new domain invitation, attempt to retrieve the invitation,
        which will be successful if a single User exists for that email; otherwise, will
        just continue to create the invitation.
        """

        if not change:
            domain = obj.domain
            domain_org = getattr(domain.domain_info, "portfolio", None)
            requested_email = obj.email
            # Look up a user with that email
            requested_user = get_requested_user(requested_email)
            requestor = request.user

            member_of_a_different_org, member_of_this_org = get_org_membership(
                domain_org, requested_email, requested_user
            )

            try:
                if (
                    flag_is_active(request, "organization_feature")
                    and not flag_is_active(request, "multiple_portfolios")
                    and domain_org is not None
                    and not member_of_this_org
                    and not member_of_a_different_org
                ):
                    send_portfolio_invitation_email(
                        email=requested_email, requestor=requestor, portfolio=domain_org, is_admin_invitation=False
                    )
                    portfolio_invitation, _ = PortfolioInvitation.objects.get_or_create(
                        email=requested_email,
                        portfolio=domain_org,
                        roles=[UserPortfolioRoleChoices.ORGANIZATION_MEMBER],
                    )
                    # if user exists for email, immediately retrieve portfolio invitation upon creation
                    if requested_user is not None:
                        portfolio_invitation.retrieve()
                        portfolio_invitation.save()
                    messages.success(request, f"{requested_email} has been invited to the organization: {domain_org}")

                if not send_domain_invitation_email(
                    email=requested_email,
                    requestor=requestor,
                    domains=domain,
                    is_member_of_different_org=member_of_a_different_org,
                    requested_user=requested_user,
                ):
                    messages.warning(request, "Could not send email confirmation to existing domain managers.")
                if requested_user is not None:
                    # Domain Invitation creation for an existing User
                    obj.retrieve()
                # Call the parent save method to save the object
                super().save_model(request, obj, form, change)
                messages.success(request, f"{requested_email} has been invited to the domain: {domain}")
            except Exception as e:
                handle_invitation_exceptions(request, e, requested_email)
                return
        else:
            # Call the parent save method to save the object
            super().save_model(request, obj, form, change)


class PortfolioInvitationAdmin(BaseInvitationAdmin):
    """Custom portfolio invitation admin class."""

    form = PortfolioInvitationForm

    class Meta:
        model = models.PortfolioInvitation
        fields = "__all__"

    _meta = Meta()

    # Columns
    list_display = [
        "email",
        "portfolio",
        "get_roles",
        "status",
    ]

    # Search
    search_fields = [
        "email",
        "portfolio__organization_name",
    ]

    # Filters
    list_filter = ("status",)

    search_help_text = "Search by email or portfolio."

    # Mark the FSM field 'status' as readonly
    # to allow admin users to create Domain Invitations
    # without triggering the FSM Transition Not Allowed
    # error.
    readonly_fields = ["status"]

    autocomplete_fields = ["portfolio"]

    change_form_template = "django/admin/portfolio_invitation_change_form.html"
    delete_confirmation_template = "django/admin/portfolio_invitation_delete_confirmation.html"
    delete_selected_confirmation_template = "django/admin/portfolio_invitation_delete_selected_confirmation.html"

    def get_roles(self, obj):
        readable_roles = obj.get_readable_roles()
        return ", ".join(readable_roles)

    get_roles.short_description = "Member access"  # type: ignore

    def save_model(self, request, obj, form, change):
        """
        Override the save_model method.

        Only send email on creation of the PortfolioInvitation object. Not on updates.
        Emails sent to requested user / email.
        When exceptions are raised, return without saving model.
        """
        try:
            portfolio = obj.portfolio
            requested_email = obj.email
            requestor = request.user
            is_admin_invitation = UserPortfolioRoleChoices.ORGANIZATION_ADMIN in obj.roles
            if not change:  # Only send email if this is a new PortfolioInvitation (creation)
                # Look up a user with that email
                requested_user = get_requested_user(requested_email)

                permission_exists = UserPortfolioPermission.objects.filter(
                    user__email=requested_email, portfolio=portfolio, user__email__isnull=False
                ).exists()
                if not permission_exists:
                    # if permission does not exist for a user with requested_email, send email
                    if not send_portfolio_invitation_email(
                        email=requested_email,
                        requestor=requestor,
                        portfolio=portfolio,
                        is_admin_invitation=is_admin_invitation,
                    ):
                        messages.warning(
                            self.request, "Could not send email notification to existing organization admins."
                        )
                    # if user exists for email, immediately retrieve portfolio invitation upon creation
                    if requested_user is not None:
                        obj.retrieve()
                    messages.success(request, f"{requested_email} has been invited.")
                else:
                    messages.warning(request, "User is already a member of this portfolio.")
            else:  # Handle the case when updating an existing PortfolioInvitation
                # Retrieve the existing object from the database
                existing_obj = PortfolioInvitation.objects.get(pk=obj.pk)

                # Check if the previous roles did NOT include ORGANIZATION_ADMIN
                # and the new roles DO include ORGANIZATION_ADMIN
                was_not_admin = UserPortfolioRoleChoices.ORGANIZATION_ADMIN not in existing_obj.roles
                # Check also if status is INVITED, ignore role changes for other statuses
                is_invited = obj.status == PortfolioInvitation.PortfolioInvitationStatus.INVITED

                if was_not_admin and is_admin_invitation and is_invited:
                    # send email to existing portfolio admins if new admin
                    if not send_portfolio_admin_addition_emails(
                        email=requested_email,
                        requestor=requestor,
                        portfolio=portfolio,
                    ):
                        messages.warning(request, "Could not send email notification to existing organization admins.")
        except Exception as e:
            # when exception is raised, handle and do not save the model
            handle_invitation_exceptions(request, e, requested_email)
            return
        # Call the parent save method to save the object
        super().save_model(request, obj, form, change)

    def delete_queryset(self, request, queryset):
        """We override the delete method in the model.
        When deleting in DJA, if you select multiple items in a table using checkboxes and apply a delete action,
        the model delete does not get called. This method gets called instead.
        This override makes sure our code in the model gets executed in these situations."""
        for obj in queryset:
            obj.delete()  # Calls the overridden delete method on each instance


class DomainInformationResource(resources.ModelResource):
    """defines how each field in the referenced model should be mapped to the corresponding fields in the
    import/export file"""

    class Meta:
        model = models.DomainInformation


class DomainInformationAdmin(ListHeaderAdmin, ImportExportRegistrarModelAdmin):
    """Customize domain information admin class."""

    class GenericOrgFilter(admin.SimpleListFilter):
        """Custom Generic Organization filter that accomodates portfolio feature.
        If we have a portfolio, use the portfolio's organization.  If not, use the
        organization in the Domain Information object."""

        title = "generic organization"
        parameter_name = "converted_generic_orgs"

        def lookups(self, request, model_admin):
            # Annotate the queryset to avoid Python-side iteration
            queryset = (
                DomainInformation.objects.annotate(
                    converted_generic_org=Case(
                        When(portfolio__organization_type__isnull=False, then="portfolio__organization_type"),
                        When(portfolio__isnull=True, generic_org_type__isnull=False, then="generic_org_type"),
                        default=Value(""),
                        output_field=CharField(),
                    )
                )
                .values_list("converted_generic_org", flat=True)
                .distinct()
            )

            # Filter out empty results and return sorted list of unique values
            return sorted([(org, DomainRequest.OrganizationChoices.get_org_label(org)) for org in queryset if org])

        def queryset(self, request, queryset):
            if self.value():
                return queryset.filter(
                    Q(portfolio__organization_type=self.value())
                    | Q(portfolio__isnull=True, generic_org_type=self.value())
                )
            return queryset

    resource_classes = [DomainInformationResource]

    form = DomainInformationAdminForm

    # Customize column header text
    @admin.display(description=_("Generic Org Type"))
    def converted_generic_org_type(self, obj):
        return obj.converted_generic_org_type_display

    # Columns
    list_display = [
        "domain",
        "converted_generic_org_type",
        "created_at",
    ]

    orderable_fk_fields = [("domain", "name")]

    # Define methods to display fields from the related portfolio
    def portfolio_senior_official(self, obj) -> Optional[SeniorOfficial]:
        return obj.portfolio.senior_official if obj.portfolio and obj.portfolio.senior_official else None

    portfolio_senior_official.short_description = "Senior official"  # type: ignore

    def portfolio_organization_type(self, obj):
        return (
            DomainRequest.OrganizationChoices.get_org_label(obj.portfolio.organization_type)
            if obj.portfolio and obj.portfolio.organization_type
            else "-"
        )

    portfolio_organization_type.short_description = "Organization type"  # type: ignore

    def portfolio_federal_type(self, obj):
        return (
            BranchChoices.get_branch_label(obj.portfolio.federal_type)
            if obj.portfolio and obj.portfolio.federal_type
            else "-"
        )

    portfolio_federal_type.short_description = "Federal type"  # type: ignore

    def portfolio_organization_name(self, obj):
        return obj.portfolio.organization_name if obj.portfolio else ""

    portfolio_organization_name.short_description = "Organization name"  # type: ignore

    def portfolio_federal_agency(self, obj):
        return obj.portfolio.federal_agency if obj.portfolio else ""

    portfolio_federal_agency.short_description = "Federal agency"  # type: ignore

    def portfolio_state_territory(self, obj):
        return obj.portfolio.state_territory if obj.portfolio else ""

    portfolio_state_territory.short_description = "State, territory, or military post"  # type: ignore

    def portfolio_address_line1(self, obj):
        return obj.portfolio.address_line1 if obj.portfolio else ""

    portfolio_address_line1.short_description = "Address line 1"  # type: ignore

    def portfolio_address_line2(self, obj):
        return obj.portfolio.address_line2 if obj.portfolio else ""

    portfolio_address_line2.short_description = "Address line 2"  # type: ignore

    def portfolio_city(self, obj):
        return obj.portfolio.city if obj.portfolio else ""

    portfolio_city.short_description = "City"  # type: ignore

    def portfolio_zipcode(self, obj):
        return obj.portfolio.zipcode if obj.portfolio else ""

    portfolio_zipcode.short_description = "Zip code"  # type: ignore

    def portfolio_urbanization(self, obj):
        return obj.portfolio.urbanization if obj.portfolio else ""

    portfolio_urbanization.short_description = "Urbanization"  # type: ignore

    # Filters
    list_filter = [GenericOrgFilter]

    # Search
    search_fields = [
        "domain__name",
    ]
    search_help_text = "Search by domain."

    fieldsets = [
        (
            None,
            {
                "fields": [
                    "domain_request",
                    "notes",
                ]
            },
        ),
        (
            "Requested by",
            {
                "fields": [
                    "portfolio",
                    "sub_organization",
                    "creator",
                ]
            },
        ),
        (".gov domain", {"fields": ["domain"]}),
        (
            "Contacts",
            {
                "fields": [
                    "senior_official",
                    "portfolio_senior_official",
                    "other_contacts",
                    "no_other_contacts_rationale",
                    "cisa_representative_first_name",
                    "cisa_representative_last_name",
                    "cisa_representative_email",
                ]
            },
        ),
        ("Background info", {"fields": ["anything_else"]}),
        (
            "Type of organization",
            {
                "fields": [
                    "is_election_board",
                    "organization_type",
                ]
            },
        ),
        (
            "Show details",
            {
                "classes": ["collapse--dgfieldset"],
                "description": "Extends type of organization",
                "fields": [
                    "federal_type",
                    "federal_agency",
                    "tribe_name",
                    "federally_recognized_tribe",
                    "state_recognized_tribe",
                    "about_your_organization",
                ],
            },
        ),
        (
            "Organization name and mailing address",
            {
                "fields": [
                    "organization_name",
                    "state_territory",
                ]
            },
        ),
        (
            "Show details",
            {
                "classes": ["collapse--dgfieldset"],
                "description": "Extends organization name and mailing address",
                "fields": [
                    "address_line1",
                    "address_line2",
                    "city",
                    "zipcode",
                    "urbanization",
                ],
            },
        ),
        # the below three sections are for portfolio fields
        (
            "Type of organization",
            {
                "fields": [
                    "portfolio_organization_type",
                    "portfolio_federal_type",
                ]
            },
        ),
        (
            "Organization name and mailing address",
            {
                "fields": [
                    "portfolio_organization_name",
                    "portfolio_federal_agency",
                ]
            },
        ),
        (
            "Show details",
            {
                "classes": ["collapse--dgfieldset"],
                "description": "Extends organization name and mailing address",
                "fields": [
                    "portfolio_state_territory",
                    "portfolio_address_line1",
                    "portfolio_address_line2",
                    "portfolio_city",
                    "portfolio_zipcode",
                    "portfolio_urbanization",
                ],
            },
        ),
    ]

    # Readonly fields for analysts and superusers
    readonly_fields = (
        "portfolio_senior_official",
        "portfolio_organization_type",
        "portfolio_federal_type",
        "portfolio_organization_name",
        "portfolio_federal_agency",
        "portfolio_state_territory",
        "portfolio_address_line1",
        "portfolio_address_line2",
        "portfolio_city",
        "portfolio_zipcode",
        "portfolio_urbanization",
        "other_contacts",
        "is_election_board",
    )

    # Read only that we'll leverage for CISA Analysts
    analyst_readonly_fields = [
        "federal_agency",
        "creator",
        "type_of_work",
        "more_organization_information",
        "domain",
        "domain_request",
        "no_other_contacts_rationale",
        "anything_else",
        "is_policy_acknowledged",
    ]

    # For each filter_horizontal, init in admin js initFilterHorizontalWidget
    # to activate the edit/delete/view buttons
    filter_horizontal = ("other_contacts",)

    autocomplete_fields = [
        "creator",
        "domain_request",
        "senior_official",
        "domain",
        "portfolio",
        "sub_organization",
    ]

    # Table ordering
    ordering = ["domain__name"]

    change_form_template = "django/admin/domain_information_change_form.html"

    def get_readonly_fields(self, request, obj=None):
        """Set the read-only state on form elements.
        We have 1 conditions that determine which fields are read-only:
        admin user permissions.
        """

        readonly_fields = list(self.readonly_fields)

        if request.user.has_perm("registrar.full_access_permission"):
            return readonly_fields
        # Return restrictive Read-only fields for analysts and
        # users who might not belong to groups
        readonly_fields.extend([field for field in self.analyst_readonly_fields])
        return readonly_fields  # Read-only fields for analysts

    def formfield_for_foreignkey(self, db_field, request, **kwargs):
        """Customize the behavior of formfields with foreign key relationships. This will customize
        the behavior of selects. Customized behavior includes sorting of objects in list."""
        # TODO #2571
        # Remove this check on senior_official if this underlying model changes from
        # "Contact" to "SeniorOfficial" or if we refactor AdminSortFields.
        # Removing this will cause the list on django admin to return SeniorOffical
        # objects rather than Contact objects.
        use_sort = db_field.name != "senior_official"
        return super().formfield_for_foreignkey(db_field, request, use_admin_sort_fields=use_sort, **kwargs)

    def get_annotated_queryset(self, queryset):
        return queryset.annotate(
            conv_generic_org_type=Case(
                # When portfolio is present, use its value instead
                When(portfolio__isnull=False, then=F("portfolio__organization_type")),
                # Otherwise, return the natively assigned value
                default=F("generic_org_type"),
            ),
            conv_federal_type=Case(
                # When portfolio is present, use its value instead
                When(
                    Q(portfolio__isnull=False) & Q(portfolio__federal_agency__isnull=False),
                    then=F("portfolio__federal_agency__federal_type"),
                ),
                # Otherwise, return the natively assigned value
                default=F("federal_agency__federal_type"),
            ),
        )

    def get_queryset(self, request):
        """Custom get_queryset to filter by portfolio if portfolio is in the
        request params."""
        qs = super().get_queryset(request)
        # Check if user is in OMB analysts group
        if request.user.groups.filter(name="omb_analysts_group").exists():
            annotated_qs = self.get_annotated_queryset(qs)
            return annotated_qs.filter(
                conv_generic_org_type=DomainRequest.OrganizationChoices.FEDERAL,
                conv_federal_type=BranchChoices.EXECUTIVE,
            )
        return qs


class DomainRequestResource(FsmModelResource):
    """defines how each field in the referenced model should be mapped to the corresponding fields in the
    import/export file"""

    class Meta:
        model = models.DomainRequest


class DomainRequestAdmin(ListHeaderAdmin, ImportExportRegistrarModelAdmin):
    """Custom domain requests admin class."""

    resource_classes = [DomainRequestResource]

    form = DomainRequestAdminForm
    change_form_template = "django/admin/domain_request_change_form.html"

    # ------ Filters ------
    # Define custom filters
    class StatusListFilter(MultipleChoiceListFilter):
        """Custom status filter which is a multiple choice filter"""

        title = "status"
        parameter_name = "status__in"

        template = "django/admin/multiple_choice_list_filter.html"

        def lookups(self, request, model_admin):
            return DomainRequest.DomainRequestStatus.choices

    class GenericOrgFilter(admin.SimpleListFilter):
        """Custom Generic Organization filter that accomodates portfolio feature.
        If we have a portfolio, use the portfolio's organization.  If not, use the
        organization in the Domain Request object."""

        title = "generic organization"
        parameter_name = "converted_generic_orgs"

        def lookups(self, request, model_admin):
            # Annotate the queryset to avoid Python-side iteration
            queryset = (
                DomainRequest.objects.annotate(
                    converted_generic_org=Case(
                        When(portfolio__organization_type__isnull=False, then="portfolio__organization_type"),
                        When(portfolio__isnull=True, generic_org_type__isnull=False, then="generic_org_type"),
                        default=Value(""),
                        output_field=CharField(),
                    )
                )
                .values_list("converted_generic_org", flat=True)
                .distinct()
            )

            # Filter out empty results and return sorted list of unique values
            return sorted([(org, DomainRequest.OrganizationChoices.get_org_label(org)) for org in queryset if org])

        def queryset(self, request, queryset):
            if self.value():
                return queryset.filter(
                    Q(portfolio__organization_type=self.value())
                    | Q(portfolio__isnull=True, generic_org_type=self.value())
                )
            return queryset

    class FederalTypeFilter(admin.SimpleListFilter):
        """Custom Federal Type filter that accomodates portfolio feature.
        If we have a portfolio, use the portfolio's federal type.  If not, use the
        organization in the Domain Request object."""

        title = "federal type"
        parameter_name = "converted_federal_types"

        def lookups(self, request, model_admin):
            # Annotate the queryset for efficient filtering
            queryset = (
                DomainRequest.objects.annotate(
                    converted_federal_type=Case(
                        When(
                            portfolio__isnull=False,
                            portfolio__federal_agency__federal_type__isnull=False,
                            then="portfolio__federal_agency__federal_type",
                        ),
                        When(
                            portfolio__isnull=True,
                            federal_agency__federal_type__isnull=False,
                            then="federal_agency__federal_type",
                        ),
                        default=Value(""),
                        output_field=CharField(),
                    )
                )
                .values_list("converted_federal_type", flat=True)
                .distinct()
            )

            # Filter out empty values and return sorted unique entries
            return sorted(
                [
                    (federal_type, BranchChoices.get_branch_label(federal_type))
                    for federal_type in queryset
                    if federal_type
                ]
            )

        def queryset(self, request, queryset):
            if self.value():
                return queryset.filter(
                    Q(portfolio__federal_agency__federal_type=self.value())
                    | Q(portfolio__isnull=True, federal_type=self.value())
                )
            return queryset

    class InvestigatorFilter(admin.SimpleListFilter):
        """Custom investigator filter that only displays users with the manager role"""

        title = "investigator"
        # Match the old param name to avoid unnecessary refactoring
        parameter_name = "investigator__id__exact"

        def lookups(self, request, model_admin):
            """Lookup reimplementation, gets users of is_staff.
            Returns a list of tuples consisting of (user.id, user)
            """
            # Select all investigators that are staff, then order by name and email
            privileged_users = (
                DomainRequest.objects.select_related("investigator")
                .filter(investigator__is_staff=True)
                .order_by("investigator__first_name", "investigator__last_name", "investigator__email")
            )

            # Annotate the full name and return a values list that lookups can use
            privileged_users_annotated = (
                privileged_users.annotate(
                    full_name=Coalesce(
                        Concat(
                            "investigator__first_name", Value(" "), "investigator__last_name", output_field=CharField()
                        ),
                        "investigator__email",
                        output_field=CharField(),
                    )
                )
                .values_list("investigator__id", "full_name")
                .distinct()
            )

            return privileged_users_annotated

        def queryset(self, request, queryset):
            """Custom queryset implementation, filters by investigator"""
            if self.value() is None:
                return queryset
            else:
                return queryset.filter(investigator__id__exact=self.value())

    class ElectionOfficeFilter(admin.SimpleListFilter):
        """Define a custom filter for is_election_board"""

        title = _("election office")
        parameter_name = "is_election_board"

        def lookups(self, request, model_admin):
            return (
                ("1", _("Yes")),
                ("0", _("No")),
            )

        def queryset(self, request, queryset):
            if self.value() == "1":
                return queryset.filter(is_election_board=True)
            if self.value() == "0":
                return queryset.filter(Q(is_election_board=False) | Q(is_election_board=None))

    class PortfolioFilter(admin.SimpleListFilter):
        """Define a custom filter for portfolio"""

        title = _("portfolio")
        parameter_name = "portfolio__isnull"

        def lookups(self, request, model_admin):
            return (
                ("1", _("Yes")),
                ("0", _("No")),
            )

        def queryset(self, request, queryset):
            if self.value() == "1":
                return queryset.filter(Q(portfolio__isnull=False))
            if self.value() == "0":
                return queryset.filter(Q(portfolio__isnull=True))

    # ------ Custom fields ------
    def custom_election_board(self, obj):
        return "Yes" if obj.is_election_board else "No"

    custom_election_board.admin_order_field = "is_election_board"  # type: ignore
    custom_election_board.short_description = "Election office"  # type: ignore

    @admin.display(description=_("Requested Domain"))
    def custom_requested_domain(self, obj):
        # Example: Show different icons based on `status`
        text = obj.requested_domain
        if obj.portfolio:
            return format_html(
                f'<img class="padding-right-05" src="/public/admin/img/icon-yes.svg" aria-hidden="true">{escape(text)}'
            )
        return text

    custom_requested_domain.admin_order_field = "requested_domain__name"  # type: ignore

    # ------ Converted fields ------
    # These fields map to @Property methods and
    # require these custom definitions to work properly
    @admin.display(description=_("Generic Org Type"))
    def converted_generic_org_type(self, obj):
        return obj.converted_generic_org_type_display

    @admin.display(description=_("Organization Name"))
    def converted_organization_name(self, obj):
        # Example: Show different icons based on `status`
        if obj.portfolio:
            url = reverse("admin:registrar_portfolio_change", args=[obj.portfolio.id])
            text = obj.converted_organization_name
            return format_html('<a href="{}">{}</a>', url, text)
        else:
            return obj.converted_organization_name

    @admin.display(description=_("Federal Agency"))
    def converted_federal_agency(self, obj):
        return obj.converted_federal_agency

    @admin.display(description=_("Federal Type"))
    def converted_federal_type(self, obj):
        return obj.converted_federal_type_display

    @admin.display(description=_("City"))
    def converted_city(self, obj):
        return obj.converted_city

    @admin.display(description=_("State/Territory"))
    def converted_state_territory(self, obj):
        return obj.converted_state_territory

    # ------ Portfolio fields ------
    # Define methods to display fields from the related portfolio
    def portfolio_senior_official(self, obj) -> Optional[SeniorOfficial]:
        return obj.portfolio.senior_official if obj.portfolio and obj.portfolio.senior_official else None

    portfolio_senior_official.short_description = "Senior official"  # type: ignore

    def portfolio_organization_type(self, obj):
        return (
            DomainRequest.OrganizationChoices.get_org_label(obj.portfolio.organization_type)
            if obj.portfolio and obj.portfolio.organization_type
            else "-"
        )

    portfolio_organization_type.short_description = "Organization type"  # type: ignore

    def portfolio_federal_type(self, obj):
        return (
            BranchChoices.get_branch_label(obj.portfolio.federal_type)
            if obj.portfolio and obj.portfolio.federal_type
            else "-"
        )

    portfolio_federal_type.short_description = "Federal type"  # type: ignore

    def portfolio_organization_name(self, obj):
        return obj.portfolio.organization_name if obj.portfolio else ""

    portfolio_organization_name.short_description = "Organization name"  # type: ignore

    def portfolio_federal_agency(self, obj):
        return obj.portfolio.federal_agency if obj.portfolio else ""

    portfolio_federal_agency.short_description = "Federal agency"  # type: ignore

    def portfolio_state_territory(self, obj):
        return obj.portfolio.state_territory if obj.portfolio else ""

    portfolio_state_territory.short_description = "State, territory, or military post"  # type: ignore

    def portfolio_address_line1(self, obj):
        return obj.portfolio.address_line1 if obj.portfolio else ""

    portfolio_address_line1.short_description = "Address line 1"  # type: ignore

    def portfolio_address_line2(self, obj):
        return obj.portfolio.address_line2 if obj.portfolio else ""

    portfolio_address_line2.short_description = "Address line 2"  # type: ignore

    def portfolio_city(self, obj):
        return obj.portfolio.city if obj.portfolio else ""

    portfolio_city.short_description = "City"  # type: ignore

    def portfolio_zipcode(self, obj):
        return obj.portfolio.zipcode if obj.portfolio else ""

    portfolio_zipcode.short_description = "Zip code"  # type: ignore

    def portfolio_urbanization(self, obj):
        return obj.portfolio.urbanization if obj.portfolio else ""

    portfolio_urbanization.short_description = "Urbanization"  # type: ignore

    # This is just a placeholder. This field will be populated in the detail_table_fieldset view.
    # This is not a field that exists on the model.
    def status_history(self, obj):
        return "No changelog to display."

    status_history.short_description = "Status history"  # type: ignore

    # Columns
    list_display = [
        "custom_requested_domain",
        "first_submitted_date",
        "last_submitted_date",
        "last_status_update",
        "status",
        "custom_election_board",
        "converted_generic_org_type",
        "converted_organization_name",
        "converted_federal_agency",
        "converted_federal_type",
        "converted_city",
        "converted_state_territory",
        "investigator",
    ]

    orderable_fk_fields = [
        ("requested_domain", "name"),
        ("investigator", ["first_name", "last_name"]),
    ]

    # Filters
    list_filter = (
        PortfolioFilter,
        StatusListFilter,
        GenericOrgFilter,
        FederalTypeFilter,
        ElectionOfficeFilter,
        "rejection_reason",
        InvestigatorFilter,
    )

    # Search
    # NOTE: converted fields are included in the override for get_search_results
    search_fields = [
        "requested_domain__name",
        "creator__email",
        "creator__first_name",
        "creator__last_name",
    ]
    search_help_text = "Search by domain, creator, or organization name."

    fieldsets = [
        (
            None,
            {
                "fields": [
                    "status_history",
                    "status",
                    "rejection_reason",
                    "rejection_reason_email",
                    "action_needed_reason",
                    "action_needed_reason_email",
                    "approved_domain",
                    "investigator",
                    "notes",
                ]
            },
        ),
        (
            "Requested by",
            {
                "fields": [
                    "portfolio",
                    "sub_organization",
                    "requested_suborganization",
                    "suborganization_city",
                    "suborganization_state_territory",
                    "creator",
                ]
            },
        ),
        (".gov domain", {"fields": ["requested_domain", "alternative_domains"]}),
        (
            "Contacts",
            {
                "fields": [
                    "senior_official",
                    "portfolio_senior_official",
                    "other_contacts",
                    "no_other_contacts_rationale",
                    "cisa_representative_first_name",
                    "cisa_representative_last_name",
                    "cisa_representative_email",
                ]
            },
        ),
        ("Background info", {"fields": ["purpose", "anything_else", "current_websites"]}),
        (
            "Type of organization",
            {
                "fields": [
                    "is_election_board",
                    "organization_type",
                ]
            },
        ),
        (
            "Show details",
            {
                "classes": ["collapse--dgfieldset"],
                "description": "Extends type of organization",
                "fields": [
                    "federal_type",
                    "federal_agency",
                    "tribe_name",
                    "federally_recognized_tribe",
                    "state_recognized_tribe",
                    "about_your_organization",
                ],
            },
        ),
        (
            "Organization name and mailing address",
            {
                "fields": [
                    "organization_name",
                    "state_territory",
                ]
            },
        ),
        (
            "Show details",
            {
                "classes": ["collapse--dgfieldset"],
                "description": "Extends organization name and mailing address",
                "fields": [
                    "address_line1",
                    "address_line2",
                    "city",
                    "zipcode",
                    "urbanization",
                ],
            },
        ),
        # the below three sections are for portfolio fields
        (
            "Type of organization",
            {
                "fields": [
                    "portfolio_organization_type",
                    "portfolio_federal_type",
                ]
            },
        ),
        (
            "Organization name and mailing address",
            {
                "fields": [
                    "portfolio_organization_name",
                    "portfolio_federal_agency",
                ]
            },
        ),
        (
            "Show details",
            {
                "classes": ["collapse--dgfieldset"],
                "description": "Extends organization name and mailing address",
                "fields": [
                    "portfolio_state_territory",
                    "portfolio_address_line1",
                    "portfolio_address_line2",
                    "portfolio_city",
                    "portfolio_zipcode",
                    "portfolio_urbanization",
                ],
            },
        ),
    ]

    # Readonly fields for analysts and superusers
    readonly_fields = (
        "portfolio_senior_official",
        "portfolio_organization_type",
        "portfolio_federal_type",
        "portfolio_organization_name",
        "portfolio_federal_agency",
        "portfolio_state_territory",
        "portfolio_address_line1",
        "portfolio_address_line2",
        "portfolio_city",
        "portfolio_zipcode",
        "portfolio_urbanization",
        "other_contacts",
        "current_websites",
        "alternative_domains",
        "is_election_board",
        "status_history",
    )

    # Read only that we'll leverage for CISA Analysts
    analyst_readonly_fields = [
        "federal_agency",
        "creator",
        "about_your_organization",
        "requested_domain",
        "approved_domain",
        "alternative_domains",
        "purpose",
        "no_other_contacts_rationale",
        "anything_else",
        "is_policy_acknowledged",
        "cisa_representative_first_name",
        "cisa_representative_last_name",
        "cisa_representative_email",
    ]

    # Read only that we'll leverage for OMB Analysts
    omb_analyst_readonly_fields = [
        "federal_agency",
        "creator",
        "about_your_organization",
        "requested_domain",
        "approved_domain",
        "alternative_domains",
        "purpose",
        "no_other_contacts_rationale",
        "anything_else",
        "is_policy_acknowledged",
        "cisa_representative_first_name",
        "cisa_representative_last_name",
        "cisa_representative_email",
        "status",
        "investigator",
        "notes",
        "senior_official",
        "organization_type",
        "organization_name",
        "state_territory",
        "address_line1",
        "address_line2",
        "city",
        "zipcode",
        "urbanization",
        "portfolio_organization_type",
        "portfolio_federal_type",
        "portfolio_organization_name",
        "portfolio_federal_agency",
        "portfolio_state_territory",
        "portfolio_address_line1",
        "portfolio_address_line2",
        "portfolio_city",
        "portfolio_zipcode",
        "portfolio_urbanization",
        "is_election_board",
        "organization_type",
        "federal_type",
        "federal_agency",
        "tribe_name",
        "federally_recognized_tribe",
        "state_recognized_tribe",
        "about_your_organization",
    ]

    autocomplete_fields = [
        "approved_domain",
        "requested_domain",
        "creator",
        "investigator",
        "portfolio",
        "sub_organization",
    ]

    filter_horizontal = ("current_websites", "alternative_domains", "other_contacts")

    # Table ordering
    # NOTE: This impacts the select2 dropdowns (combobox)
    # Currentl, there's only one for requests on DomainInfo
    ordering = ["-last_submitted_date", "requested_domain__name"]

    change_form_template = "django/admin/domain_request_change_form.html"

    def get_fieldsets(self, request, obj=None):
        fieldsets = super().get_fieldsets(request, obj)

        # Hide certain portfolio and suborg fields behind the organization requests flag
        # if it is not enabled
        if not flag_is_active_for_user(request.user, "organization_requests"):
            excluded_fields = [
                "portfolio",
                "sub_organization",
                "requested_suborganization",
                "suborganization_city",
                "suborganization_state_territory",
            ]
            modified_fieldsets = []
            for name, data in fieldsets:
                fields = data.get("fields", [])
                fields = tuple(field for field in fields if field not in excluded_fields)
                modified_fieldsets.append((name, {**data, "fields": fields}))
            return modified_fieldsets
        return fieldsets

    # Trigger action when a fieldset is changed
    def save_model(self, request, obj, form, change):
        """Custom save_model definition that handles edge cases"""

        # == Check that the obj is in a valid state == #

        # If obj is none, something went very wrong.
        # The form should have blocked this, so lets forbid it.
        if not obj:
            logger.error(f"Invalid value for obj ({obj})")
            messages.set_level(request, messages.ERROR)
            messages.error(
                request,
                "Could not save DomainRequest. Something went wrong.",
            )
            return None

        # If the user is restricted or we're saving an invalid model,
        # forbid this action.
        if not obj or obj.creator.status == models.User.RESTRICTED:
            # Clear the success message
            messages.set_level(request, messages.ERROR)

            messages.error(
                request,
                "This action is not permitted for domain requests with a restricted creator.",
            )

            return None

        # == Check if we're making a change or not == #

        # If we're not making a change (adding a record), run save model as we do normally
        if not change:
            return super().save_model(request, obj, form, change)

        # Get the original domain request from the database.
        original_obj = models.DomainRequest.objects.get(pk=obj.pk)

        # == Handle action needed and rejected emails == #
        # Edge case: this logic is handled by javascript, so contexts outside that must be handled
        obj = self._handle_custom_emails(obj)

        # == Handle allowed emails == #
        if obj.status in DomainRequest.get_statuses_that_send_emails() and not settings.IS_PRODUCTION:
            self._check_for_valid_email(request, obj)

        # == Handle status == #
        if obj.status == original_obj.status:
            # If the status hasn't changed, let the base function take care of it
            return super().save_model(request, obj, form, change)
        else:
            # Run some checks on the current object for invalid status changes
            obj, should_save = self._handle_status_change(request, obj, original_obj)

            # We should only save if we don't display any errors in the steps above.
            if should_save:
                return super().save_model(request, obj, form, change)

    def _handle_custom_emails(self, obj):
        if obj.status == DomainRequest.DomainRequestStatus.ACTION_NEEDED:
            if obj.action_needed_reason and not obj.action_needed_reason_email:
                obj.action_needed_reason_email = get_action_needed_reason_default_email(obj, obj.action_needed_reason)
        elif obj.status == DomainRequest.DomainRequestStatus.REJECTED:
            if obj.rejection_reason and not obj.rejection_reason_email:
                obj.rejection_reason_email = get_rejection_reason_default_email(obj, obj.rejection_reason)
        return obj

    def _check_for_valid_email(self, request, obj):
        """Certain emails are whitelisted in non-production environments,
        so we should display that information using this function.

        """
        recipient = obj.creator

        # Displays a warning in admin when an email cannot be sent
        if recipient and recipient.email:
            email = recipient.email
            allowed = models.AllowedEmail.is_allowed_email(email)
            error_message = f"Could not send email. The email '{email}' does not exist within the whitelist."
            if not allowed:
                messages.warning(request, error_message)

    def _handle_status_change(self, request, obj, original_obj):
        """
        Checks for various conditions when a status change is triggered.
        In the event that it is valid, the status will be mapped to
        the appropriate method.

        In the event that we should not status change, an error message
        will be displayed.

        Returns a tuple: (obj: DomainRequest, should_proceed: bool)
        """

        should_proceed = True
        error_message = None

        # Get the method that should be run given the status
        selected_method = self.get_status_method_mapping(obj)
        if selected_method is None:
            logger.warning("Unknown status selected in django admin")

            # If the status is not mapped properly, saving could cause
            # weird issues down the line. Instead, we should block this.
            # NEEDS A UNIT TEST
            should_proceed = False
            return (obj, should_proceed)

        obj_is_not_approved = obj.status != models.DomainRequest.DomainRequestStatus.APPROVED
        if obj_is_not_approved and not obj.domain_is_not_active():
            # REDUNDANT CHECK / ERROR SCREEN AVOIDANCE:
            # This action (moving a request from approved to
            # another status) when the domain is already active (READY),
            # would still not go through even without this check as the rules are
            # duplicated in the model and the error is raised from the model.
            # This avoids an ugly Django error screen.
            error_message = "This action is not permitted. The domain is already active."
        elif (
            original_obj.status != models.DomainRequest.DomainRequestStatus.APPROVED
            and obj.status == models.DomainRequest.DomainRequestStatus.APPROVED
            and original_obj.requested_domain is not None
            and Domain.objects.filter(name=original_obj.requested_domain.name).exists()
        ):
            # REDUNDANT CHECK:
            # This action (approving a request when the domain exists)
            # would still not go through even without this check as the rules are
            # duplicated in the model and the error is raised from the model.
            error_message = FSMDomainRequestError.get_error_message(FSMErrorCodes.APPROVE_DOMAIN_IN_USE)
        elif obj.status == models.DomainRequest.DomainRequestStatus.REJECTED and not obj.rejection_reason:
            # This condition should never be triggered.
            # The opposite of this condition is acceptable (rejected -> other status and rejection_reason)
            # because we clean up the rejection reason in the transition in the model.
            error_message = FSMDomainRequestError.get_error_message(FSMErrorCodes.NO_REJECTION_REASON)
        elif obj.status == models.DomainRequest.DomainRequestStatus.ACTION_NEEDED and not obj.action_needed_reason:
            error_message = FSMDomainRequestError.get_error_message(FSMErrorCodes.NO_ACTION_NEEDED_REASON)
        else:
            # This is an fsm in model which will throw an error if the
            # transition condition is violated, so we roll back the
            # status to what it was before the admin user changed it and
            # let the fsm method set it.
            obj.status = original_obj.status

            # Try to perform the status change.
            # Catch FSMDomainRequestError's and return the message,
            # as these are typically user errors.
            try:
                selected_method()
            except FSMDomainRequestError as err:
                logger.warning(f"An error encountered when trying to change status: {err}")
                error_message = err.message

        if error_message is not None:
            # Clear the success message
            messages.set_level(request, messages.ERROR)
            # Display the error
            messages.error(
                request,
                error_message,
            )

            # If an error message exists, we shouldn't proceed
            should_proceed = False

        return (obj, should_proceed)

    def get_status_method_mapping(self, domain_request):
        """Returns what method should be ran given an domain request object"""
        # Define a per-object mapping
        status_method_mapping = {
            models.DomainRequest.DomainRequestStatus.STARTED: None,
            models.DomainRequest.DomainRequestStatus.SUBMITTED: domain_request.submit,
            models.DomainRequest.DomainRequestStatus.IN_REVIEW: domain_request.in_review,
            models.DomainRequest.DomainRequestStatus.ACTION_NEEDED: domain_request.action_needed,
            models.DomainRequest.DomainRequestStatus.APPROVED: domain_request.approve,
            models.DomainRequest.DomainRequestStatus.WITHDRAWN: domain_request.withdraw,
            models.DomainRequest.DomainRequestStatus.REJECTED: domain_request.reject,
            models.DomainRequest.DomainRequestStatus.INELIGIBLE: (domain_request.reject_with_prejudice),
        }

        # Grab the method
        return status_method_mapping.get(domain_request.status, None)

    def get_readonly_fields(self, request, obj=None):
        """Set the read-only state on form elements.
        We have 2 conditions that determine which fields are read-only:
        admin user permissions and the domain request creator's status, so
        we'll use the baseline readonly_fields and extend it as needed.
        """
        readonly_fields = list(self.readonly_fields)

        # Check if the creator is restricted
        if obj and obj.creator.status == models.User.RESTRICTED:
            # For fields like CharField, IntegerField, etc., the widget used is
            # straightforward and the readonly_fields list can control their behavior
            readonly_fields.extend([field.name for field in self.model._meta.fields])
            # Add the multi-select fields to readonly_fields:
            # Complex fields like ManyToManyField require special handling
            readonly_fields.extend(["alternative_domains"])

        if request.user.has_perm("registrar.full_access_permission"):
            return readonly_fields
        # Return restrictive Read-only fields for OMB analysts
        if request.user.groups.filter(name="omb_analysts_group").exists():
            readonly_fields.extend([field for field in self.omb_analyst_readonly_fields])
            return readonly_fields
        # Return restrictive Read-only fields for analysts and
        # users who might not belong to groups
        readonly_fields.extend([field for field in self.analyst_readonly_fields])
        return readonly_fields

    def display_restricted_warning(self, request, obj):
        if obj and obj.creator.status == models.User.RESTRICTED:
            messages.warning(
                request,
                "Cannot edit a domain request with a restricted creator.",
            )

    def changelist_view(self, request, extra_context=None):
        """
        Override changelist_view to set the selected value of status filter.
        """
        # there are two conditions which should set the default selected filter:
        # 1 - there are no query parameters in the request and the request is the
        #     initial request for this view
        # 2 - there are no query parameters in the request and the referring url is
        #     the change view for a domain request
        should_apply_default_filter = False
        # use http_referer in order to distinguish between request as a link from another page
        # and request as a removal of all filters
        http_referer = request.META.get("HTTP_REFERER", "")
        # if there are no query parameters in the request
        if not bool(request.GET):
            # if the request is the initial request for this view
            if request.path not in http_referer:
                should_apply_default_filter = True
            # elif the request is a referral from changelist view or from
            # domain request change view
            elif request.path in http_referer:
                # find the index to determine the referring url after the path
                index = http_referer.find(request.path)
                # Check if there is a character following the path in http_referer
                next_char_index = index + len(request.path)
                if index + next_char_index < len(http_referer):
                    next_char = http_referer[next_char_index]

                    # Check if the next character is a digit, if so, this indicates
                    # a change view for domain request
                    if next_char.isdigit():
                        should_apply_default_filter = True

        if should_apply_default_filter:
            # modify the GET of the request to set the selected filter
            modified_get = copy.deepcopy(request.GET)
            modified_get["status__in"] = "submitted,in review,action needed"
            request.GET = modified_get

        response = super().changelist_view(request, extra_context=extra_context)
        return response

    def change_view(self, request, object_id, form_url="", extra_context=None):
        """Display restricted warning, setup the auditlog trail and pass it in extra context,
        display warning that status cannot be changed from 'Approved' if domain is in Ready state"""

        # Fetch the domain request instance
        domain_request: models.DomainRequest = models.DomainRequest.objects.get(pk=object_id)
        if domain_request.approved_domain and domain_request.approved_domain.state == models.Domain.State.READY:
            domain = domain_request.approved_domain
            # get change url for domain
            app_label = domain_request.approved_domain._meta.app_label
            model_name = domain._meta.model_name
            obj_id = domain.id
            change_url = reverse("admin:%s_%s_change" % (app_label, model_name), args=[obj_id])

            message = format_html(
                "The status of this domain request cannot be changed because it has been joined to a domain in Ready status: "  # noqa: E501
                "<a href='{}'>{}</a>",
                mark_safe(change_url),  # nosec
                escape(str(domain)),
            )
            messages.warning(
                request,
                message,
            )

        obj = self.get_object(request, object_id)
        self.display_restricted_warning(request, obj)

        # Initialize variables for tracking status changes and filtered entries
        filtered_audit_log_entries = []

        try:
            # Retrieve and order audit log entries by timestamp in descending order
            audit_log_entries = LogEntry.objects.filter(
                object_id=object_id, content_type__model="domainrequest"
            ).order_by("-timestamp")

            # Process each log entry to filter based on the change criteria
            for log_entry in audit_log_entries:
                entry = self.process_log_entry(log_entry)
                if entry:
                    filtered_audit_log_entries.append(entry)

        except ObjectDoesNotExist as e:
            logger.error(f"Object with object_id {object_id} does not exist: {e}")
        except Exception as e:
            logger.error(f"An error occurred during change_view: {e}")

        # Initialize extra_context and add filtered entries
        extra_context = extra_context or {}
        extra_context["filtered_audit_log_entries"] = filtered_audit_log_entries

        # Denote if an action needed email was sent or not
        email_sent = request.session.get("action_needed_email_sent", False)
        extra_context["action_needed_email_sent"] = email_sent
        if email_sent:
            request.session["action_needed_email_sent"] = False

        # Call the superclass method with updated extra_context
        return super().change_view(request, object_id, form_url, extra_context)

    def process_log_entry(self, log_entry):
        """Process a log entry and return filtered entry dictionary if applicable."""
        changes = log_entry.changes
        status_changed = "status" in changes
        rejection_reason_changed = "rejection_reason" in changes
        action_needed_reason_changed = "action_needed_reason" in changes

        # Check if the log entry meets the filtering criteria
        if status_changed or (not status_changed and (rejection_reason_changed or action_needed_reason_changed)):
            entry = {}

            # Handle status change
            if status_changed:
                _, status_value = changes.get("status")
                if status_value:
                    entry["status"] = DomainRequest.DomainRequestStatus.get_status_label(status_value)

            # Handle rejection reason change
            if rejection_reason_changed:
                _, rejection_reason_value = changes.get("rejection_reason")
                if rejection_reason_value:
                    entry["rejection_reason"] = (
                        ""
                        if rejection_reason_value == "None"
                        else DomainRequest.RejectionReasons.get_rejection_reason_label(rejection_reason_value)
                    )
                    # Handle case where rejection reason changed but not status
                    if not status_changed:
                        entry["status"] = DomainRequest.DomainRequestStatus.get_status_label(
                            DomainRequest.DomainRequestStatus.REJECTED
                        )

            # Handle action needed reason change
            if action_needed_reason_changed:
                _, action_needed_reason_value = changes.get("action_needed_reason")
                if action_needed_reason_value:
                    entry["action_needed_reason"] = (
                        ""
                        if action_needed_reason_value == "None"
                        else DomainRequest.ActionNeededReasons.get_action_needed_reason_label(
                            action_needed_reason_value
                        )
                    )
                    # Handle case where action needed reason changed but not status
                    if not status_changed:
                        entry["status"] = DomainRequest.DomainRequestStatus.get_status_label(
                            DomainRequest.DomainRequestStatus.ACTION_NEEDED
                        )

            # Add actor and timestamp information
            entry["actor"] = log_entry.actor
            entry["timestamp"] = log_entry.timestamp

            return entry

        return None

    def formfield_for_foreignkey(self, db_field, request, **kwargs):
        """Customize the behavior of formfields with foreign key relationships. This will customize
        the behavior of selects. Customized behavior includes sorting of objects in list."""
        # TODO #2571
        # Remove this check on senior_official if this underlying model changes from
        # "Contact" to "SeniorOfficial" or if we refactor AdminSortFields.
        # Removing this will cause the list on django admin to return SeniorOffical
        # objects rather than Contact objects.
        use_sort = db_field.name != "senior_official"
        return super().formfield_for_foreignkey(db_field, request, use_admin_sort_fields=use_sort, **kwargs)

    def get_annotated_queryset(self, queryset):
        return queryset.annotate(
            conv_generic_org_type=Case(
                # When portfolio is present, use its value instead
                When(portfolio__isnull=False, then=F("portfolio__organization_type")),
                # Otherwise, return the natively assigned value
                default=F("generic_org_type"),
            ),
            conv_federal_type=Case(
                # When portfolio is present, use its value instead
                When(
                    Q(portfolio__isnull=False) & Q(portfolio__federal_agency__isnull=False),
                    then=F("portfolio__federal_agency__federal_type"),
                ),
                # Otherwise, return the natively assigned value
                default=F("federal_agency__federal_type"),
            ),
        )

    def get_queryset(self, request):
        """Custom get_queryset to filter by portfolio if portfolio is in the
        request params."""
        qs = super().get_queryset(request)
        # Check if a 'portfolio' parameter is passed in the request
        portfolio_id = request.GET.get("portfolio")
        if portfolio_id:
            # Further filter the queryset by the portfolio
            qs = qs.filter(portfolio=portfolio_id)
        # Check if user is in OMB analysts group
        if request.user.groups.filter(name="omb_analysts_group").exists():
            annotated_qs = self.get_annotated_queryset(qs)
            return annotated_qs.filter(
                conv_generic_org_type=DomainRequest.OrganizationChoices.FEDERAL,
                conv_federal_type=BranchChoices.EXECUTIVE,
            )
        return qs

    def has_view_permission(self, request, obj=None):
        """Restrict view permissions based on group membership and model attributes."""
        if request.user.has_perm("registrar.full_access_permission"):
            return True
        if obj:
            if request.user.groups.filter(name="omb_analysts_group").exists():
                return (
                    obj.converted_generic_org_type == DomainRequest.OrganizationChoices.FEDERAL
                    and obj.converted_federal_type == BranchChoices.EXECUTIVE
                )
        return super().has_view_permission(request, obj)

    def has_change_permission(self, request, obj=None):
        """Restrict update permissions based on group membership and model attributes."""
        if request.user.has_perm("registrar.full_access_permission"):
            return True
        if obj:
            if request.user.groups.filter(name="omb_analysts_group").exists():
                return (
                    obj.converted_generic_org_type == DomainRequest.OrganizationChoices.FEDERAL
                    and obj.converted_federal_type == BranchChoices.EXECUTIVE
                )
        return super().has_change_permission(request, obj)

    def get_search_results(self, request, queryset, search_term):
        # Call the parent's method to apply default search logic
        base_queryset, use_distinct = super().get_search_results(request, queryset, search_term)

        # Add custom search logic for the annotated field
        if search_term:
            annotated_queryset = queryset.filter(
                # converted_organization_name
                Q(portfolio__organization_name__icontains=search_term)
                | Q(portfolio__isnull=True, organization_name__icontains=search_term)
            )

            # Combine the two querysets using union
            combined_queryset = base_queryset | annotated_queryset
        else:
            combined_queryset = base_queryset

        return combined_queryset, use_distinct

    def get_form(self, request, obj=None, **kwargs):
        """Pass the 'is_omb_analyst' attribute to the form."""
        form = super().get_form(request, obj, **kwargs)

        # Store attribute in the form for template access
        form.show_contact_as_plain_text = request.user.groups.filter(name="omb_analysts_group").exists()

        return form


class TransitionDomainAdmin(ListHeaderAdmin):
    """Custom transition domain admin class."""

    # Columns
    list_display = [
        "username",
        "domain_name",
        "status",
        "email_sent",
        "processed",
    ]

    search_fields = ["username", "domain_name"]
    search_help_text = "Search by user or domain name."

    change_form_template = "django/admin/email_clipboard_change_form.html"


class DomainInformationInline(admin.StackedInline):
    """Edit a domain information on the domain page.
    We had issues inheriting from both StackedInline
    and the source DomainInformationAdmin since these
    classes conflict, so we'll just pull what we need
    from DomainInformationAdmin
    """

    form = DomainInformationInlineForm
    template = "django/admin/includes/domain_info_inline_stacked.html"
    model = models.DomainInformation

    def __init__(self, *args, **kwargs):
        """Initialize the admin class and define a default value for is_omb_analyst."""
        super().__init__(*args, **kwargs)
        self.is_omb_analyst = False  # Default value in case it's accessed before being set

    def get_queryset(self, request):
        """Ensure self.is_omb_analyst is set early."""
        self.is_omb_analyst = request.user.groups.filter(name="omb_analysts_group").exists()
        return super().get_queryset(request)

    # Define methods to display fields from the related portfolio
    def portfolio_senior_official(self, obj) -> Optional[SeniorOfficial]:
        return obj.portfolio.senior_official if obj.portfolio and obj.portfolio.senior_official else None

    portfolio_senior_official.short_description = "Senior official"  # type: ignore

    def portfolio_organization_type(self, obj):
        return (
            DomainRequest.OrganizationChoices.get_org_label(obj.portfolio.organization_type)
            if obj.portfolio and obj.portfolio.organization_type
            else "-"
        )

    portfolio_organization_type.short_description = "Organization type"  # type: ignore

    def portfolio_federal_type(self, obj):
        return (
            BranchChoices.get_branch_label(obj.portfolio.federal_type)
            if obj.portfolio and obj.portfolio.federal_type
            else "-"
        )

    portfolio_federal_type.short_description = "Federal type"  # type: ignore

    def portfolio_organization_name(self, obj):
        return obj.portfolio.organization_name if obj.portfolio else ""

    portfolio_organization_name.short_description = "Organization name"  # type: ignore

    def portfolio_federal_agency(self, obj):
        return obj.portfolio.federal_agency if obj.portfolio else ""

    portfolio_federal_agency.short_description = "Federal agency"  # type: ignore

    def portfolio_state_territory(self, obj):
        return obj.portfolio.state_territory if obj.portfolio else ""

    portfolio_state_territory.short_description = "State, territory, or military post"  # type: ignore

    def portfolio_address_line1(self, obj):
        return obj.portfolio.address_line1 if obj.portfolio else ""

    portfolio_address_line1.short_description = "Address line 1"  # type: ignore

    def portfolio_address_line2(self, obj):
        return obj.portfolio.address_line2 if obj.portfolio else ""

    portfolio_address_line2.short_description = "Address line 2"  # type: ignore

    def portfolio_city(self, obj):
        return obj.portfolio.city if obj.portfolio else ""

    portfolio_city.short_description = "City"  # type: ignore

    def portfolio_zipcode(self, obj):
        return obj.portfolio.zipcode if obj.portfolio else ""

    portfolio_zipcode.short_description = "Zip code"  # type: ignore

    def portfolio_urbanization(self, obj):
        return obj.portfolio.urbanization if obj.portfolio else ""

    portfolio_urbanization.short_description = "Urbanization"  # type: ignore

    fieldsets = copy.deepcopy(list(DomainInformationAdmin.fieldsets))
    readonly_fields = copy.deepcopy(DomainInformationAdmin.readonly_fields)
    analyst_readonly_fields = copy.deepcopy(DomainInformationAdmin.analyst_readonly_fields)
    autocomplete_fields = copy.deepcopy(DomainInformationAdmin.autocomplete_fields)

    def get_domain_managers(self, obj):
        user_domain_roles = UserDomainRole.objects.filter(domain=obj.domain)
        user_ids = user_domain_roles.values_list("user_id", flat=True)
        domain_managers = User.objects.filter(id__in=user_ids)
        return domain_managers

    def get_domain_invitations(self, obj):
        domain_invitations = DomainInvitation.objects.filter(
            domain=obj.domain, status=DomainInvitation.DomainInvitationStatus.INVITED
        )
        return domain_invitations

    def domain_managers(self, obj):
        """Get domain managers for the domain, unpack and return an HTML block."""
        domain_managers = self.get_domain_managers(obj)
        if not domain_managers:
            return "No domain managers found."

        domain_manager_details = "<table><thead><tr>"
        if not self.is_omb_analyst:
            domain_manager_details += "<th>UID</th>"
        domain_manager_details += "<th>Name</th><th>Email</th></tr></thead><tbody>"
        for domain_manager in domain_managers:
            full_name = domain_manager.get_formatted_name()
            change_url = reverse("admin:registrar_user_change", args=[domain_manager.pk])
            domain_manager_details += "<tr>"
            if not self.is_omb_analyst:
                domain_manager_details += f'<td><a href="{change_url}">{escape(domain_manager.username)}</a>'
            domain_manager_details += f"<td>{escape(full_name)}</td>"
            domain_manager_details += f"<td>{escape(domain_manager.email)}</td>"
            domain_manager_details += "</tr>"
        domain_manager_details += "</tbody></table>"
        return format_html(domain_manager_details)

    domain_managers.short_description = "Domain managers"  # type: ignore

    def invited_domain_managers(self, obj):
        """Get emails which have been invited to the domain, unpack and return an HTML block."""
        domain_invitations = self.get_domain_invitations(obj)
        if not domain_invitations:
            return "No invited domain managers found."

        domain_invitation_details = "<table><thead><tr><th>Email</th><th>Status</th>" + "</tr></thead><tbody>"
        for domain_invitation in domain_invitations:
            domain_invitation_details += "<tr>"
            domain_invitation_details += f"<td>{escape(domain_invitation.email)}</td>"
            domain_invitation_details += f"<td>{escape(domain_invitation.status.capitalize())}</td>"
            domain_invitation_details += "</tr>"
        domain_invitation_details += "</tbody></table>"
        return format_html(domain_invitation_details)

    invited_domain_managers.short_description = "Invited domain managers"  # type: ignore

    def has_change_permission(self, request, obj=None):
        """Custom has_change_permission override so that we can specify that
        analysts can edit this through this inline, but not through the model normally"""

        superuser_perm = request.user.has_perm("registrar.full_access_permission")
        analyst_perm = request.user.has_perm("registrar.analyst_access_permission")
        omb_analyst_perm = request.user.groups.filter(name="omb_analysts_group").exists()
        if (analyst_perm or omb_analyst_perm) and not superuser_perm:
            return True
        return super().has_change_permission(request, obj)

    def formfield_for_manytomany(self, db_field, request, **kwargs):
        """customize the behavior of formfields with manytomany relationships.  the customized
        behavior includes sorting of objects in lists as well as customizing helper text"""

        queryset = AdminSortFields.get_queryset(db_field)
        if queryset:
            kwargs["queryset"] = queryset
        formfield = super().formfield_for_manytomany(db_field, request, **kwargs)
        # customize the help text for all formfields for manytomany
        formfield.help_text = (
            formfield.help_text
            + " If more than one value is selected, the change/delete/view actions will be disabled."
        )
        return formfield

    def formfield_for_foreignkey(self, db_field, request, **kwargs):
        """Customize the behavior of formfields with foreign key relationships. This will customize
        the behavior of selects. Customized behavior includes sorting of objects in list."""
        # Remove this check on senior_official if this underlying model changes from
        # "Contact" to "SeniorOfficial" or if we refactor AdminSortFields.
        # Removing this will cause the list on django admin to return SeniorOffical
        # objects rather than Contact objects.
        queryset = AdminSortFields.get_queryset(db_field)
        if queryset and db_field.name != "senior_official":
            kwargs["queryset"] = queryset
        return super().formfield_for_foreignkey(db_field, request, **kwargs)

    def get_readonly_fields(self, request, obj=None):
        readonly_fields = copy.deepcopy(DomainInformationAdmin.get_readonly_fields(self, request, obj=None))
        readonly_fields.extend(["domain_managers", "invited_domain_managers"])  # type: ignore
        return readonly_fields

    # Re-route the get_fieldsets method to utilize DomainInformationAdmin.get_fieldsets
    # since that has all the logic for excluding certain fields according to user permissions.
    # Then modify the remaining fields to further trim out any we don't want for this inline
    # form
    def get_fieldsets(self, request, obj=None):
        # Grab fieldsets from DomainInformationAdmin so that it handles all logic
        # for permission-based field visibility.
        modified_fieldsets = copy.deepcopy(DomainInformationAdmin.get_fieldsets(self, request, obj=None))

        # Modify fieldset sections in place
        for index, (title, options) in enumerate(modified_fieldsets):
            if title is None:
                options["fields"] = [
                    field for field in options["fields"] if field not in ["creator", "domain_request", "notes"]
                ]
            elif title == "Contacts":
                options["fields"] = [
                    field
                    for field in options["fields"]
                    if field not in ["other_contacts", "no_other_contacts_rationale"]
                ]
                options["fields"].extend(["domain_managers", "invited_domain_managers"])  # type: ignore
            elif title == "Background info":
                # move domain request and notes to background
                options["fields"].extend(["domain_request", "notes"])  # type: ignore

        # Remove or remove fieldset sections
        for index, (title, f) in enumerate(modified_fieldsets):
            if title == ".gov domain":
                # remove .gov domain from fieldset
                modified_fieldsets.pop(index)
            elif title == "Background info":
                # move Background info to the bottom of the list
                fieldsets_to_move = modified_fieldsets.pop(index)
                modified_fieldsets.append(fieldsets_to_move)

        return modified_fieldsets

    def get_form(self, request, obj=None, **kwargs):
        """Pass the 'is_omb_analyst' attribute to the form."""
        form = super().get_form(request, obj, **kwargs)

        # Store attribute in the form for template access
        self.is_omb_analyst = request.user.groups.filter(name="omb_analysts_group").exists()
        form.show_contact_as_plain_text = self.is_omb_analyst
        form.is_omb_analyst = self.is_omb_analyst

        return form


class DomainResource(FsmModelResource):
    """defines how each field in the referenced model should be mapped to the corresponding fields in the
    import/export file"""

    class Meta:
        model = models.Domain


class DomainAdmin(ListHeaderAdmin, ImportExportRegistrarModelAdmin):
    """Custom domain admin class to add extra buttons."""

    resource_classes = [DomainResource]

    # ------- FILTERS
    class ElectionOfficeFilter(admin.SimpleListFilter):
        """Define a custom filter for is_election_board"""

        title = _("election office")
        parameter_name = "is_election_board"

        def lookups(self, request, model_admin):
            return (
                ("1", _("Yes")),
                ("0", _("No")),
            )

        def queryset(self, request, queryset):
            if self.value() == "1":
                return queryset.filter(domain_info__is_election_board=True)
            if self.value() == "0":
                return queryset.filter(Q(domain_info__is_election_board=False) | Q(domain_info__is_election_board=None))

    class GenericOrgFilter(admin.SimpleListFilter):
        """Custom Generic Organization filter that accomodates portfolio feature.
        If we have a portfolio, use the portfolio's organization.  If not, use the
        organization in the Domain Information object."""

        title = "generic organization"
        parameter_name = "converted_generic_orgs"

        def lookups(self, request, model_admin):
            # Annotate the queryset to avoid Python-side iteration
            queryset = (
                Domain.objects.annotate(
                    converted_generic_org=Case(
                        When(
                            domain_info__isnull=False,
                            domain_info__portfolio__organization_type__isnull=False,
                            then="domain_info__portfolio__organization_type",
                        ),
                        When(
                            domain_info__isnull=False,
                            domain_info__portfolio__isnull=True,
                            domain_info__generic_org_type__isnull=False,
                            then="domain_info__generic_org_type",
                        ),
                        default=Value(""),
                        output_field=CharField(),
                    )
                )
                .values_list("converted_generic_org", flat=True)
                .distinct()
            )

            # Filter out empty results and return sorted list of unique values
            return sorted([(org, DomainRequest.OrganizationChoices.get_org_label(org)) for org in queryset if org])

        def queryset(self, request, queryset):
            if self.value():
                return queryset.filter(
                    Q(domain_info__portfolio__organization_type=self.value())
                    | Q(domain_info__portfolio__isnull=True, domain_info__generic_org_type=self.value())
                )
            return queryset

    class FederalTypeFilter(admin.SimpleListFilter):
        """Custom Federal Type filter that accomodates portfolio feature.
        If we have a portfolio, use the portfolio's federal type.  If not, use the
        organization in the Domain Request object."""

        title = "federal type"
        parameter_name = "converted_federal_types"

        def lookups(self, request, model_admin):
            # Annotate the queryset for efficient filtering
            queryset = (
                Domain.objects.annotate(
                    converted_federal_type=Case(
                        When(
                            domain_info__isnull=False,
                            domain_info__portfolio__isnull=False,
                            then=F("domain_info__portfolio__federal_agency__federal_type"),
                        ),
                        When(
                            domain_info__isnull=False,
                            domain_info__portfolio__isnull=True,
                            domain_info__federal_type__isnull=False,
                            then="domain_info__federal_agency__federal_type",
                        ),
                        default=Value(""),
                        output_field=CharField(),
                    )
                )
                .values_list("converted_federal_type", flat=True)
                .distinct()
            )

            # Filter out empty values and return sorted unique entries
            return sorted(
                [
                    (federal_type, BranchChoices.get_branch_label(federal_type))
                    for federal_type in queryset
                    if federal_type
                ]
            )

        def queryset(self, request, queryset):
            if self.value():
                return queryset.filter(
                    Q(domain_info__portfolio__federal_type=self.value())
                    | Q(domain_info__portfolio__isnull=True, domain_info__federal_type=self.value())
                )
            return queryset

    def get_annotated_queryset(self, queryset):
        return queryset.annotate(
            converted_generic_org_type=Case(
                # When portfolio is present, use its value instead
                When(domain_info__portfolio__isnull=False, then=F("domain_info__portfolio__organization_type")),
                # Otherwise, return the natively assigned value
                default=F("domain_info__generic_org_type"),
            ),
            converted_federal_agency=Case(
                # When portfolio is present, use its value instead
                When(
                    Q(domain_info__portfolio__isnull=False) & Q(domain_info__portfolio__federal_agency__isnull=False),
                    then=F("domain_info__portfolio__federal_agency__agency"),
                ),
                # Otherwise, return the natively assigned value
                default=F("domain_info__federal_agency__agency"),
            ),
            converted_federal_type=Case(
                # When portfolio is present, use its value instead
                When(
                    Q(domain_info__portfolio__isnull=False) & Q(domain_info__portfolio__federal_agency__isnull=False),
                    then=F("domain_info__portfolio__federal_agency__federal_type"),
                ),
                # Otherwise, return the natively assigned value
                default=F("domain_info__federal_agency__federal_type"),
            ),
            converted_organization_name=Case(
                # When portfolio is present, use its value instead
                When(domain_info__portfolio__isnull=False, then=F("domain_info__portfolio__organization_name")),
                # Otherwise, return the natively assigned value
                default=F("domain_info__organization_name"),
            ),
            converted_city=Case(
                # When portfolio is present, use its value instead
                When(domain_info__portfolio__isnull=False, then=F("domain_info__portfolio__city")),
                # Otherwise, return the natively assigned value
                default=F("domain_info__city"),
            ),
            converted_state_territory=Case(
                # When portfolio is present, use its value instead
                When(domain_info__portfolio__isnull=False, then=F("domain_info__portfolio__state_territory")),
                # Otherwise, return the natively assigned value
                default=F("domain_info__state_territory"),
            ),
        )

    # Filters
    list_filter = [GenericOrgFilter, FederalTypeFilter, ElectionOfficeFilter, "state"]

    # ------- END FILTERS

    # Inlines
    inlines = [DomainInformationInline]

    # Columns
    list_display = [
        "name",
        "converted_generic_org_type",
        "converted_federal_type",
        "converted_federal_agency",
        "converted_organization_name",
        "custom_election_board",
        "converted_city",
        "converted_state_territory",
        "state",
        "expiration_date",
        "created_at",
        "first_ready",
        "deleted",
    ]

    fieldsets = (
        (
            None,
            {"fields": ["state", "expiration_date", "first_ready", "deleted", "dnssecdata", "nameservers"]},
        ),
    )

    # ------- Domain Information Fields

    # --- Generic Org Type
    # Use converted value in the table
    @admin.display(description=_("Generic Org Type"))
    def converted_generic_org_type(self, obj):
        return obj.domain_info.converted_generic_org_type_display

    converted_generic_org_type.admin_order_field = "converted_generic_org_type"  # type: ignore

    # Use native value for the change form
    def generic_org_type(self, obj):
        return obj.domain_info.get_generic_org_type_display()

    # --- Federal Agency
    @admin.display(description=_("Federal Agency"))
    def converted_federal_agency(self, obj):
        return obj.domain_info.converted_federal_agency

    converted_federal_agency.admin_order_field = "converted_federal_agency"  # type: ignore

    # Use native value for the change form
    def federal_agency(self, obj):
        if obj.domain_info:
            return obj.domain_info.federal_agency
        else:
            return None

    # --- Federal Type
    # Use converted value in the table
    @admin.display(description=_("Federal Type"))
    def converted_federal_type(self, obj):
        return obj.domain_info.converted_federal_type_display

    converted_federal_type.admin_order_field = "converted_federal_type"  # type: ignore

    # Use native value for the change form
    def federal_type(self, obj):
        return obj.domain_info.federal_type if obj.domain_info else None

    # --- Organization Name
    # Use converted value in the table
    @admin.display(description=_("Organization Name"))
    def converted_organization_name(self, obj):
        return obj.domain_info.converted_organization_name

    converted_organization_name.admin_order_field = "converted_organization_name"  # type: ignore

    # Use native value for the change form
    def organization_name(self, obj):
        return obj.domain_info.organization_name if obj.domain_info else None

    # --- City
    # Use converted value in the table
    @admin.display(description=_("City"))
    def converted_city(self, obj):
        return obj.domain_info.converted_city

    converted_city.admin_order_field = "converted_city"  # type: ignore

    # Use native value for the change form
    def city(self, obj):
        return obj.domain_info.city if obj.domain_info else None

    # --- State
    # Use converted value in the table
    @admin.display(description=_("State / territory"))
    def converted_state_territory(self, obj):
        return obj.domain_info.converted_state_territory

    converted_state_territory.admin_order_field = "converted_state_territory"  # type: ignore

    # Use native value for the change form
    def state_territory(self, obj):
        return obj.domain_info.state_territory if obj.domain_info else None

    def dnssecdata(self, obj):
        return "Yes" if obj.dnssecdata else "No"

    dnssecdata.short_description = "DNSSEC enabled"  # type: ignore

    # Custom method to display formatted nameservers
    def nameservers(self, obj):
        if not obj.nameservers:
            return "No nameservers"

        formatted_nameservers = []
        for server, ip_list in obj.nameservers:
            server_display = str(server)
            if ip_list:
                server_display += f" [{', '.join(ip_list)}]"
            formatted_nameservers.append(server_display)

        # Join the formatted strings with line breaks
        return "\n".join(formatted_nameservers)

    nameservers.short_description = "Name servers"  # type: ignore

    def custom_election_board(self, obj):
        domain_info = getattr(obj, "domain_info", None)
        if domain_info:
            return "Yes" if domain_info.is_election_board else "No"
        return "No"

    custom_election_board.admin_order_field = "domain_info__is_election_board"  # type: ignore
    custom_election_board.short_description = "Election office"  # type: ignore

    # Search
    search_fields = ["name"]
    search_help_text = "Search by domain name."

    # Change Form
    change_form_template = "django/admin/domain_change_form.html"

    # Readonly Fields
    readonly_fields = (
        "state",
        "expiration_date",
        "first_ready",
        "deleted",
        "federal_agency",
        "dnssecdata",
        "nameservers",
    )

    # Table ordering
    ordering = ["name"]

    # Override for the delete confirmation page on the domain table (bulk delete action)
    delete_selected_confirmation_template = "django/admin/domain_delete_selected_confirmation.html"

    def delete_view(self, request, object_id, extra_context=None):
        """
        Custom delete_view to perform additional actions or customize the template.
        """

        # Set the delete template to a custom one
        self.delete_confirmation_template = "django/admin/domain_delete_confirmation.html"
        response = super().delete_view(request, object_id, extra_context=extra_context)

        return response

    def changeform_view(self, request, object_id=None, form_url="", extra_context=None):
        """Custom changeform implementation to pass in context information"""
        if extra_context is None:
            extra_context = {}

        if object_id is not None:
            domain = Domain.objects.get(pk=object_id)

            # Used in the custom contact view
            if domain is not None and hasattr(domain, "domain_info"):
                extra_context["original_object"] = domain.domain_info

            extra_context["state_help_message"] = Domain.State.get_admin_help_text(domain.state)
            extra_context["domain_state"] = domain.get_state_display()
            extra_context["curr_exp_date"] = (
                domain.expiration_date if domain.expiration_date is not None else self._get_current_date()
            )

        return super().changeform_view(request, object_id, form_url, extra_context)

    def response_change(self, request, obj):
        # Create dictionary of action functions
        ACTION_FUNCTIONS = {
            "_place_client_hold": self.do_place_client_hold,
            "_remove_client_hold": self.do_remove_client_hold,
            "_edit_domain": self.do_edit_domain,
            "_delete_domain": self.do_delete_domain,
            "_get_status": self.do_get_status,
            "_extend_expiration_date": self.do_extend_expiration_date,
        }

        # Check which action button was pressed and call the corresponding function
        for action, function in ACTION_FUNCTIONS.items():
            if action in request.POST:
                return function(request, obj)

        # If no matching action button is found, return the super method
        return super().response_change(request, obj)

    def do_extend_expiration_date(self, request, obj):
        """Extends a domains expiration date by one year from the current date"""

        # Make sure we're dealing with a Domain
        if not isinstance(obj, Domain):
            self.message_user(request, "Object is not of type Domain.", messages.ERROR)
            return None

        # Renew the domain.
        try:
            obj.renew_domain()
            self.message_user(
                request,
                "Successfully extended the expiration date.",
            )
        except RegistryError as err:
            if err.is_connection_error():
                error_message = "Error connecting to the registry."
            else:
                error_message = f"Error extending this domain: {err}."
            self.message_user(request, error_message, messages.ERROR)
        except KeyError:
            # In normal code flow, a keyerror can only occur when
            # fresh data can't be pulled from the registry, and thus there is no cache.
            self.message_user(
                request,
                "Error connecting to the registry. No expiration date was found.",
                messages.ERROR,
            )
        except Exception as err:
            logger.error(err, stack_info=True)
            self.message_user(request, "Could not delete: An unspecified error occured", messages.ERROR)

        return HttpResponseRedirect(".")

    # Workaround for unit tests, as we cannot mock date directly.
    # it is immutable. Rather than dealing with a convoluted workaround,
    # lets wrap this in a function.
    def _get_current_date(self):
        """Gets the current date"""
        return date.today()

    def do_delete_domain(self, request, obj):
        if not isinstance(obj, Domain):
            # Could be problematic if the type is similar,
            # but not the same (same field/func names).
            # We do not want to accidentally delete records.
            self.message_user(request, "Object is not of type Domain", messages.ERROR)
            return

        try:
            obj.deletedInEpp()
            obj.save()
        except RegistryError as err:
            # Using variables to get past the linter
            message1 = f"Cannot delete Domain when in state {obj.state}"
            message2 = f"This subdomain is being used as a hostname on another domain: {err.note}"
            message3 = f"Command failed with note: {err.note}"
            # Human-readable mappings of ErrorCodes. Can be expanded.
            error_messages = {
                # noqa on these items as black wants to reformat to an invalid length
                ErrorCode.OBJECT_STATUS_PROHIBITS_OPERATION: message1,
                ErrorCode.OBJECT_ASSOCIATION_PROHIBITS_OPERATION: message2,
                ErrorCode.COMMAND_FAILED: message3,
            }

            message = "Cannot connect to the registry"
            if not err.is_connection_error():
                # If nothing is found, will default to returned err
                message = error_messages.get(err.code, err)
            self.message_user(request, f"Error deleting this Domain: {message}", messages.ERROR)
        except TransitionNotAllowed:
            if obj.state == Domain.State.DELETED:
                self.message_user(
                    request,
                    "This domain is already deleted",
                    messages.INFO,
                )
            else:
                self.message_user(
                    request,
                    (
                        "Error deleting this Domain: "
                        f"Can't switch from state '{obj.state}' to 'deleted'"
                        ", must be either 'dns_needed' or 'on_hold'"
                    ),
                    messages.ERROR,
                )
        except Exception:
            self.message_user(
                request,
                "Could not delete: An unspecified error occured",
                messages.ERROR,
            )
        else:
            self.message_user(
                request,
                "Domain %s has been deleted. Thanks!" % obj.name,
            )

        return HttpResponseRedirect(".")

    def do_get_status(self, request, obj):
        try:
            statuses = obj.statuses
        except Exception as err:
            self.message_user(request, err, messages.ERROR)
        else:
            self.message_user(
                request,
                f"The registry statuses are {statuses}. These statuses are from the provider of the .gov registry.",
            )
        return HttpResponseRedirect(".")

    def do_place_client_hold(self, request, obj):
        try:
            obj.place_client_hold()
            obj.save()
        except Exception as err:
            # if error is an error from the registry, display useful
            # and readable error
            if err.code:
                self.message_user(
                    request,
                    f"Error placing the hold with the registry: {err}",
                    messages.ERROR,
                )
            elif err.is_connection_error():
                self.message_user(
                    request,
                    "Error connecting to the registry",
                    messages.ERROR,
                )
            else:
                # all other type error messages, display the error
                self.message_user(request, err, messages.ERROR)
        else:
            self.message_user(
                request,
                "%s is in client hold. This domain is no longer accessible on the public internet." % obj.name,
            )
        return HttpResponseRedirect(".")

    def do_remove_client_hold(self, request, obj):
        try:
            obj.revert_client_hold()
            obj.save()
        except Exception as err:
            # if error is an error from the registry, display useful
            # and readable error
            if err.code:
                self.message_user(
                    request,
                    f"Error removing the hold in the registry: {err}",
                    messages.ERROR,
                )
            elif err.is_connection_error():
                self.message_user(
                    request,
                    "Error connecting to the registry",
                    messages.ERROR,
                )
            else:
                # all other type error messages, display the error
                self.message_user(request, err, messages.ERROR)
        else:
            self.message_user(
                request,
                "%s is ready. This domain is accessible on the public internet." % obj.name,
            )
        return HttpResponseRedirect(".")

    def do_edit_domain(self, request, obj):
        # We want to know, globally, when an edit action occurs
        request.session["analyst_action"] = "edit"
        # Restricts this action to this domain (pk) only
        request.session["analyst_action_location"] = obj.id
        return HttpResponseRedirect(reverse("domain", args=(obj.id,)))

    def change_view(self, request, object_id):
        # If the analyst was recently editing a domain page,
        # delete any associated session values
        if "analyst_action" in request.session:
            del request.session["analyst_action"]
            del request.session["analyst_action_location"]
        return super().change_view(request, object_id)

    def has_change_permission(self, request, obj=None):
        # Fixes a bug wherein users which are only is_staff
        # can access 'change' when GET,
        # but cannot access this page when it is a request of type POST.
        if request.user.has_perm("registrar.full_access_permission") or request.user.has_perm(
            "registrar.analyst_access_permission"
        ):
            return True
        return super().has_change_permission(request, obj)

    def get_queryset(self, request):
        """Custom get_queryset to filter by portfolio if portfolio is in the
        request params."""
        initial_qs = super().get_queryset(request)
        qs = self.get_annotated_queryset(initial_qs)
        # Check if a 'portfolio' parameter is passed in the request
        portfolio_id = request.GET.get("portfolio")
        if portfolio_id:
            # Further filter the queryset by the portfolio
            qs = qs.filter(domain_info__portfolio=portfolio_id)
        # Check if user is in OMB analysts group
        if request.user.groups.filter(name="omb_analysts_group").exists():
            return qs.filter(
                converted_generic_org_type=DomainRequest.OrganizationChoices.FEDERAL,
                converted_federal_type=BranchChoices.EXECUTIVE,
            )
        return qs

    def has_view_permission(self, request, obj=None):
        """Restrict view permissions based on group membership and model attributes."""
        if request.user.has_perm("registrar.full_access_permission"):
            return True
        if obj:
            if request.user.groups.filter(name="omb_analysts_group").exists():
                return (
                    obj.domain_info.converted_generic_org_type == DomainRequest.OrganizationChoices.FEDERAL
                    and obj.domain_info.converted_federal_type == BranchChoices.EXECUTIVE
                )
        return super().has_view_permission(request, obj)

    def get_form(self, request, obj=None, **kwargs):
        """Pass the 'is_omb_analyst' attribute to the form."""
        form = super().get_form(request, obj, **kwargs)

        # Store attribute in the form for template access
        is_omb_analyst = request.user.groups.filter(name="omb_analysts_group").exists()
        form.show_contact_as_plain_text = is_omb_analyst
        form.is_omb_analyst = is_omb_analyst

        return form


class DraftDomainResource(resources.ModelResource):
    """defines how each field in the referenced model should be mapped to the corresponding fields in the
    import/export file"""

    class Meta:
        model = models.DraftDomain


class DraftDomainAdmin(ListHeaderAdmin, ImportExportRegistrarModelAdmin):
    """Custom draft domain admin class."""

    resource_classes = [DraftDomainResource]

    search_fields = ["name"]
    search_help_text = "Search by draft domain name."

    # this ordering effects the ordering of results
    # in autocomplete_fields for user
    ordering = ["name"]
    list_display = ["name"]

    @admin.display(description=_("Requested domain"))
    def name(self, obj):
        return obj.name

    def get_model_perms(self, request):
        """
        Return empty perms dict thus hiding the model from admin index.
        """
        superuser_perm = request.user.has_perm("registrar.full_access_permission")
        analyst_perm = request.user.has_perm("registrar.analyst_access_permission")
        if analyst_perm and not superuser_perm:
            return {}
        return super().get_model_perms(request)

    def has_change_permission(self, request, obj=None):
        """
        Allow analysts to access the change form directly via URL.
        """
        superuser_perm = request.user.has_perm("registrar.full_access_permission")
        analyst_perm = request.user.has_perm("registrar.analyst_access_permission")
        if analyst_perm and not superuser_perm:
            return True
        return super().has_change_permission(request, obj)

    def response_change(self, request, obj):
        """
        Override to redirect users back to the previous page after saving.
        """
        superuser_perm = request.user.has_perm("registrar.full_access_permission")
        analyst_perm = request.user.has_perm("registrar.analyst_access_permission")
        return_path = request.GET.get("return_path")

        # First, call the super method to perform the standard operations and capture the response
        response = super().response_change(request, obj)

        # Don't redirect to the website page on save if the user is an analyst.
        # Rather, just redirect back to the originating page.
        if (analyst_perm and not superuser_perm) and return_path:
            # Redirect to the return path if it exists
            return HttpResponseRedirect(return_path)

        # If no redirection is needed, return the original response
        return response


class PublicContactResource(resources.ModelResource):
    """defines how each field in the referenced model should be mapped to the corresponding fields in the
    import/export file"""

    class Meta:
        model = models.PublicContact
        # may want to consider these bulk options in future, so left in as comments
        # use_bulk = True
        # batch_size = 1000
        # force_init_instance = True

    def __init__(self):
        """Sets global variables for code tidyness"""
        super().__init__()
        self.skip_epp_save = False

    def import_data(
        self,
        dataset,
        dry_run=False,
        raise_errors=False,
        use_transactions=None,
        collect_failed_rows=False,
        rollback_on_validation_errors=False,
        **kwargs,
    ):
        """Override import_data to set self.skip_epp_save if in kwargs"""
        self.skip_epp_save = kwargs.get("skip_epp_save", False)
        return super().import_data(
            dataset,
            dry_run,
            raise_errors,
            use_transactions,
            collect_failed_rows,
            rollback_on_validation_errors,
            **kwargs,
        )

    def save_instance(self, instance, is_create, using_transactions=True, dry_run=False):
        """Override save_instance setting skip_epp_save to True"""
        self.before_save_instance(instance, using_transactions, dry_run)
        if self._meta.use_bulk:
            if is_create:
                self.create_instances.append(instance)
            else:
                self.update_instances.append(instance)
        elif not using_transactions and dry_run:
            # we don't have transactions and we want to do a dry_run
            pass
        else:
            instance.save(skip_epp_save=self.skip_epp_save)
        self.after_save_instance(instance, using_transactions, dry_run)


class PublicContactAdmin(ListHeaderAdmin, ImportExportRegistrarModelAdmin):
    """Custom PublicContact admin class."""

    resource_classes = [PublicContactResource]

    change_form_template = "django/admin/email_clipboard_change_form.html"
    autocomplete_fields = ["domain"]

    def changeform_view(self, request, object_id=None, form_url="", extra_context=None):
        if extra_context is None:
            extra_context = {}

        if object_id:
            obj = self.get_object(request, object_id)
            if obj:
                name = obj.name
                email = obj.email
                registry_id = obj.registry_id
                extra_context["subtitle"] = f"{name} <{email}> id: {registry_id}"

        return super().changeform_view(request, object_id, form_url, extra_context=extra_context)


class VerifiedByStaffAdmin(ListHeaderAdmin):
    list_display = ("email", "requestor", "truncated_notes", "created_at")
    search_fields = ["email"]
    search_help_text = "Search by email."
    readonly_fields = [
        "requestor",
    ]

    change_form_template = "django/admin/email_clipboard_change_form.html"

    def truncated_notes(self, obj):
        # Truncate the 'notes' field to 50 characters
        return str(obj.notes)[:50]

    truncated_notes.short_description = "Notes (Truncated)"  # type: ignore

    def save_model(self, request, obj, form, change):
        # Set the user field to the current admin user
        obj.requestor = request.user if request.user.is_authenticated else None
        super().save_model(request, obj, form, change)


class PortfolioAdmin(ListHeaderAdmin):

    class Meta:
        """Contains meta information about this class"""

        model = models.Portfolio
        fields = "__all__"

    _meta = Meta()

    def __init__(self, *args, **kwargs):
        """Initialize the admin class and define a default value for is_omb_analyst."""
        super().__init__(*args, **kwargs)
        self.is_omb_analyst = False  # Default value in case it's accessed before being set

    change_form_template = "django/admin/portfolio_change_form.html"
    fieldsets = [
        # created_on is the created_at field
        (None, {"fields": ["creator", "created_on", "notes"]}),
        ("Type of organization", {"fields": ["organization_type", "federal_type"]}),
        (
            "Organization name and mailing address",
            {
                "fields": [
                    "organization_name",
                    "federal_agency",
                ]
            },
        ),
        (
            "Show details",
            {
                "classes": ["collapse--dgfieldset"],
                "description": "Extends organization name and mailing address",
                "fields": [
                    "state_territory",
                    "address_line1",
                    "address_line2",
                    "city",
                    "zipcode",
                    "urbanization",
                ],
            },
        ),
        ("Portfolio members", {"fields": ["display_admins", "display_members"]}),
        ("Domains and requests", {"fields": ["domains", "domain_requests"]}),
        ("Suborganizations", {"fields": ["suborganizations"]}),
        ("Senior official", {"fields": ["senior_official"]}),
    ]

    # This is the fieldset display when adding a new model
    add_fieldsets = [
        (None, {"fields": ["creator", "notes"]}),
        ("Type of organization", {"fields": ["organization_type"]}),
        (
            "Organization name and mailing address",
            {
                "fields": [
                    "organization_name",
                    "federal_agency",
                    "state_territory",
                    "address_line1",
                    "address_line2",
                    "city",
                    "zipcode",
                    "urbanization",
                ]
            },
        ),
        ("Senior official", {"fields": ["senior_official"]}),
    ]

    list_display = ("organization_name", "organization_type", "federal_type", "creator")
    search_fields = ["organization_name"]
    search_help_text = "Search by organization name."
    readonly_fields = [
        # This is the created_at field
        "created_on",
        # Django admin doesn't allow methods to be directly listed in fieldsets. We can
        # display the custom methods display_admins amd display_members in the admin form if
        # they are readonly.
        "federal_type",
        "domains",
        "domain_requests",
        "suborganizations",
        "display_admins",
        "display_members",
        "creator",
        # As of now this means that only federal agency can update this, but this will change.
        "senior_official",
    ]

    # Even though this is empty, I will leave it as a stub for easy changes in the future
    # rather than strip it out of our logic.
    analyst_readonly_fields = []  # type: ignore

    omb_analyst_readonly_fields = [
        "notes",
        "organization_type",
        "organization_name",
        "federal_agency",
        "state_territory",
        "address_line1",
        "address_line2",
        "city",
        "zipcode",
        "urbanization",
    ]

    def get_admin_users(self, obj):
        # Filter UserPortfolioPermission objects related to the portfolio
        admin_permissions = self.get_user_portfolio_permission_admins(obj)

        # Get the user objects associated with these permissions
        admin_users = User.objects.filter(portfolio_permissions__in=admin_permissions)

        return admin_users

    def get_user_portfolio_permission_admins(self, obj):
        """Returns each admin on UserPortfolioPermission for a given portfolio."""
        if obj:
            return obj.portfolio_users.filter(
                portfolio=obj, roles__contains=[UserPortfolioRoleChoices.ORGANIZATION_ADMIN]
            )
        else:
            return []

    def get_non_admin_users(self, obj):
        # Filter UserPortfolioPermission objects related to the portfolio that do NOT have the "Admin" role
        non_admin_permissions = UserPortfolioPermission.objects.filter(portfolio=obj).exclude(
            roles__contains=[UserPortfolioRoleChoices.ORGANIZATION_ADMIN]
        )

        # Get the user objects associated with these permissions
        non_admin_users = User.objects.filter(portfolio_permissions__in=non_admin_permissions)

        return non_admin_users

    def get_user_portfolio_permission_non_admins(self, obj):
        """Returns each admin on UserPortfolioPermission for a given portfolio."""
        if obj:
            return obj.portfolio_users.exclude(roles__contains=[UserPortfolioRoleChoices.ORGANIZATION_ADMIN])
        else:
            return []

    def federal_type(self, obj: models.Portfolio):
        """Returns the federal_type field"""
        return BranchChoices.get_branch_label(obj.federal_type) if obj.federal_type else "-"

    federal_type.short_description = "Federal type"  # type: ignore

    def created_on(self, obj: models.Portfolio):
        """Returns the created_at field, with a different short description"""
        # Format: Dec 12, 2024
        return obj.created_at.strftime("%b %d, %Y") if obj.created_at else "-"

    created_on.short_description = "Created on"  # type: ignore

    def suborganizations(self, obj: models.Portfolio):
        """Returns a list of links for each related suborg"""
        queryset = obj.get_suborganizations()
        return get_field_links_as_list(queryset, "suborganization")

    suborganizations.short_description = "Suborganizations"  # type: ignore

    def domains(self, obj: models.Portfolio):
        """Returns the count of domains with a link to view them in the admin."""
        domain_count = obj.get_domains().count()  # Count the related domains
        if domain_count > 0:
            # Construct the URL to the admin page, filtered by portfolio
            url = reverse("admin:registrar_domain_changelist") + f"?portfolio={obj.id}"
            label = "domain" if domain_count == 1 else "domains"
            # Create a clickable link with the domain count
            return format_html('<a href="{}">{} {}</a>', url, domain_count, label)
        return "No domains"

    domains.short_description = "Domains"  # type: ignore

    def domain_requests(self, obj: models.Portfolio):
        """Returns the count of domain requests with a link to view them in the admin."""
        domain_request_count = obj.get_domain_requests().count()  # Count the related domain requests
        if domain_request_count > 0:
            # Construct the URL to the admin page, filtered by portfolio
            url = reverse("admin:registrar_domainrequest_changelist") + f"?portfolio={obj.id}"
            # Create a clickable link with the domain request count
            return format_html('<a href="{}">{} domain requests</a>', url, domain_request_count)
        return "No domain requests"

    domain_requests.short_description = "Domain requests"  # type: ignore

    def display_admins(self, obj):
        """Returns the number of administrators for this portfolio"""
        admin_count = len(self.get_user_portfolio_permission_admins(obj))
        if admin_count > 0:
            if self.is_omb_analyst:
                return format_html(f"{admin_count} administrators")
            url = reverse("admin:registrar_userportfoliopermission_changelist") + f"?portfolio={obj.id}"
            # Create a clickable link with the count
            return format_html(f'<a href="{url}">{admin_count} admins</a>')
        return "No admins found."

    display_admins.short_description = "Admins"  # type: ignore

    def display_members(self, obj):
        """Returns the number of basic members for this portfolio"""
        member_count = len(self.get_user_portfolio_permission_non_admins(obj))
        if member_count > 0:
            if self.is_omb_analyst:
                return format_html(f"{member_count} members")
            url = reverse("admin:registrar_userportfoliopermission_changelist") + f"?portfolio={obj.id}"
            # Create a clickable link with the count
            return format_html(f'<a href="{url}">{member_count} basic members</a>')
        return "No basic members found."

    display_members.short_description = "Basic members"  # type: ignore

    # Creates select2 fields (with search bars)
    autocomplete_fields = [
        "creator",
        "federal_agency",
        "senior_official",
    ]

    def get_fieldsets(self, request, obj=None):
        """Override of the default get_fieldsets definition to add an add_fieldsets view"""
        # This is the add view if no obj exists
        if not obj:
            return self.add_fieldsets
        return super().get_fieldsets(request, obj)

    def get_readonly_fields(self, request, obj=None):
        """Set the read-only state on form elements.
        We have 2 conditions that determine which fields are read-only:
        admin user permissions and the creator's status, so
        we'll use the baseline readonly_fields and extend it as needed.
        """
        readonly_fields = list(self.readonly_fields)

        # Check if the creator is restricted
        if obj and obj.creator.status == models.User.RESTRICTED:
            # For fields like CharField, IntegerField, etc., the widget used is
            # straightforward and the readonly_fields list can control their behavior
            readonly_fields.extend([field.name for field in self.model._meta.fields])

        # Make senior_official readonly for federal organizations
        if obj and obj.organization_type == obj.OrganizationChoices.FEDERAL:
            if "senior_official" not in readonly_fields:
                readonly_fields.append("senior_official")
        elif "senior_official" in readonly_fields:
            # Remove senior_official from readonly_fields if org is non-federal
            readonly_fields.remove("senior_official")

        if request.user.has_perm("registrar.full_access_permission"):
            return readonly_fields
        # Return restrictive Read-only fields for OMB analysts
        if request.user.groups.filter(name="omb_analysts_group").exists():
            readonly_fields.extend([field for field in self.omb_analyst_readonly_fields])
            return readonly_fields
        # Return restrictive Read-only fields for analysts and
        # users who might not belong to groups
        readonly_fields.extend([field for field in self.analyst_readonly_fields])
        return readonly_fields

    def get_annotated_queryset(self, queryset):
        return queryset.annotate(
            converted_federal_type=Case(
                # When portfolio is present, use its value instead
                When(
                    Q(federal_agency__isnull=False),
                    then=F("federal_agency__federal_type"),
                ),
                # Otherwise, return the natively assigned value
                default=Value(""),
            ),
        )

    def get_queryset(self, request):
        """Restrict queryset based on user permissions."""
        qs = super().get_queryset(request)

        # Check if user is in OMB analysts group
        if request.user.groups.filter(name="omb_analysts_group").exists():
            self.is_omb_analyst = True
            annotated_qs = self.get_annotated_queryset(qs)
            return annotated_qs.filter(
                organization_type=DomainRequest.OrganizationChoices.FEDERAL,
                converted_federal_type=BranchChoices.EXECUTIVE,
            )

        return qs  # Return full queryset if the user doesn't have the restriction

    def has_view_permission(self, request, obj=None):
        """Restrict view permissions based on group membership and model attributes."""
        if request.user.has_perm("registrar.full_access_permission"):
            return True
        if obj:
            if request.user.groups.filter(name="omb_analysts_group").exists():
                return obj.federal_type == BranchChoices.EXECUTIVE
        return super().has_view_permission(request, obj)

    def has_change_permission(self, request, obj=None):
        """Restrict update permissions based on group membership and model attributes."""
        if request.user.has_perm("registrar.full_access_permission"):
            return True
        if obj:
            if request.user.groups.filter(name="omb_analysts_group").exists():
                return obj.federal_type == BranchChoices.EXECUTIVE
        return super().has_change_permission(request, obj)

    def change_view(self, request, object_id, form_url="", extra_context=None):
        """Add related suborganizations and domain groups.
        Add the summary for the portfolio members field (list of members that link to change_forms)."""
        obj: Portfolio = self.get_object(request, object_id)
        extra_context = extra_context or {}
        extra_context["skip_additional_contact_info"] = True

        if obj:
            extra_context["members"] = self.get_user_portfolio_permission_non_admins(obj)
            extra_context["admins"] = self.get_user_portfolio_permission_admins(obj)
            extra_context["domains"] = obj.get_domains(order_by=["domain__name"])
            extra_context["domain_requests"] = obj.get_domain_requests(order_by=["requested_domain__name"])
        return super().change_view(request, object_id, form_url, extra_context)

    def save_model(self, request, obj: Portfolio, form, change):
        if hasattr(obj, "creator") is False:
            # ---- update creator ----
            # Set the creator field to the current admin user
            obj.creator = request.user if request.user.is_authenticated else None  # type: ignore
        # ---- update organization name ----
        # org name will be the same as federal agency, if it is federal,
        # otherwise it will be the actual org name. If nothing is entered for
        # org name and it is a federal organization, have this field fill with
        # the federal agency text name.
        is_federal = obj.organization_type == DomainRequest.OrganizationChoices.FEDERAL
        if is_federal and obj.organization_name is None:
            obj.organization_name = obj.federal_agency.agency

        # Set the senior official field to the senior official on the federal agency
        # when federal - otherwise, clear the field.
        if obj.organization_type == obj.OrganizationChoices.FEDERAL:
            if obj.federal_agency:
                if obj.federal_agency.so_federal_agency.exists():
                    obj.senior_official = obj.federal_agency.so_federal_agency.first()
                else:
                    obj.senior_official = None
        else:
            if obj.federal_agency and obj.federal_agency.agency != "Non-Federal Agency":
                if obj.federal_agency.so_federal_agency.first() == obj.senior_official:
                    obj.senior_official = None
                obj.federal_agency = FederalAgency.objects.filter(agency="Non-Federal Agency").first()  # type: ignore

        super().save_model(request, obj, form, change)

    def get_form(self, request, obj=None, **kwargs):
        """Pass the 'is_omb_analyst' attribute to the form."""
        form = super().get_form(request, obj, **kwargs)

        # Store attribute in the form for template access
        self.is_omb_analyst = request.user.groups.filter(name="omb_analysts_group").exists()
        form.show_contact_as_plain_text = self.is_omb_analyst
        form.is_omb_analyst = self.is_omb_analyst

        return form


class FederalAgencyResource(resources.ModelResource):
    """defines how each field in the referenced model should be mapped to the corresponding fields in the
    import/export file"""

    class Meta:
        model = models.FederalAgency


class FederalAgencyAdmin(ListHeaderAdmin, ImportExportRegistrarModelAdmin):
    list_display = ["agency"]
    search_fields = ["agency"]
    search_help_text = "Search by federal agency."
    ordering = ["agency"]
    resource_classes = [FederalAgencyResource]

    # Readonly fields for analysts and superusers
    readonly_fields = []

    # Read only that we'll leverage for CISA Analysts
    analyst_readonly_fields = []  # type: ignore

    # Read only that we'll leverage for OMB Analysts
    omb_analyst_readonly_fields = [
        "agency",
        "federal_type",
        "acronym",
        "is_fceb",
    ]

    def get_queryset(self, request):
        """Restrict queryset based on user permissions."""
        qs = super().get_queryset(request)

        # Check if user is in OMB analysts group
        if request.user.groups.filter(name="omb_analysts_group").exists():
            return qs.filter(
                federal_type=BranchChoices.EXECUTIVE,
            )

        return qs  # Return full queryset if the user doesn't have the restriction

    def has_view_permission(self, request, obj=None):
        """Restrict view permissions based on group membership and model attributes."""
        if request.user.has_perm("registrar.full_access_permission"):
            return True
        if obj:
            if request.user.groups.filter(name="omb_analysts_group").exists():
                return obj.federal_type == BranchChoices.EXECUTIVE
        return super().has_view_permission(request, obj)

    def has_change_permission(self, request, obj=None):
        """Restrict update permissions based on group membership and model attributes."""
        if request.user.has_perm("registrar.full_access_permission"):
            return True
        if obj:
            if request.user.groups.filter(name="omb_analysts_group").exists():
                return obj.federal_type == BranchChoices.EXECUTIVE
        return super().has_change_permission(request, obj)

    def has_delete_permission(self, request, obj=None):
        """Restrict delete permissions based on group membership and model attributes."""
        if request.user.has_perm("registrar.full_access_permission"):
            return True
        if obj:
            if request.user.groups.filter(name="omb_analysts_group").exists():
                return obj.federal_type == BranchChoices.EXECUTIVE
        return super().has_delete_permission(request, obj)

    def get_readonly_fields(self, request, obj=None):
        """Set the read-only state on form elements.
        We have 2 conditions that determine which fields are read-only:
        admin user permissions and the domain request creator's status, so
        we'll use the baseline readonly_fields and extend it as needed.
        """
        readonly_fields = list(self.readonly_fields)
        if request.user.has_perm("registrar.full_access_permission"):
            return readonly_fields
        # Return restrictive Read-only fields for OMB analysts
        if request.user.groups.filter(name="omb_analysts_group").exists():
            readonly_fields.extend([field for field in self.omb_analyst_readonly_fields])
            return readonly_fields
        # Return restrictive Read-only fields for analysts and
        # users who might not belong to groups
        readonly_fields.extend([field for field in self.analyst_readonly_fields])
        return readonly_fields


class UserGroupAdmin(AuditedAdmin):
    """Overwrite the generated UserGroup admin class"""

    list_display = ["user_group"]

    fieldsets = ((None, {"fields": ("name", "permissions")}),)

    def formfield_for_dbfield(self, dbfield, **kwargs):
        field = super().formfield_for_dbfield(dbfield, **kwargs)
        if dbfield.name == "name":
            field.label = "Group name"
        if dbfield.name == "permissions":
            field.label = "User permissions"
        return field

    # We name the custom prop 'Group' because linter
    # is not allowing a short_description attr on it
    # This gets around the linter limitation, for now.
    @admin.display(description=_("Group"))
    def user_group(self, obj):
        return obj.name


class WaffleFlagAdmin(FlagAdmin):
    """Custom admin implementation of django-waffle's Flag class"""

    class Meta:
        """Contains meta information about this class"""

        model = models.WaffleFlag
        fields = "__all__"

    # Hack to get the dns_prototype_flag to auto populate when you navigate to
    # the waffle flag page.
    def changelist_view(self, request, extra_context=None):
        if extra_context is None:
            extra_context = {}
        extra_context["dns_prototype_flag"] = flag_is_active_for_user(request.user, "dns_prototype_flag")

        # Loads "tabtitle" for this admin page so that on render the <title>
        # element will only have the model name instead of
        # the default string loaded by native Django admin code.
        # (Eg. instead of "Select waffle flags to change", display "Waffle Flags")
        # see "base_site.html" for the <title> code.
        extra_context["tabtitle"] = str(self.opts.verbose_name_plural).title()
        return super().changelist_view(request, extra_context=extra_context)


class DomainGroupAdmin(ListHeaderAdmin, ImportExportRegistrarModelAdmin):
    list_display = ["name", "portfolio"]


class SuborganizationAdmin(ListHeaderAdmin, ImportExportRegistrarModelAdmin):

    list_display = ["name", "portfolio"]
    autocomplete_fields = [
        "portfolio",
    ]
    search_fields = ["name"]
    search_help_text = "Search by suborganization."

    change_form_template = "django/admin/suborg_change_form.html"

    readonly_fields = []

    # Even though this is empty, I will leave it as a stub for easy changes in the future
    # rather than strip it out of our logic.
    analyst_readonly_fields = []  # type: ignore

    omb_analyst_readonly_fields = [
        "name",
        "portfolio",
        "city",
        "state_territory",
    ]

    def get_readonly_fields(self, request, obj=None):
        """Set the read-only state on form elements.
        We have conditions that determine which fields are read-only:
        admin user permissions and analyst (cisa or omb) status, so
        we'll use the baseline readonly_fields and extend it as needed.
        """
        readonly_fields = list(self.readonly_fields)

        if request.user.has_perm("registrar.full_access_permission"):
            return readonly_fields
        # Return restrictive Read-only fields for OMB analysts
        if request.user.groups.filter(name="omb_analysts_group").exists():
            readonly_fields.extend([field for field in self.omb_analyst_readonly_fields])
            return readonly_fields
        # Return restrictive Read-only fields for analysts and
        # users who might not belong to groups
        readonly_fields.extend([field for field in self.analyst_readonly_fields])
        return readonly_fields

    def change_view(self, request, object_id, form_url="", extra_context=None):
        """Add suborg's related domains and requests to context"""
        obj = self.get_object(request, object_id)

        # ---- Domain Requests
        domain_requests = DomainRequest.objects.filter(sub_organization=obj)
        sort_by = request.GET.get("sort_by", "requested_domain__name")
        domain_requests = domain_requests.order_by(sort_by)

        # ---- Domains
        domain_infos = DomainInformation.objects.filter(sub_organization=obj)
        domain_ids = domain_infos.values_list("domain", flat=True)
        domains = Domain.objects.filter(id__in=domain_ids).exclude(state=Domain.State.DELETED)

        extra_context = {"domain_requests": domain_requests, "domains": domains}
        return super().change_view(request, object_id, form_url, extra_context)

    def get_annotated_queryset(self, queryset):
        return queryset.annotate(
            converted_federal_type=Case(
                # When portfolio is present, use its value instead
                When(
                    Q(portfolio__isnull=False) & Q(portfolio__federal_agency__isnull=False),
                    then=F("portfolio__federal_agency__federal_type"),
                ),
                # Otherwise, return the natively assigned value
                default=Value(""),
            ),
        )

    def get_queryset(self, request):
        """Custom get_queryset to filter by portfolio if portfolio is in the
        request params."""
        qs = super().get_queryset(request)
        # Check if a 'portfolio' parameter is passed in the request
        portfolio_id = request.GET.get("portfolio")
        if portfolio_id:
            # Further filter the queryset by the portfolio
            qs = qs.filter(portfolio=portfolio_id)
        # Check if user is in OMB analysts group
        if request.user.groups.filter(name="omb_analysts_group").exists():
            annotated_qs = self.get_annotated_queryset(qs)
            return annotated_qs.filter(
                portfolio__organization_type=DomainRequest.OrganizationChoices.FEDERAL,
                converted_federal_type=BranchChoices.EXECUTIVE,
            )
        return qs

    def has_view_permission(self, request, obj=None):
        """Restrict view permissions based on group membership and model attributes."""
        if request.user.has_perm("registrar.full_access_permission"):
            return True
        if obj:
            if request.user.groups.filter(name="omb_analysts_group").exists():
                return obj.portfolio and obj.portfolio.federal_type == BranchChoices.EXECUTIVE
        return super().has_view_permission(request, obj)

    def has_change_permission(self, request, obj=None):
        """Restrict update permissions based on group membership and model attributes."""
        if request.user.has_perm("registrar.full_access_permission"):
            return True
        if obj:
            if request.user.groups.filter(name="omb_analysts_group").exists():
                return obj.portfolio and obj.portfolio.federal_type == BranchChoices.EXECUTIVE
        return super().has_change_permission(request, obj)


class AllowedEmailAdmin(ListHeaderAdmin):
    class Meta:
        model = models.AllowedEmail

    list_display = ["email"]
    search_fields = ["email"]
    search_help_text = "Search by email."
    ordering = ["email"]


admin.site.unregister(LogEntry)  # Unregister the default registration

admin.site.register(LogEntry, CustomLogEntryAdmin)
admin.site.register(models.User, MyUserAdmin)
# Unregister the built-in Group model
admin.site.unregister(Group)
# Register UserGroup
admin.site.register(models.UserGroup, UserGroupAdmin)
admin.site.register(models.UserDomainRole, UserDomainRoleAdmin)
admin.site.register(models.Contact, ContactAdmin)
admin.site.register(models.DomainInvitation, DomainInvitationAdmin)
admin.site.register(models.DomainInformation, DomainInformationAdmin)
admin.site.register(models.Domain, DomainAdmin)
admin.site.register(models.DraftDomain, DraftDomainAdmin)
admin.site.register(models.FederalAgency, FederalAgencyAdmin)
admin.site.register(models.Host, MyHostAdmin)
admin.site.register(models.HostIP, HostIpAdmin)
admin.site.register(models.Website, WebsiteAdmin)
admin.site.register(models.PublicContact, PublicContactAdmin)
admin.site.register(models.DomainRequest, DomainRequestAdmin)
admin.site.register(models.TransitionDomain, TransitionDomainAdmin)
admin.site.register(models.VerifiedByStaff, VerifiedByStaffAdmin)
admin.site.register(models.PortfolioInvitation, PortfolioInvitationAdmin)
admin.site.register(models.Portfolio, PortfolioAdmin)
admin.site.register(models.DomainGroup, DomainGroupAdmin)
admin.site.register(models.Suborganization, SuborganizationAdmin)
admin.site.register(models.SeniorOfficial, SeniorOfficialAdmin)
admin.site.register(models.UserPortfolioPermission, UserPortfolioPermissionAdmin)
admin.site.register(models.AllowedEmail, AllowedEmailAdmin)

# Register our custom waffle implementations
admin.site.register(models.WaffleFlag, WaffleFlagAdmin)

# Unregister Switch and Sample from the waffle library
admin.site.unregister(Switch)
admin.site.unregister(Sample)<|MERGE_RESOLUTION|>--- conflicted
+++ resolved
@@ -1775,7 +1775,6 @@
     # Override for the delete confirmation page on the domain table (bulk delete action)
     delete_selected_confirmation_template = "django/admin/domain_invitation_delete_selected_confirmation.html"
 
-<<<<<<< HEAD
     def get_annotated_queryset(self, queryset):
         return queryset.annotate(
             converted_generic_org_type=Case(
@@ -1833,8 +1832,6 @@
         # Get the filtered values
         return super().changelist_view(request, extra_context=extra_context)
 
-=======
->>>>>>> e3fdb4de
     def change_view(self, request, object_id, form_url="", extra_context=None):
         """Override the change_view to add the invitation obj for the change_form_object_tools template"""
 
