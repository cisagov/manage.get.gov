--- conflicted
+++ resolved
@@ -238,7 +238,6 @@
     inlines = [HostIPInline]
 
 
-<<<<<<< HEAD
 class DomainAdmin(ListHeaderAdmin):
     """Custom domain admin class to add extra buttons."""
 
@@ -382,8 +381,6 @@
         return super().has_change_permission(request, obj)
 
 
-=======
->>>>>>> c804c655
 class ContactAdmin(ListHeaderAdmin):
     """Custom contact admin class to add search."""
 
