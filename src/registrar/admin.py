--- conflicted
+++ resolved
@@ -2742,41 +2742,6 @@
     portfolio_urbanization.short_description = "Urbanization"  # type: ignore
 
     # ------ FEB fields ------
-<<<<<<< HEAD
-    def feb_naming_requirements_details(self, obj):
-        return obj.feb_naming_requirements_details if obj.feb_naming_requirements else ""
-
-    feb_naming_requirements_details.short_description = "Domain Name Rationale:"  # type: ignore
-
-    def feb_purpose_choice(self, obj):
-        return obj.feb_purpose_choice if obj.feb_purpose_choice else ""
-
-    feb_purpose_choice.short_description = "Purpose type:"  # type: ignore
-
-    def time_frame_details(self, obj):
-        return obj.time_frame_details if obj.has_timeframe else ""
-
-    time_frame_details.short_description = "Target time frame:"  # type: ignore
-
-    def interagency_initiative_details(self, obj):
-        return obj.interagency_initiative_details if obj.is_interagency_initiative else ""
-
-    interagency_initiative_details.short_description = "Interagency Initiative:"  # type: ignore
-
-    def eop_stakeholder_first_name(self, obj):
-        return obj.eop_stakeholder_first_name if obj.eop_stakeholder_first_name else ""
-
-    def eop_stakeholder_last_name(self, obj):
-        return obj.eop_stakeholder_last_name if obj.eop_stakeholder_last_name else ""
-
-    def eop_stakeholder_email(self, obj):
-        return obj.eop_stakeholder_email if obj.eop_stakeholder_email else ""
-
-    eop_stakeholder_first_name.short_description = "EOP Stakeholder First Name"  # type: ignore
-    eop_stakeholder_last_name.short_description = "EOP Stakeholder Last Name"  # type: ignore
-    eop_stakeholder_email.short_description = "EOP Stakeholder Email"  # type: ignore
-=======
->>>>>>> 5ea1b851
 
     # This is just a placeholder. This field will be populated in the detail_table_fieldset view.
     # This is not a field that exists on the model.
@@ -2881,10 +2846,6 @@
                     "cisa_representative_email",
                     "eop_stakeholder_first_name",
                     "eop_stakeholder_last_name",
-<<<<<<< HEAD
-                    "eop_stakeholder_email",
-=======
->>>>>>> 5ea1b851
                 ]
             },
         ),
@@ -3122,39 +3083,6 @@
 
         # Hide certain portfolio and suborg fields behind the organization requests flag
         # if it is not enabled
-<<<<<<< HEAD
-        if not flag_is_active_for_user(request.user, "organization_requests"):
-            excluded_fields = [
-                "portfolio",
-                "sub_organization",
-                "requested_suborganization",
-                "suborganization_city",
-                "suborganization_state_territory",
-            ]
-            # Hide FEB fields behind the organization requests flag
-            # and only show them if the portfolio is executive
-            if not (obj and obj.portfolio and obj.portfolio.federal_type == BranchChoices.EXECUTIVE):
-                excluded_fields.extend(
-                    [
-                        "feb_naming_requirements_details",
-                        "feb_purpose_choice",
-                        "time_frame_details",
-                        "interagency_initiative_details",
-                        "eop_stakeholder_first_name",
-                        "eop_stakeholder_last_name",
-                        "eop_stakeholder_email",
-                    ]
-                )
-                # This makes .gov domain collapsable underneath Requested By
-                fieldsets[2][1]["classes"] = ["collapse--dgfieldset"]
-            modified_fieldsets = []
-            for name, data in fieldsets:
-                fields = data.get("fields", [])
-                fields = tuple(field for field in fields if field not in excluded_fields)
-                modified_fieldsets.append((name, {**data, "fields": fields}))
-            return modified_fieldsets
-        return fieldsets
-=======
         if not org_flag:
             excluded_fields.update(org_fields)
             excluded_fields.update(feb_fields)
@@ -3165,7 +3093,6 @@
             fields = tuple(field for field in fields if field not in excluded_fields)
             modified_fieldsets.append((name, {**data, "fields": fields}))
         return modified_fieldsets
->>>>>>> 5ea1b851
 
     # Trigger action when a fieldset is changed
     def save_model(self, request, obj, form, change):
